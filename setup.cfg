--- conflicted
+++ resolved
@@ -1,4 +1,3 @@
-<<<<<<< HEAD
 [bdist_wheel]
 universal = true
 
@@ -7,98 +6,6 @@
 
 [pylint]
 python_version = 3.9, 3.10
-
-[pyright]
-reportImplicitStringConcatenation = true
-reportMissingParameterType = true
-reportUnnecessaryTypeIgnoreComment = true
-reportUnknownParameterType = true
-
-[green]
-file-pattern = test_*.py
-verbose = 2
-no-skip-report = true
-quiet-stdout = true
-run-coverage = true
-
-[pydocstyle]
-convention = google
-match-dir = (?!tests)(?!resources)(?!docs)[^\.].*
-match = (?!test)(?!setup)[^\._].*\.py
-inherit = false
-add-ignore = D105
-
-[black]
-line-length = 88
-
-[isort]
-profile = black
-
-[flake8]
-max-line-length = 88
-doctests = True
-ignore = E203, W503
-exclude =  .git, .eggs, __pycache__, tests/, docs/, build/, dist/
-
-[mypy]
-exclude = (?x)(
-    ^.*test_.*\.py$ |
-    /setup\.py$
-  ) 
-# mypy-strict configs
-check_untyped_defs = true
-disallow_any_generics = true
-disallow_incomplete_defs = true
-disallow_subclassing_any = true
-disallow_untyped_calls = false
-disallow_untyped_decorators = true
-disallow_untyped_defs = true
-extra_checks = true
-ignore_missing_imports = true
-implicit_reexport = false
-strict_equality = true
-warn_redundant_casts = true
-warn_return_any = true
-warn_unused_configs = true
-warn_unused_ignores = true
-
-[coverage:run]
-branch = False
-parallel = true
-
-[coverage:report]
-; Regexes for lines to exclude from consideration
-exclude_also =
-    ; Don't complain about missing debug-only code:
-    def __repr__
-    if self\.debug
-    ; Don't complain if tests don't hit defensive assertion code:
-    raise AssertionError
-    raise NotImplementedError
-    ; Don't complain if non-runnable code isn't run:
-    if 0:
-    if __name__ == .__main__.:
-    @(abc\.)?abstractmethod
-    @overload
-    if TYPE_CHECKING:
-
-ignore_errors = True
-omit =
-    */test/*
-    */.experiments/*
-    */examples/*
-    setup.py
-    */_version.py
-    */survey.py
-=======
-[bdist_wheel]
-universal = true
-
-[sdist]
-formats = zip, gztar
-
-[pylint]
-python_version = 3.9
 
 [pyright]
 reportImplicitStringConcatenation = true
@@ -181,5 +88,4 @@
     */examples/*
     setup.py
     */_version.py
-    */survey.py
->>>>>>> a7a0b9ba
+    */survey.py