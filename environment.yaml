--- conflicted
+++ resolved
@@ -1,4 +1,3 @@
-<<<<<<< HEAD
 channels:
   - i4ds
   - i4ds/label/dev
@@ -9,13 +8,14 @@
 # Just Karabo's direct dependencies and Karabo constraints (from our code) should be handled here.
 # Dependencies with unstable APIs (this usually includes Karabo-Feedstock) should be fixed.
 # Don't fix anything regarding build-string (except mpi) here. There's a lot you could do wrong.
-# 
+#
 # IMPORTANT: If you add or remove dependencies, make sure to adjust conda/meta.yaml as well.
   - python                  =3.10*
   - aratmospy               =1.0.dev0
   - astropy
   - bdsf                    =1.10.dev2
   - bluebild                =0.1.0
+  - casacore
   - cuda-cudart
   - dask                    =2022.12.1
   - dask-mpi
@@ -34,6 +34,7 @@
   - nbconvert
   - numpy                   >=1.21, !=1.24.0, <2.0  # upper-bounded because see issue #584
   - oskarpy                 =2.8.3
+  - packaging
   - pandas
   - psutil
   - rascil                  =1.0.dev0
@@ -51,63 +52,4 @@
   # casacore hast just no-mpi & open-mpi, but no mpich-wheel
   - conda-forge::fftw       =*=mpi_mpich*  # oskarpy(oskar(casacore)), tools21cm, bluebild(finufft) -> from conda-forge to ignore channel-prio & not take our legacy fftw-wheel
   # exclude buggy versions of other tools
-  - setuptools              !=71.0.0, !=71.0.1, !=71.0.2  # buggy with `importlib_metadata
-=======
-channels:
-  - i4ds
-  - nvidia/label/cuda-11.7.0
-  - conda-forge
-dependencies:
-# Set dependencies and it's constraints in the package they belong. Otherwise you just cause chaos for future builds.
-# Just Karabo's direct dependencies and Karabo constraints (from our code) should be handled here.
-# Dependencies with unstable APIs (this usually includes Karabo-Feedstock) should be fixed.
-# Don't fix anything regarding build-string (except mpi) here. There's a lot you could do wrong.
-#
-# IMPORTANT: If you add or remove dependencies, make sure to adjust conda/meta.yaml as well.
-  - python                  =3.9
-  - aratmospy               =1.0.0
-  - astropy
-  - bdsf                    =1.10.2
-  - bluebild                =0.1.0
-  - casacore
-  - cuda-cudart
-  - dask                    =2022.12.1
-  - dask-mpi
-  - distributed
-  - eidos                   =1.1.0
-  - healpy
-  - h5py                    =*=mpi_mpich*
-  - ipython
-  - katbeam                 =0.1.0
-  - libcufft
-  - matplotlib
-  - montagepy               =6.0.0
-  - mpi4py
-  - mpich
-  - nbformat
-  - nbconvert
-  - numpy                   >=1.21, !=1.24.0, <2.0  # upper-bounded because see issue #584
-  - oskarpy                 =2.8.3
-  - packaging
-  - pandas
-  - psutil
-  - rascil                  =1.0.0
-  - reproject               >=0.9,<=10.0
-  - requests
-  - rfc3986                 >=2.0.0
-  - scipy                   >=1.10.1
-  - ska-gridder-nifty-cuda  =0.3.0
-  - ska-sdp-datamodels      =0.1.3
-  - ska-sdp-func-python     =0.1.4
-  - tools21cm               =2.0.2
-  - wsclean
-  - xarray                  >=2022.11
-  # transversal dependencies which we need to reference to get mpi-wheels
-  # casacore hast just no-mpi & open-mpi, but no mpich-wheel
-  - conda-forge::fftw       =*=mpi_mpich*  # oskarpy(oskar(casacore)), tools21cm, bluebild(finufft) -> from conda-forge to ignore channel-prio & not take our legacy fftw-wheel
-  # exclude buggy versions of other tools
-  - setuptools              !=71.0.0, !=71.0.1, !=71.0.2  # buggy with `importlib_metadata`
-  # for MWA measurement set, uvfits, hdf5, mir support (choc-234)
-  # this [casa] syntax won't work with mamba!
-  - pyuvdata[casa]          >=2.4,<3
->>>>>>> a7a0b9ba
+  - setuptools              !=71.0.0, !=71.0.1, !=71.0.2  # buggy with `importlib_metadata