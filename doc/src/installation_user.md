# Installation (User)

## System Requirements
- Linux or Windows with WSL. For macOS we recommend you use [Docker](container.md), starting with version 0.18.1 of the image.
- 8GB RAM
- 10GB disk space
- GPU-acceleration requires proprietary nVidia drivers/CUDA >= 11.7

## Install Karabo
The following steps will install Karabo and its prerequisites (miniconda):

<<<<<<< HEAD
**Install conda**
```shell
wget https://repo.anaconda.com/miniconda/Miniconda3-latest-Linux-x86_64.sh
bash Miniconda3-latest-Linux-x86_64.sh
source .bashrc
conda install -n base conda-libmamba-solver
conda config --set solver libmamba
```

**Install Package**
```shell
conda create -y -n karabo
conda activate karabo
=======
```
wget https://repo.anaconda.com/miniconda/Miniconda3-py39_23.5.2-0-Linux-x86_64.sh
bash Miniconda3-py39_23.5.2-0-Linux-x86_64.sh -b
source ~/miniconda3/bin/activate
conda init bash
conda install -y -n base conda-libmamba-solver
conda update -y -n base -c defaults conda
conda create -y -n karabo-env python=3.9
conda activate karabo-env
conda config --env --set solver libmamba
conda config --env --set channel_priority true
>>>>>>> e0517ae8
conda install -y -c nvidia/label/cuda-11.7.0 -c i4ds -c conda-forge karabo-pipeline
```

Karabo versions older than `v0.15.0` are deprecated and therefore installation will most likely fail. In addition, we do not support Karabo older than latest-minor version in case dependency resolving or online resources are outdated. Therefore, we strongly recommend using the latest version of Karabo. If an older version of Karabo is required, we strongly recommend using a [container](container.md), as the environment is fixed in a container. However, outdated online resources may still occur.

## Update to latest Karabo version
A Karabo installation can be updated the following way:
```
conda update -y -c nvidia/label/cuda-11.7.0 -c i4ds -c conda-forge karabo-pipeline
```

## Additional Notes and Troubleshooting
- Dont' install anything into the base environment except libraries which are supposed to live in there. If you accientally install packages there which are not supposed to be there, you might break some functionalities of your conda-installation.
- If you're using a system conda, it might be that you don't have access to a libmamba-solver, because the solver lives in the base environment, which belongs to root. In this case, you can ask your admin to install the solver, try an installation without the libmamba solver OR we recommend to just install conda into your home (which is the recommended solution).
- If you are using WSL and running a jupyter-notebook fails, you might have to set the path to the cuda libraries as follows:

```shell
conda env config vars set LD_LIBRARY_PATH=/usr/lib/wsl/lib
```<|MERGE_RESOLUTION|>--- conflicted
+++ resolved
@@ -9,7 +9,6 @@
 ## Install Karabo
 The following steps will install Karabo and its prerequisites (miniconda):
 
-<<<<<<< HEAD
 **Install conda**
 ```shell
 wget https://repo.anaconda.com/miniconda/Miniconda3-latest-Linux-x86_64.sh
@@ -17,26 +16,14 @@
 source .bashrc
 conda install -n base conda-libmamba-solver
 conda config --set solver libmamba
+conda config --env --set channel_priority true
 ```
 
 **Install Package**
 ```shell
-conda create -y -n karabo
+conda create -n karabo
 conda activate karabo
-=======
-```
-wget https://repo.anaconda.com/miniconda/Miniconda3-py39_23.5.2-0-Linux-x86_64.sh
-bash Miniconda3-py39_23.5.2-0-Linux-x86_64.sh -b
-source ~/miniconda3/bin/activate
-conda init bash
-conda install -y -n base conda-libmamba-solver
-conda update -y -n base -c defaults conda
-conda create -y -n karabo-env python=3.9
-conda activate karabo-env
-conda config --env --set solver libmamba
-conda config --env --set channel_priority true
->>>>>>> e0517ae8
-conda install -y -c nvidia/label/cuda-11.7.0 -c i4ds -c conda-forge karabo-pipeline
+conda install -c nvidia/label/cuda-11.7.0 -c i4ds -c conda-forge karabo-pipeline
 ```
 
 Karabo versions older than `v0.15.0` are deprecated and therefore installation will most likely fail. In addition, we do not support Karabo older than latest-minor version in case dependency resolving or online resources are outdated. Therefore, we strongly recommend using the latest version of Karabo. If an older version of Karabo is required, we strongly recommend using a [container](container.md), as the environment is fixed in a container. However, outdated online resources may still occur.
@@ -44,7 +31,7 @@
 ## Update to latest Karabo version
 A Karabo installation can be updated the following way:
 ```
-conda update -y -c nvidia/label/cuda-11.7.0 -c i4ds -c conda-forge karabo-pipeline
+conda update -c nvidia/label/cuda-11.7.0 -c i4ds -c conda-forge karabo-pipeline
 ```
 
 ## Additional Notes and Troubleshooting
