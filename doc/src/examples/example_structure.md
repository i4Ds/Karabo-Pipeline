--- conflicted
+++ resolved
@@ -21,21 +21,12 @@
 
 Karabo manages all available nodes through Dask, making the computational power conveniently accessible for the user. The `DaskHandler` class streamlines the creation of a Dask client and offers a user-friendly interface for interaction. This class contains static variables, which when altered, modify the behavior of the Dask client. 
 
-<<<<<<< HEAD
-While users are not required to interact with Dask directly - thanks to the background processes managed by Karabo - the Dask client can be used directly if necessary. This method is recommended when there is a need to prevent your Python script from being processed multiple times when using `Nanny` instead of `Worker` (standard setting in `Karabo.util.dask.DaskHandler`).
-
-Protecting the `Nanny` process by the `if __name__ == "__main__":` statement is essential since the nodes cannot be assigned as a `Dask Worker/Nanny` outside of this statement. 
-
-When the client isn't called at the start of the script, the script runs until `Karabo` initializes the Dask client. This process designates the nodes that should act as a `Dask Worker/Nanny`.
-
-=======
 While users are not required to interact with Dask directly - thanks to the background processes managed by Karabo - the Dask client can be used directly if necessary. This method is recommended when there is a need to prevent your Python script from being processed on multiple nodes.
 
 Protecting the `Nanny` process by the `if __name__ == "__main__":` statement is essential since the nodes cannot be assigned as a `Dask Worker/Nanny` outside of this statement. 
 
 When the client isn't called at the start of the script, either by using the client or calling `DaskHandler.setup()`, the script runs on every node until `Karabo` initializes the Dask client, even on different nodes. 
 
->>>>>>> 4e870a25
 It's important to remember that this approach is intended to streamline your work. However, if issues or additional requirements arise, one can always interact with the Dask client directly.
 
 ```python
@@ -51,14 +42,11 @@
 ```python
 from karabo.util.dask import DaskHandler
 
-<<<<<<< HEAD
-=======
 if __name__ == "__main__":
     DaskHandler.setup()
     ...
 ```
 
->>>>>>> 4e870a25
 Disable the usage of Dask by Karabo.
 ```python
 from karabo.util.dask import DaskHandler
