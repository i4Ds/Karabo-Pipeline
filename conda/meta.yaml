--- conflicted
+++ resolved
@@ -1,4 +1,3 @@
-<<<<<<< HEAD
 {% set name = "Karabo-Pipeline" %}
 
 package:
@@ -29,6 +28,7 @@
     - astropy
     - bdsf                    =1.10.dev2
     - bluebild                =0.1.0
+    - casacore
     - cuda-cudart
     - dask                    =2022.12.1
     - dask-mpi
@@ -47,6 +47,7 @@
     - nbconvert
     - numpy                   >=1.21, !=1.24.0, <2.0  # upper-bounded because see issue #584
     - oskarpy                 =2.8.3
+    - packaging
     - pandas
     - psutil
     - rascil                  =1.0.dev0
@@ -58,93 +59,6 @@
     - ska-sdp-datamodels      =0.1.dev3
     - ska-sdp-func-python     =0.1.dev4
     - tools21cm               =2.0.dev2
-    - wsclean
-    - xarray                  >=2022.11
-    # transversal dependencies which we need to reference to get mpi-wheels
-    - conda-forge::fftw       =*=mpi_mpich*
-    # exclude buggy versions of other tools
-    - setuptools              !=71.0.0, !=71.0.1, !=71.0.2  # buggy with `importlib_metadata`
-
-test:
-  imports:
-    - karabo
-
-about:
-  home: https://github.com/i4Ds/Karabo-Pipeline
-  license: MIT
-  license_family: MIT
-  license_file: LICENSE
-  summary: 'Astronomy data centric pipeline built for SKA (Square Kilometer Array) and beyond.'
-  description: |
-   Astronomy data centric pipeline built for SKA (Square Kilometer Array) and beyond.
-  doc_url: https://github.com/i4Ds/Karabo-Pipeline/wiki
-  dev_url: https://github.com/i4Ds/Karabo-Pipeline
-
-extra:
-  recipe-maintainers:
-    - lukas.gehrig@fhnw.ch
-=======
-{% set name = "Karabo-Pipeline" %}
-
-package:
-  name: {{ name|lower }}
-  version: {{ KARABO_VERSION }}
-
-source:
-  path: ../
-
-build:
-  number: {{ build }}
-  string: py{{ py }}h{{ PKG_HASH }}_{{ build }}
-
-# IMPORTANT: If you add or remove dependencies, make sure to adjust environment.yaml as well.
-requirements:
-  build:
-    - python
-    - numpy
-  host:
-    - python                  {{ python }}
-    - pip
-    - numpy
-    - tomli
-    - versioneer
-  run:  # constrain-notes see `environment.yaml`
-    - python                  {{ python }}
-    - aratmospy               =1.0.0
-    - astropy
-    - bdsf                    =1.10.2
-    - bluebild                =0.1.0
-    - casacore
-    - cuda-cudart
-    - dask                    =2022.12.1
-    - dask-mpi
-    - distributed
-    - eidos                   =1.1.0
-    - healpy
-    - h5py                    =*=mpi_mpich*
-    - ipython
-    - katbeam                 =0.1.0
-    - libcufft
-    - matplotlib
-    - montagepy               =6.0.0
-    - mpi4py
-    - mpich
-    - nbformat
-    - nbconvert
-    - numpy                   >=1.21, !=1.24.0, <2.0  # upper-bounded because see issue #584
-    - oskarpy                 =2.8.3
-    - packaging
-    - pandas
-    - psutil
-    - rascil                  =1.0.0
-    - reproject               >=0.9,<=10.0
-    - requests
-    - rfc3986                 >=2.0.0
-    - scipy                   >=1.10.1
-    - ska-gridder-nifty-cuda  =0.3.0
-    - ska-sdp-datamodels      =0.1.3
-    - ska-sdp-func-python     =0.1.4
-    - tools21cm               =2.0.2
     - wsclean
     - xarray                  >=2022.11
     # transversal dependencies which we need to reference to get mpi-wheels
@@ -172,5 +86,4 @@
 
 extra:
   recipe-maintainers:
-    - lukas.gehrig@fhnw.ch
->>>>>>> a7a0b9ba
+    - lukas.gehrig@fhnw.ch