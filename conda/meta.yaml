{% set name = "Karabo-Pipeline" %}
{% set data = load_setup_py_data() %}

package:
  name: {{ name|lower }}
  version: {{ data.get('version') }}

source:
  path: ../

build:
  noarch: python
  number: 0

requirements:
  build:
    - python
    - pip
  host:
    - python
    - pip
  run:
    - python
    - numpy
    - oskar=2.7.6
    - rascil=0.5.0
<<<<<<< HEAD
    - healpy
=======
    - requests
    - astropy
    - healpy

>>>>>>> 2ebe9d4d

test:
  imports:
    - karabo

about:
  home: https://github.com/i4Ds/Karabo-Pipeline
  license: MIT
  license_family: MIT
  license_file: LICENSE
  summary: 'Astronomy data centric pipeline built for SKA (Square Kilometer Array) and beyond.'
  description: |
   Astronomy data centric pipeline built for SKA (Square Kilometer Array) and beyond.
  doc_url: https://github.com/i4Ds/Karabo-Pipeline/wiki
  dev_url: https://github.com/i4Ds/Karabo-Pipeline

extra:
  recipe-maintainers:
    - Christoph Vögele<|MERGE_RESOLUTION|>--- conflicted
+++ resolved
@@ -24,14 +24,10 @@
     - numpy
     - oskar=2.7.6
     - rascil=0.5.0
-<<<<<<< HEAD
-    - healpy
-=======
     - requests
     - astropy
     - healpy
 
->>>>>>> 2ebe9d4d
 
 test:
   imports:
