--- conflicted
+++ resolved
@@ -24,12 +24,10 @@
     - numpy
     - oskar=2.7.6
     - rascil=0.5.0
-<<<<<<< HEAD
     - requests
     - astropy
-=======
     - healpy
->>>>>>> d7fcf785
+
 
 test:
   imports:
