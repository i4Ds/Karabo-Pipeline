<<<<<<< HEAD
name: Tests

on:
  schedule: # Every night at 5am
    - cron: '0 5 * * *'
  pull_request:
    types: [opened, synchronize, reopened, ready_for_review]
  workflow_dispatch:
  push:
    branches:
      - main  # is activated once a PR gets merged

jobs:
  test-python-39:
    uses: ./.github/workflows/test-python-version.yml  
    with:
      python-version: "3.9"

  test-python-310:
    uses: ./.github/workflows/test-python-version.yml  
    with:
      python-version: "3.10"
=======
name: Tests

on:
  schedule: # Every night at 5am
    - cron: '0 5 * * *'
  pull_request:
    types: [opened, synchronize, reopened, ready_for_review]
  workflow_dispatch:
  push:
    branches:
      - main  # is activated once a PR gets merged

jobs:
  Test_Karabo:
    if: github.event.pull_request.draft == false
    runs-on: ubuntu-latest
    steps:
      - name: Checkout Code
        uses: actions/checkout@v4
      - name: Install Conda
        uses: conda-incubator/setup-miniconda@v3
        with:
          mamba-version: "*"
          channels: conda-forge
          channel-priority: "true"
          conda-remove-defaults: "true"
      - name: Install Deps
        shell: bash -el {0}
        run: |
          conda create -y -n test_karabo python=3.9
          conda activate test_karabo
          conda env update -f environment.yaml
          pip install -e ".[dev]"
          python -m ipykernel install --user --name python3
      - name: Test Dev-Tools
        shell: bash -l {0}
        run: |
          conda activate test_karabo
          flake8 .
          black --check .
          isort --check .
          mypy .
      - name: Test Code
        shell: bash -l {0}
        run: |
          conda activate test_karabo
          export IS_GITHUB_RUNNER=true RUN_GPU_TESTS=false RUN_NOTEBOOK_TESTS=true
          mpirun -n 2 pytest --only-mpi
          pytest --cov=./ --cov-report=xml
      - name: Upload coverage reports to Codecov
        uses: codecov/codecov-action@v3
        with:
          token: ${{ secrets.CODECOV_TOKEN }}
          env_vars: OS,PYTHON
          fail_ci_if_error: false
          name: codecov-karabo
>>>>>>> a7a0b9ba
<|MERGE_RESOLUTION|>--- conflicted
+++ resolved
@@ -1,4 +1,3 @@
-<<<<<<< HEAD
 name: Tests
 
 on:
@@ -20,62 +19,4 @@
   test-python-310:
     uses: ./.github/workflows/test-python-version.yml  
     with:
-      python-version: "3.10"
-=======
-name: Tests
-
-on:
-  schedule: # Every night at 5am
-    - cron: '0 5 * * *'
-  pull_request:
-    types: [opened, synchronize, reopened, ready_for_review]
-  workflow_dispatch:
-  push:
-    branches:
-      - main  # is activated once a PR gets merged
-
-jobs:
-  Test_Karabo:
-    if: github.event.pull_request.draft == false
-    runs-on: ubuntu-latest
-    steps:
-      - name: Checkout Code
-        uses: actions/checkout@v4
-      - name: Install Conda
-        uses: conda-incubator/setup-miniconda@v3
-        with:
-          mamba-version: "*"
-          channels: conda-forge
-          channel-priority: "true"
-          conda-remove-defaults: "true"
-      - name: Install Deps
-        shell: bash -el {0}
-        run: |
-          conda create -y -n test_karabo python=3.9
-          conda activate test_karabo
-          conda env update -f environment.yaml
-          pip install -e ".[dev]"
-          python -m ipykernel install --user --name python3
-      - name: Test Dev-Tools
-        shell: bash -l {0}
-        run: |
-          conda activate test_karabo
-          flake8 .
-          black --check .
-          isort --check .
-          mypy .
-      - name: Test Code
-        shell: bash -l {0}
-        run: |
-          conda activate test_karabo
-          export IS_GITHUB_RUNNER=true RUN_GPU_TESTS=false RUN_NOTEBOOK_TESTS=true
-          mpirun -n 2 pytest --only-mpi
-          pytest --cov=./ --cov-report=xml
-      - name: Upload coverage reports to Codecov
-        uses: codecov/codecov-action@v3
-        with:
-          token: ${{ secrets.CODECOV_TOKEN }}
-          env_vars: OS,PYTHON
-          fail_ci_if_error: false
-          name: codecov-karabo
->>>>>>> a7a0b9ba
+      python-version: "3.10"