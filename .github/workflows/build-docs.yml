<<<<<<< HEAD
name: Build Docs

on:
  release:
    types: [published]
  workflow_dispatch:

jobs:
  build-docs:
    runs-on: ubuntu-latest
    steps:
      - name: Checkout Code
        uses: actions/checkout@v3
      - name: Install Conda
        uses: conda-incubator/setup-miniconda@v2
        with:
          miniforge-variant: Mambaforge
      - name: Create Environment
        shell: bash -l {0}
        run: |
          conda env create -n karabo_dev_env -f environment.yaml
          conda activate karabo_dev_env
          pip install ".[dev]"
      - name: Build Docs
        shell: bash -l {0}
        run: |
          conda activate karabo_dev_env
          python doc/src/examples/combine_examples.py
          cp -a doc/src/ _build
          sphinx-apidoc . -o _build
          make html
      - name: Archive doc build
        uses: actions/upload-artifact@v3
        with:
          name: docs_built
          path: _deploy
      - name: Deploy
        uses: peaceiris/actions-gh-pages@v3
        with:
          publish_branch: gh-pages
          github_token: ${{ secrets.GITHUB_TOKEN }}
          publish_dir: _deploy/html
          force_orphan: true
=======
name: Build Docs

on:
  release:
    types: [published]
  workflow_dispatch:

jobs:
  build-docs:
    runs-on: ubuntu-latest
    steps:
      - name: Checkout Code
        uses: actions/checkout@v4
      - name: Install Conda
        uses: conda-incubator/setup-miniconda@v3
        with:
          mamba-version: "*"
          channels: conda-forge
          channel-priority: "true"
          conda-remove-defaults: "true"
      - name: Create Environment
        shell: bash -l {0}
        run: |
          conda env create -n karabo_dev_env -f environment.yaml
          conda activate karabo_dev_env
          pip install ".[dev]"
      - name: Build Docs
        shell: bash -l {0}
        run: |
          conda activate karabo_dev_env
          python doc/src/examples/combine_examples.py
          cp -a doc/src/ _build
          sphinx-apidoc . -o _build
          make html
      - name: Archive doc build
        uses: actions/upload-artifact@v4
        with:
          name: docs_built
          path: _deploy
      - name: Deploy
        uses: peaceiris/actions-gh-pages@v3
        with:
          publish_branch: gh-pages
          github_token: ${{ secrets.GITHUB_TOKEN }}
          publish_dir: _deploy/html
          force_orphan: true
>>>>>>> a7a0b9ba
<|MERGE_RESOLUTION|>--- conflicted
+++ resolved
@@ -1,48 +1,3 @@
-<<<<<<< HEAD
-name: Build Docs
-
-on:
-  release:
-    types: [published]
-  workflow_dispatch:
-
-jobs:
-  build-docs:
-    runs-on: ubuntu-latest
-    steps:
-      - name: Checkout Code
-        uses: actions/checkout@v3
-      - name: Install Conda
-        uses: conda-incubator/setup-miniconda@v2
-        with:
-          miniforge-variant: Mambaforge
-      - name: Create Environment
-        shell: bash -l {0}
-        run: |
-          conda env create -n karabo_dev_env -f environment.yaml
-          conda activate karabo_dev_env
-          pip install ".[dev]"
-      - name: Build Docs
-        shell: bash -l {0}
-        run: |
-          conda activate karabo_dev_env
-          python doc/src/examples/combine_examples.py
-          cp -a doc/src/ _build
-          sphinx-apidoc . -o _build
-          make html
-      - name: Archive doc build
-        uses: actions/upload-artifact@v3
-        with:
-          name: docs_built
-          path: _deploy
-      - name: Deploy
-        uses: peaceiris/actions-gh-pages@v3
-        with:
-          publish_branch: gh-pages
-          github_token: ${{ secrets.GITHUB_TOKEN }}
-          publish_dir: _deploy/html
-          force_orphan: true
-=======
 name: Build Docs
 
 on:
@@ -88,5 +43,4 @@
           publish_branch: gh-pages
           github_token: ${{ secrets.GITHUB_TOKEN }}
           publish_dir: _deploy/html
-          force_orphan: true
->>>>>>> a7a0b9ba
+          force_orphan: true