<<<<<<< HEAD
from pathlib import Path
from typing import Any, Dict, List, Literal, TypedDict, TypeVar, Union

import numpy as np
from numpy.typing import NDArray
from typing_extensions import TypeAlias

# numpy dtypes
NPBoolLike: TypeAlias = Union[bool, np.bool_]
NPUIntLike: TypeAlias = Union[
    bool, np.unsignedinteger
]  # not BoolLike because "-" doesn't support np.bool_
NPIntLike: TypeAlias = Union[
    bool, int, np.integer
]  # not BoolLike because "-" doesn't support np.bool_
NPFloatLike: TypeAlias = Union[NPIntLike, float, np.floating]
NPIntFloat: TypeAlias = Union[np.int_, np.float_]
NPIntFloatCompl: TypeAlias = Union[NPIntFloat, np.complex_]
NPComplexLike: TypeAlias = Union[NPFloatLike, complex, np.complexfloating]
NPTD64Like: TypeAlias = Union[NPIntLike, np.timedelta64]
NPNumberLike: TypeAlias = Union[int, float, complex, np.number, np.bool_]
NPScalarLike: TypeAlias = Union[
    int,
    float,
    complex,
    str,
    bytes,
    np.generic,
]
NPFloatInpBroadType: TypeAlias = Union[
    NPFloatLike,
    NDArray[NPIntFloat],
]
NPFloatOutBroadType: TypeAlias = Union[
    NPIntFloat,
    NDArray[NPIntFloat],
]
NPComplInpBroadType: TypeAlias = Union[
    NPComplexLike,
    NDArray[NPIntFloatCompl],
]
NPComplOutBroadType: TypeAlias = Union[
    NPIntFloatCompl,
    NDArray[NPIntFloatCompl],
]

# similar to `numpy dtypes` but without numpy
IntLike: TypeAlias = Union[bool, int]
FloatLike: TypeAlias = Union[IntLike, float]
IntFloat: TypeAlias = Union[int, float]
ComplexLike: TypeAlias = Union[FloatLike, complex]
IntFloatCompl: TypeAlias = Union[IntFloat, complex]
NumberLike: TypeAlias = ComplexLike
ScalarLike: TypeAlias = Union[
    int,
    float,
    complex,
    str,
    bytes,
]

NPIntLikeStrict = Union[np.int_, int]
NPFloatLikeStrict = Union[NPIntFloat, IntFloat]

IntFloatList: TypeAlias = Union[List[int], List[float]]
PrecisionType: TypeAlias = Literal["single", "double"]

OskarSettingsTreeType: TypeAlias = Dict[str, Dict[str, Any]]

# File handling types

# Used for directory paths, to which one can append a file name
DirPathType: TypeAlias = Union[Path, str]
TDirPathType = TypeVar("TDirPathType", bound=DirPathType)
# Used for file paths
FilePathType: TypeAlias = Union[Path, str]
TFilePathType = TypeVar("TFilePathType", bound=FilePathType)


class BeamType(TypedDict):
    bmaj: float  # major-axis in arcsec
    bmin: float  # minor-axis in arcsec
    bpa: float  # position-angle in deg
=======
from pathlib import Path
from typing import Any, Dict, List, Literal, TypedDict, TypeVar, Union

import numpy as np
from numpy.typing import NDArray
from typing_extensions import TypeAlias

# numpy dtypes
NPBoolLike: TypeAlias = Union[bool, np.bool_]
NPUIntLike: TypeAlias = Union[
    bool, np.unsignedinteger
]  # not BoolLike because "-" doesn't support np.bool_
NPIntLike: TypeAlias = Union[
    bool, int, np.integer
]  # not BoolLike because "-" doesn't support np.bool_
NPFloatLike: TypeAlias = Union[NPIntLike, float, np.floating]
NPIntFloat: TypeAlias = Union[np.int_, np.float_]
NPIntFloatCompl: TypeAlias = Union[NPIntFloat, np.complex_]
NPComplexLike: TypeAlias = Union[NPFloatLike, complex, np.complexfloating]
NPTD64Like: TypeAlias = Union[NPIntLike, np.timedelta64]
NPNumberLike: TypeAlias = Union[int, float, complex, np.number, np.bool_]
NPScalarLike: TypeAlias = Union[
    int,
    float,
    complex,
    str,
    bytes,
    np.generic,
]
NPFloatInpBroadType: TypeAlias = Union[
    NPFloatLike,
    NDArray[NPIntFloat],
]
NPFloatOutBroadType: TypeAlias = Union[
    NPIntFloat,
    NDArray[NPIntFloat],
]
NPComplInpBroadType: TypeAlias = Union[
    NPComplexLike,
    NDArray[NPIntFloatCompl],
]
NPComplOutBroadType: TypeAlias = Union[
    NPIntFloatCompl,
    NDArray[NPIntFloatCompl],
]

# similar to `numpy dtypes` but without numpy
IntLike: TypeAlias = Union[bool, int]
FloatLike: TypeAlias = Union[IntLike, float]
IntFloat: TypeAlias = Union[int, float]
ComplexLike: TypeAlias = Union[FloatLike, complex]
IntFloatCompl: TypeAlias = Union[IntFloat, complex]
NumberLike: TypeAlias = ComplexLike
ScalarLike: TypeAlias = Union[
    int,
    float,
    complex,
    str,
    bytes,
]

NPIntLikeStrict = Union[np.int_, int]
NPFloatLikeStrict = Union[NPIntFloat, IntFloat]

IntFloatList: TypeAlias = Union[List[int], List[float]]
PrecisionType: TypeAlias = Literal["single", "double"]

OskarSettingsTreeType: TypeAlias = Dict[str, Dict[str, Any]]

# File handling types

# Used for directory paths, to which one can append a file name
DirPathType: TypeAlias = Union[Path, str]
TDirPathType = TypeVar("TDirPathType", bound=DirPathType)
# Used for file paths
FilePathType: TypeAlias = Union[Path, str]
TFilePathType = TypeVar("TFilePathType", bound=FilePathType)


class MissingType:
    ...


MISSING = MissingType()


class BeamType(TypedDict):
    bmaj: float  # major-axis in arcsec
    bmin: float  # minor-axis in arcsec
    bpa: float  # position-angle in deg
>>>>>>> a7a0b9ba
<|MERGE_RESOLUTION|>--- conflicted
+++ resolved
@@ -1,88 +1,3 @@
-<<<<<<< HEAD
-from pathlib import Path
-from typing import Any, Dict, List, Literal, TypedDict, TypeVar, Union
-
-import numpy as np
-from numpy.typing import NDArray
-from typing_extensions import TypeAlias
-
-# numpy dtypes
-NPBoolLike: TypeAlias = Union[bool, np.bool_]
-NPUIntLike: TypeAlias = Union[
-    bool, np.unsignedinteger
-]  # not BoolLike because "-" doesn't support np.bool_
-NPIntLike: TypeAlias = Union[
-    bool, int, np.integer
-]  # not BoolLike because "-" doesn't support np.bool_
-NPFloatLike: TypeAlias = Union[NPIntLike, float, np.floating]
-NPIntFloat: TypeAlias = Union[np.int_, np.float_]
-NPIntFloatCompl: TypeAlias = Union[NPIntFloat, np.complex_]
-NPComplexLike: TypeAlias = Union[NPFloatLike, complex, np.complexfloating]
-NPTD64Like: TypeAlias = Union[NPIntLike, np.timedelta64]
-NPNumberLike: TypeAlias = Union[int, float, complex, np.number, np.bool_]
-NPScalarLike: TypeAlias = Union[
-    int,
-    float,
-    complex,
-    str,
-    bytes,
-    np.generic,
-]
-NPFloatInpBroadType: TypeAlias = Union[
-    NPFloatLike,
-    NDArray[NPIntFloat],
-]
-NPFloatOutBroadType: TypeAlias = Union[
-    NPIntFloat,
-    NDArray[NPIntFloat],
-]
-NPComplInpBroadType: TypeAlias = Union[
-    NPComplexLike,
-    NDArray[NPIntFloatCompl],
-]
-NPComplOutBroadType: TypeAlias = Union[
-    NPIntFloatCompl,
-    NDArray[NPIntFloatCompl],
-]
-
-# similar to `numpy dtypes` but without numpy
-IntLike: TypeAlias = Union[bool, int]
-FloatLike: TypeAlias = Union[IntLike, float]
-IntFloat: TypeAlias = Union[int, float]
-ComplexLike: TypeAlias = Union[FloatLike, complex]
-IntFloatCompl: TypeAlias = Union[IntFloat, complex]
-NumberLike: TypeAlias = ComplexLike
-ScalarLike: TypeAlias = Union[
-    int,
-    float,
-    complex,
-    str,
-    bytes,
-]
-
-NPIntLikeStrict = Union[np.int_, int]
-NPFloatLikeStrict = Union[NPIntFloat, IntFloat]
-
-IntFloatList: TypeAlias = Union[List[int], List[float]]
-PrecisionType: TypeAlias = Literal["single", "double"]
-
-OskarSettingsTreeType: TypeAlias = Dict[str, Dict[str, Any]]
-
-# File handling types
-
-# Used for directory paths, to which one can append a file name
-DirPathType: TypeAlias = Union[Path, str]
-TDirPathType = TypeVar("TDirPathType", bound=DirPathType)
-# Used for file paths
-FilePathType: TypeAlias = Union[Path, str]
-TFilePathType = TypeVar("TFilePathType", bound=FilePathType)
-
-
-class BeamType(TypedDict):
-    bmaj: float  # major-axis in arcsec
-    bmin: float  # minor-axis in arcsec
-    bpa: float  # position-angle in deg
-=======
 from pathlib import Path
 from typing import Any, Dict, List, Literal, TypedDict, TypeVar, Union
 
@@ -172,5 +87,4 @@
 class BeamType(TypedDict):
     bmaj: float  # major-axis in arcsec
     bmin: float  # minor-axis in arcsec
-    bpa: float  # position-angle in deg
->>>>>>> a7a0b9ba
+    bpa: float  # position-angle in deg