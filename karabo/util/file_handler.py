--- conflicted
+++ resolved
@@ -1,4 +1,7 @@
-<<<<<<< HEAD
+"""
+Offers functionality for handling caching data on disk and
+reading/writung to temporary files.
+"""
 from __future__ import annotations
 
 import glob
@@ -55,19 +58,22 @@
     'XDG_CACHE_HOME' > $HOME/.cache > /tmp
     Note: Setting env-vars has only an effect if they're set before importing Karabo.
 
+    Returns:
+        str: Path of tmpdir
+
     Raises:
         RuntimeError: If 'TMPDIR' & 'TMP' are set differently which is ambiguous.
 
-    In a container-setup, this dir is preferably a mounted dir. For long-term-memory
-    so that each object doesn't have to be downloaded for each run. For
-    short-term-memory so that the created artifacts are locatable on the launch system.
-
-    Singularity & Sarus container usually use a mounted /tmp. However, this is not the
-    default case for Docker containers. This may be a reason to not put the
-    download-objects into /tmp of the Docker-image.
-
-    Returns:
-        path of tmpdir
+    Note:
+        In a container-setup, this dir is preferably a mounted dir.
+        For long-term-memory so that each object doesn't have to be downloaded
+        for each run. For short-term-memory so that the created artifacts are
+        locatable on the launch system.
+
+        Singularity & Sarus container usually use a mounted /tmp. However, this
+        is not the default case for Docker containers. This may be a reason to
+        not put the download-objects into /tmp of the Docker-image.
+
     """
     # first guess is /tmp
     tmpdir = f"{os.path.sep}tmp"
@@ -160,7 +166,6 @@
 
     The root STM and LTM must be unique per user (seeded rnd chars+digits) to
     avoid conflicting dir-names on any computer with any root-directory.
-
 
     LTM-root
     └── karabo-LTM-<user>-<10 rnd chars+digits>
@@ -505,519 +510,4 @@
             shutil.rmtree(path=tmpdir)
         if root_created_dir is not None and os.path.exists(root_created_dir):
             shutil.rmtree(path=root_created_dir)
-        raise
-=======
-"""
-Offers functionality for handling caching data on disk and
-reading/writung to temporary files.
-"""
-from __future__ import annotations
-
-import glob
-import os
-import shutil
-import subprocess
-from collections.abc import Generator
-from contextlib import contextmanager
-from copy import copy
-from pathlib import Path
-from types import TracebackType
-from typing import Literal, Optional, Union, overload
-
-from typing_extensions import assert_never
-
-from karabo.util._types import DirPathType, FilePathType, TDirPathType
-from karabo.util.helpers import get_rnd_str
-from karabo.util.plotting_util import Font
-from karabo.warning import _DEV_ERROR_MSG
-
-_LongShortTermType = Literal["long", "short"]
-
-
-def _get_env_value(
-    varname: str,
-) -> Union[str, None]:
-    """Gets env-var value from OS. Treats empty-str as None.
-
-    Args:
-        varname: Varname to get value from.
-
-    Returns:
-        Value of `varname`.
-    """
-    env_value = os.environ.get(varname)
-    if env_value is not None and env_value == "":
-        env_value = None
-    return env_value
-
-
-def _get_disk_cache_root(
-    term: _LongShortTermType,
-    create_if_not_exists: bool = True,
-) -> str:
-    """Gets the root-directory of the disk-cache.
-
-    Args:
-        term: Whether to get long- or short-term root.
-        create_if_not_exists: Create according dir if not exists?
-
-    Honors 'TMPDIR' & 'TMP' and 'SCRATCH' env-var(s) for STM where
-    'TMPDIR' = 'TMP' > 'SCRATCH' > /tmp
-    Honors 'XDG_CACHE_HOME' env-var(s) for LTM where
-    'XDG_CACHE_HOME' > $HOME/.cache > /tmp
-    Note: Setting env-vars has only an effect if they're set before importing Karabo.
-
-    Returns:
-        str: Path of tmpdir
-
-    Raises:
-        RuntimeError: If 'TMPDIR' & 'TMP' are set differently which is ambiguous.
-
-    Note:
-        In a container-setup, this dir is preferably a mounted dir.
-        For long-term-memory so that each object doesn't have to be downloaded
-        for each run. For short-term-memory so that the created artifacts are
-        locatable on the launch system.
-
-        Singularity & Sarus container usually use a mounted /tmp. However, this
-        is not the default case for Docker containers. This may be a reason to
-        not put the download-objects into /tmp of the Docker-image.
-
-    """
-    # first guess is /tmp
-    tmpdir = f"{os.path.sep}tmp"
-    if term == "short":
-        # second guess is if scratch is available (mid prio)
-        if (scratch := _get_env_value("SCRATCH")) is not None and os.path.exists(
-            scratch
-        ):
-            tmpdir = scratch
-        # third guess is to honor the env-variables mentioned (high prio)
-        env_check: Optional[
-            str
-        ] = None  # variable to check previous environment variables
-        environment_varname = ""
-        if (TMPDIR := _get_env_value("TMPDIR")) is not None:
-            tmpdir = os.path.abspath(TMPDIR)
-            env_check = TMPDIR
-            environment_varname = "TMPDIR"
-        if (TMP := _get_env_value("TMP")) is not None:
-            if env_check is not None:
-                if TMP != env_check:
-                    raise RuntimeError(
-                        f"Environment variables collision: TMP={TMP} != "
-                        + f"{environment_varname}={env_check} which is ambiguous."
-                    )
-            else:
-                tmpdir = os.path.abspath(TMP)
-                env_check = TMP
-                environment_varname = "TMP"
-    elif term == "long":
-        home = _get_env_value("HOME")
-        if home is not None:  # should always be set, but just to be sure
-            tmpdir = os.path.join(home, ".cache")
-        if (xdg_cache_dir := _get_env_value("XDG_CACHE_HOME")) is not None:
-            tmpdir = xdg_cache_dir
-    else:
-        assert_never(term)
-    if create_if_not_exists:
-        os.makedirs(tmpdir, exist_ok=True)
-    return tmpdir
-
-
-def _get_cache_dir(term: _LongShortTermType) -> str:
-    """Creates a user-deterministic cache-dir-name.
-
-    dir-name: karabo-<LTM|STM>-($USER-)<10-rnd-asci-letters-and-digits>
-
-    The random-part of the cache-dir is seeded for relocation purpose.
-        Otherwise, the same tmp-dirs couldn't be used in another run.
-    The seed prevents tmpdir collisions of different
-        users on a cluster.
-
-    Returns:
-        cache-dir-name
-    """
-    delimiter = "-"
-    prefix = "karabo"
-    if term == "long":
-        prefix = delimiter.join((prefix, "LTM"))
-    elif term == "short":
-        prefix = delimiter.join((prefix, "STM"))
-    else:
-        assert_never(term)
-    user = _get_env_value("USER")
-    if user is not None:
-        prefix = delimiter.join((prefix, user))
-        seed = user + term
-    else:
-        seed = "42" + term
-    suffix = get_rnd_str(k=10, seed=seed)
-    cache_dir_name = delimiter.join((prefix, suffix))
-    return cache_dir_name
-
-
-class FileHandler:
-    """Utility file-handler for unspecified directories.
-
-    Provides cache-management functionality.
-    `FileHandler.root_stm` (short-term-memory-dir) and `FileHandler.root_ltm`
-    (long-term-memory-dir) are static root-directories where each according cache-dir
-    is located. In case someone wants to extract something specific from the cache,
-    the path is usually printed blue & bold in stdout.
-
-    Honors 'TMPDIR' & 'TMP' and 'SCRATCH' env-var(s) for STM-disk-cache where
-    'TMPDIR' = 'TMP' > 'SCRATCH' > /tmp
-    Honors 'XDG_CACHE_HOME' env-var(s) for LTM-disk-cache where
-    'XDG_CACHE_HOME' > $HOME/.cache > /tmp
-    Note: Setting env-vars has only an effect if they're set before importing Karabo.
-    Run-time adjustments must be done directly on `root_stm` and `root_ltm`!
-
-    The root STM and LTM must be unique per user (seeded rnd chars+digits) to
-    avoid conflicting dir-names on any computer with any root-directory.
-
-    LTM-root
-    └── karabo-LTM-<user>-<10 rnd chars+digits>
-        ├── <prefix><10 rnd chars+digits>
-        |    ├── <subdir>
-        |    └── <file>
-        └── <prefix><10 rnd chars+digits>
-             ├── <subdir>
-             └── <file>
-
-    STM-root
-    └── karabo-STM-<user>-<10 rnd chars+digits>
-        ├── <prefix><10 rnd chars+digits>
-        |    ├── <subdir>
-        |    └── <file>
-        └── <prefix><10 rnd chars+digits>
-             ├── <subdir>
-             └── <file>
-
-    FileHandler can be used the same way as `tempfile.TemporaryDirectory` using `with`.
-    """
-
-    root_stm: str = _get_disk_cache_root(term="short")
-    root_ltm: str = _get_disk_cache_root(term="long")
-
-    @classmethod
-    def ltm(cls) -> str:
-        """LTM (long-term-memory) path."""
-        return os.path.join(cls.root_ltm, _get_cache_dir(term="long"))
-
-    @classmethod
-    def stm(cls) -> str:
-        """STM (short-term-memory) path."""
-        return os.path.join(cls.root_stm, _get_cache_dir(term="short"))
-
-    def __init__(
-        self,
-    ) -> None:
-        """Creates `FileHandler` instance."""
-        # tmps is an instance bound dirs and/or files registry for STM
-        self.tmps: list[str] = list()
-
-    @classmethod
-    def _get_term_dir(cls, term: _LongShortTermType) -> str:
-        if term == "short":
-            dir_ = cls.stm()
-        elif term == "long":
-            dir_ = cls.ltm()
-        else:
-            assert_never(term)
-        return dir_
-
-    @overload
-    def get_tmp_dir(
-        self,
-        prefix: Union[str, None] = None,
-        term: Literal["short"] = "short",
-        purpose: Union[str, None] = None,
-        unique: object = None,
-        mkdir: bool = True,
-        seed: Optional[Union[str, int, float, bytes]] = None,
-    ) -> str:
-        ...
-
-    @overload
-    def get_tmp_dir(
-        self,
-        prefix: str,
-        term: Literal["long"],
-        purpose: Union[str, None] = None,
-        unique: object = None,
-        mkdir: bool = True,
-        seed: Optional[Union[str, int, float, bytes]] = None,
-    ) -> str:
-        ...
-
-    def get_tmp_dir(
-        self,
-        prefix: Union[str, None] = None,
-        term: _LongShortTermType = "short",
-        purpose: Union[str, None] = None,
-        unique: object = None,
-        mkdir: bool = True,
-        seed: Optional[Union[str, int, float, bytes]] = None,
-    ) -> str:
-        """Gets a tmp-dir path.
-
-        This is the to-go function to get a tmp-dir in the according directory.
-
-        Args:
-            prefix: Dir-name prefix for STM (optional) and dir-name for LTM (required).
-            term: "short" for STM or "long" for LTM.
-            purpose: Creates a verbose print-msg with it's purpose if set.
-            unique: If an object which has attributes is provided, then you get
-                the same tmp-dir for the unique instance.
-            mkdir: Make-dir directly?
-            seed: Seed rnd chars+digits of a STM sub-dir for relocation
-                purpose of different processes? Shouldn't be used for LTM sub-dirs,
-                unless you know what you're doing. LTM sub-dirs are already seeded with
-                `prefix`. However, if they are seeded for some reason, the seed is then
-                something like `prefix` + `seed`, which leads to different LTM sub-dirs.
-
-        Returns:
-            tmp-dir path
-        """
-        obj_tmp_dir_short_name = "_karabo_tmp_dir_short"
-        tmp_dir: Union[str, None] = None
-        if unique is not None:
-            if term != "short":
-                raise RuntimeError(
-                    "`unique` not None is just supported for short-term tmp-dirs."
-                )
-            try:
-                unique.__dict__  # just to test try-except AttributeError
-                if hasattr(unique, obj_tmp_dir_short_name):
-                    tmp_dir = getattr(unique, obj_tmp_dir_short_name)
-            except AttributeError as e:
-                raise AttributeError(
-                    "`unique` must be an object with attributes, "
-                    + f"but is of type {type(unique)} instead."
-                ) from e
-
-        if tmp_dir is not None:
-            dir_path = tmp_dir
-            exist_ok = True
-        elif term == "short":
-            dir_path = FileHandler._get_term_dir(term=term)
-            dir_name = get_rnd_str(k=10, seed=seed)
-            if prefix is not None:
-                dir_name = "".join((prefix, dir_name))
-            dir_path = os.path.join(dir_path, dir_name)
-            if unique is not None:
-                setattr(unique, obj_tmp_dir_short_name, dir_path)
-            self.tmps.append(dir_path)
-            if seed is None:
-                exist_ok = False
-            else:
-                exist_ok = True
-        elif term == "long":
-            dir_path = FileHandler._get_term_dir(term=term)
-            if prefix is None:
-                raise RuntimeError(
-                    "For long-term-memory, `prefix` must be set to have unique dirs."
-                )
-            if seed is not None:
-                seed = prefix + str(seed)
-            else:
-                seed = prefix
-            dir_name = get_rnd_str(k=10, seed=seed)
-            dir_name = "".join((prefix, dir_name))
-            dir_path = os.path.join(dir_path, dir_name)
-            exist_ok = True
-        else:
-            assert_never(term)
-        if not exist_ok and os.path.exists(dir_path):
-            raise FileExistsError(f"{dir_path} already exists")
-        if mkdir and not os.path.exists(dir_path):
-            os.makedirs(dir_path, exist_ok=exist_ok)
-            if purpose and len(purpose) > 0:
-                purpose = f" for {purpose}"
-                print(f"Creating {Font.BLUE}{Font.BOLD}{dir_path}{Font.END}{purpose}")
-        return dir_path
-
-    def clean_instance(self) -> None:
-        """Cleans instance-bound tmp-dirs of `self.tmps` from disk."""
-        tmps = copy(self.tmps)
-        for tmp in tmps:
-            if os.path.exists(tmp):
-                shutil.rmtree(tmp)
-            self.tmps.remove(tmp)
-
-    @classmethod
-    def clean(
-        cls,
-        term: _LongShortTermType = "short",
-    ) -> None:
-        """Removes the entire directory specified by `term`.
-
-        We strongly suggest to NOT use this function in a workflow. This function
-        removed the entire karabo-disk-cache. So if there's another karabo-process
-        running in parallel, you could mess with their disk-cache as well.
-
-        Args:
-            term: "long" or "short" term memory
-        """
-        dir_ = cls._get_term_dir(term=term)
-        if os.path.exists(dir_):
-            shutil.rmtree(dir_)
-
-    @classmethod
-    def is_dir_empty(cls, dirname: DirPathType) -> bool:
-        """Checks if `dirname` is empty assuming `dirname` exists.
-
-        Args:
-            dirname: Directory to check.
-
-        Raises:
-            NotADirectoryError: If `dirname` is not an existing directory.
-
-        Returns:
-            True if dir is empty, else False
-        """
-        if not os.path.isdir(dirname):
-            raise NotADirectoryError(f"{dirname} is not an existing directory.")
-        is_empty = len(os.listdir(path=dirname)) == 0
-        return is_empty
-
-    @classmethod
-    def remove_empty_dirs(cls, term: _LongShortTermType = "short") -> None:
-        """Removes empty directories in the chosen cache-dir.
-
-        Args:
-            term: "long" or "short" term memory
-        """
-        dir_ = _get_cache_dir(term=term)
-        paths = glob.glob(os.path.join(dir_, "*"), recursive=False)
-        for path in paths:
-            if os.path.isdir(path) and len(os.listdir(path=path)) == 0:
-                shutil.rmtree(path=path)
-
-    @classmethod
-    def empty_dir(cls, dir_path: DirPathType) -> None:
-        """Deletes all contents of `dir_path`, but not the directory itself.
-
-        This function assumes that all files and directories are owned by
-        the function-user.
-
-        Args:
-            dir_path: Directory to empty.
-        """
-        shutil.rmtree(dir_path)
-        os.makedirs(dir_path, exist_ok=False)
-
-    def __enter__(self) -> str:
-        return self.get_tmp_dir(prefix=None, term="short")
-
-    def __exit__(
-        self,
-        exc_type: Optional[type[BaseException]],
-        exc_val: Optional[BaseException],
-        exc_tb: Optional[TracebackType],
-    ) -> None:
-        self.clean_instance()
-
-
-def assert_valid_ending(
-    path: Union[str, FilePathType, DirPathType], ending: str
-) -> None:
-    """Utility function to check if the ending of `path` is `ending`.
-
-    Args:
-        path: Path to check.
-        ending: Ending match.
-
-    Raises:
-        ValueError: When the ending of `path` doesn't match `ending`.
-    """
-    path_ = str(path)
-    if not path_.endswith(ending):
-        fname = path_.split(os.path.sep)[-1]
-        raise AssertionError(
-            f"Invalid file-ending, file {fname} must have {ending} extension!"
-        )
-
-
-def getsize(inode: Union[str, Path]) -> int:
-    """Gets the total size of a file or directory in number of bytes.
-
-    Args:
-        inode: Directory or file to get size from. Can take a while for a large dir.
-
-    Returns:
-        Number of bytes of `inode`.
-    """
-    inode_path = Path(inode)
-    if not inode_path.exists():  # check validity before passing to system-call
-        err_msg = f"{inode=} doesn't exist!"
-        raise RuntimeError(err_msg)
-    if os.path.isdir(inode_path):
-        try:
-            du_out = subprocess.run(  # sh should be supported by any linux/WSL dist
-                ["du", "-sb", str(inode_path)], check=True, capture_output=True
-            )
-            nbytes = int(du_out.stdout.decode().split(sep="\t")[0])
-        except Exception as e:
-            err_msg = (
-                f"Get size of {inode=} failed unexpectedly (most likely a dev-error)."
-            )
-            raise RuntimeError(err_msg) from e
-    else:
-        nbytes = os.path.getsize(filename=inode)
-    return nbytes
-
-
-@contextmanager
-def write_dir(
-    dir: TDirPathType, *, overwrite: bool = False
-) -> Generator[TDirPathType, None, None]:
-    """Enables transactional creating and writing into `dir`.
-
-    Assumes that `dir` is empty, meaning NOT partially filled with anything.
-
-    This function is NOT thread-safe!
-
-    Args:
-        dir: Directory to create & write.
-        overwrite: Allow overwrite? Be aware that it will replace the entire
-            `dir` if it already exists. So be careful to provide the correct dir.
-
-    Yields:
-        Directory to fill safely.
-    """
-    dir_path = Path(dir)  # `Path(dir)` handles trailing "/"
-    parent_dir, dirname = os.path.split(dir_path)
-    if not overwrite and os.path.exists(dir_path):
-        err_msg = f"{dir} already exists."
-        raise FileExistsError(err_msg)
-    new_dirs = [
-        parent for parent in [dir_path, *dir_path.parents] if not os.path.exists(parent)
-    ]
-    root_created_dir = new_dirs[-1] if len(new_dirs) > 0 else None
-    if root_created_dir is not None and os.path.exists(root_created_dir):
-        raise RuntimeError(_DEV_ERROR_MSG)  # to absolutely be sure it doesn't exist
-    rnd_str = get_rnd_str(k=10, seed=dirname)
-    tmpdir = type(dir)(os.path.join(parent_dir, f".{rnd_str}-{dirname}"))
-    tmpdir_old = os.path.join(parent_dir, f".{rnd_str}-old-{dirname}")
-    try:
-        os.makedirs(tmpdir, exist_ok=False)
-        yield tmpdir  # type: ignore[misc]
-        if overwrite and os.path.exists(dir_path):
-            os.rename(src=dir_path, dst=tmpdir_old)
-            os.rename(src=tmpdir, dst=dir_path)
-            shutil.rmtree(
-                path=tmpdir_old
-            )  # potentially dangerous if `dir` is accidentally set to another dir
-        else:
-            os.rename(src=tmpdir, dst=dir_path)
-    except BaseException:
-        if os.path.exists(tmpdir_old):
-            shutil.rmtree(path=tmpdir_old)
-        if os.path.exists(tmpdir):
-            shutil.rmtree(path=tmpdir)
-        if root_created_dir is not None and os.path.exists(root_created_dir):
-            shutil.rmtree(path=root_created_dir)
-        raise
->>>>>>> a7a0b9ba
+        raise