<<<<<<< HEAD
import math
from math import ceil, cos, floor, pi, sin, sqrt
from typing import List, Literal, Tuple, Union, cast

import numpy as np
from numpy.typing import NDArray

from karabo.util._types import FloatLike, NPFloatLike


def poisson_disc_samples(
    width: FloatLike,
    height: FloatLike,
    r: int,
    k: int = 5,
    ord: Union[None, float, Literal["fro", "nuc"]] = None,
) -> List[Tuple[float, float]]:
    tau = 2 * pi
    cellsize = r / sqrt(2)
    random = np.random.rand
    grid_width = int(ceil(width / cellsize))
    grid_height = int(ceil(height / cellsize))
    grid = [(np.inf, np.inf)] * (grid_width * grid_height)

    def grid_coords(p: Tuple[float, float]) -> Tuple[int, int]:
        return int(floor(p[0] / cellsize)), int(floor(p[1] / cellsize))

    def fits(
        p: Tuple[float, float],
        gx: int,
        gy: int,
    ) -> bool:
        yrange = list(range(max(gy - 2, 0), min(gy + 3, grid_height)))
        for x in range(max(gx - 2, 0), min(gx + 3, grid_width)):
            for y in yrange:
                g = grid[x + y * grid_width]
                if g == (np.inf, np.inf):
                    continue
                if np.linalg.norm(np.array(p) - np.array(g), ord=ord) <= r:
                    return False
        return True

    p = width * random(), height * random()
    queue = [p]
    grid_x, grid_y = grid_coords(p)
    grid[grid_x + grid_y * grid_width] = p

    while queue:
        qi = int(random() * len(queue))
        qx, qy = queue[qi]
        queue[qi] = queue[-1]
        queue.pop()
        for _ in range(k):
            alpha = tau * random()
            d = r * sqrt(3 * random() + 1)
            px = qx + d * cos(alpha)
            py = qy + d * sin(alpha)
            if not (0 <= px < width and 0 <= py < height):
                continue
            p = (px, py)
            grid_x, grid_y = grid_coords(p)
            if not fits(p, grid_x, grid_y):
                continue
            queue.append(p)
            grid[grid_x + grid_y * grid_width] = p
    grid = [p for p in grid if p != (np.inf, np.inf)]
    return grid


def get_poisson_disk_sky(
    min_size: Tuple[FloatLike, FloatLike],
    max_size: Tuple[FloatLike, FloatLike],
    flux_min: FloatLike,
    flux_max: FloatLike,
    r: int = 10,
) -> NDArray[np.float_]:
    assert flux_max >= flux_min
    x = min_size[0]
    y = min_size[1]
    X = max_size[0]
    Y = max_size[1]
    width = cast(FloatLike, abs(X - x))
    height = cast(FloatLike, abs(Y - y))
    center_x = x + (X - x) * 0.5
    center_y = y + (Y - y) * 0.5
    samples = poisson_disc_samples(width, height, r)
    np_samples = np.array(samples)
    ra = np_samples[:, 0] - (width * 0.5)
    dec = np_samples[:, 1] - (height * 0.5)
    ra = ra + center_x
    dec = dec + center_y
    np_samples = np.vstack((ra, dec)).transpose()
    flux = np.random.random((len(samples), 1)) * (flux_max - flux_min) + flux_min
    sky_array = np.hstack((np_samples, flux))
    return sky_array


#
def long_lat_to_cartesian(lat: NPFloatLike, lon: NPFloatLike) -> NDArray[np.float_]:
    lat_, lon_ = np.deg2rad(lat), np.deg2rad(lon)
    x = R * cos(lat_) * cos(lon_)
    y = R * cos(lat_) * sin(lon_)
    z = R * sin(lat_)
    out = cast(
        NDArray[np.float_], np.array([x, y, z]) / np.linalg.norm(np.array([x, y, z]))
    )
    return out


#
#
# def cartesian_to_long_lat(cart: [float, float, float]):
#     lat = np.degrees(np.arcsin(cart[2]))
#     lon = np.degrees(np.arctan2(cart[1], cart[0]))
#     return np.array([lon, lat])


R = 6360000  # earth radius


def cartesian_to_ll(
    x: FloatLike,
    y: FloatLike,
    z: int = 0,
) -> Tuple[float, float]:
    # does not use `z`
    r = math.sqrt(x**2 + y**2)
    long = 180 * math.atan2(y, x) / math.pi
    lat = 180 * math.acos(r / R) / math.pi
    return lat, long
=======
"""
A collection of mathematical functions, mainly used for creating virtual skies.
"""
import math
from math import ceil, cos, floor, pi, sin, sqrt
from typing import List, Literal, Tuple, Union, cast

import numpy as np
from numpy.typing import NDArray
from scipy.special import wofz

from karabo.util._types import (
    FloatLike,
    NPFloatInpBroadType,
    NPFloatLike,
    NPFloatOutBroadType,
)


def poisson_disc_samples(
    width: FloatLike,
    height: FloatLike,
    r: int,
    k: int = 5,
    ord: Union[None, float, Literal["fro", "nuc"]] = None,
) -> List[Tuple[float, float]]:
    """
    This function helps to generate a virtual sky. It does this by randomly
    sampling points using **Poisson-disc sampling**. This produces points
    that are tightly-packed, but no closer to each other than a specified
    minimum distance r. This is important when sampling on a sphere.
    There is more information on https://www.jasondavies.com/maps/random-points/

    Args:
        width (FloatLike): Width of the sampling area
        height (FloatLike): Height of the area
        r (int): Minimal distance to keep between points
        k (int, optional): How often the algorithm tries to fit a point.
            Higher value give a more dense pointcloud but the generation takes
            longer. Defaults to 5.
        ord (Union[None, float, Literal['fro', 'nuc]], optional): Which norm to use
            for calulating the distance. Options are
                - 'fro': Frobenius norm or
                - 'nuc' for infinity

    Note:
        Calculating the norm is based on numpynp.linalg.norm(). See there for more
        information about the norm.

    Returns:
        List[Tuple[float, float]]: A list of point coordinates
    """
    tau = 2 * pi
    cellsize = r / sqrt(2)
    random = np.random.rand
    grid_width = int(ceil(width / cellsize))
    grid_height = int(ceil(height / cellsize))
    grid = [(np.inf, np.inf)] * (grid_width * grid_height)

    def grid_coords(p: Tuple[float, float]) -> Tuple[int, int]:
        return int(floor(p[0] / cellsize)), int(floor(p[1] / cellsize))

    def fits(
        p: Tuple[float, float],
        gx: int,
        gy: int,
    ) -> bool:
        yrange = list(range(max(gy - 2, 0), min(gy + 3, grid_height)))
        for x in range(max(gx - 2, 0), min(gx + 3, grid_width)):
            for y in yrange:
                g = grid[x + y * grid_width]
                if g == (np.inf, np.inf):
                    continue
                if np.linalg.norm(np.array(p) - np.array(g), ord=ord) <= r:
                    return False
        return True

    p = width * random(), height * random()
    queue = [p]
    grid_x, grid_y = grid_coords(p)
    grid[grid_x + grid_y * grid_width] = p

    while queue:
        qi = int(random() * len(queue))
        qx, qy = queue[qi]
        queue[qi] = queue[-1]
        queue.pop()
        for _ in range(k):
            alpha = tau * random()
            d = r * sqrt(3 * random() + 1)
            px = qx + d * cos(alpha)
            py = qy + d * sin(alpha)
            if not (0 <= px < width and 0 <= py < height):
                continue
            p = (px, py)
            grid_x, grid_y = grid_coords(p)
            if not fits(p, grid_x, grid_y):
                continue
            queue.append(p)
            grid[grid_x + grid_y * grid_width] = p
    grid = [p for p in grid if p != (np.inf, np.inf)]
    return grid


def get_poisson_disk_sky(
    min_size: Tuple[FloatLike, FloatLike],
    max_size: Tuple[FloatLike, FloatLike],
    flux_min: FloatLike,
    flux_max: FloatLike,
    r: int = 10,
) -> NDArray[np.float_]:
    """
    Creates a virtual sky by creating random source with flux between
    flux_min and flux_max.

    Args:
        min_size (Tuple[FloatLike, FloatLike]): For sky min RA and Deg in degrees.
        max_size (Tuple[FloatLike, FloatLike]): Max. RA and Deg of sky.
        flux_min (FloatLike): The minimal flux of the sources. Although the unit here
            is arbitrary it is usuall Jy/s.
        flux_max (FloatLike): The maximal flux.
        r (int, optional): The minimal distance between points. Higher value gives
            sparser sky. Defaults to 10.

    Returns:
        NDArray[np.float_]: Array of sources and flux \
            [[x1, y1, flux], [x2, y2, flux] ...]
    """
    assert flux_max >= flux_min
    x = min_size[0]
    y = min_size[1]
    X = max_size[0]
    Y = max_size[1]
    width = cast(FloatLike, abs(X - x))
    height = cast(FloatLike, abs(Y - y))
    center_x = x + (X - x) * 0.5
    center_y = y + (Y - y) * 0.5
    samples = poisson_disc_samples(width, height, r)
    np_samples = np.array(samples)
    ra = np_samples[:, 0] - (width * 0.5)
    dec = np_samples[:, 1] - (height * 0.5)
    ra = ra + center_x
    dec = dec + center_y
    np_samples = np.vstack((ra, dec)).transpose()
    flux = np.random.random((len(samples), 1)) * (flux_max - flux_min) + flux_min
    sky_array = np.hstack((np_samples, flux))
    return sky_array


#
def long_lat_to_cartesian(lat: NPFloatLike, lon: NPFloatLike) -> NDArray[np.float_]:
    """
    Converts geodesic coordinates (latitude and longitude) into geocentric ones,
    also called cartesian coordinates.

    Args:
        lat (NPFloatLike): The latitude in degrees, west is negative.
        lon (NPFloatLike): The longitude to convert, south is negative.

    Returns:
        NDArray[np.float_]: An array with the geodesic coordinates [x, y, z]
    """
    lat_, lon_ = np.deg2rad(lat), np.deg2rad(lon)
    x = R * cos(lat_) * cos(lon_)
    y = R * cos(lat_) * sin(lon_)
    z = R * sin(lat_)
    out = cast(
        NDArray[np.float_], np.array([x, y, z]) / np.linalg.norm(np.array([x, y, z]))
    )
    return out


#
#
# def cartesian_to_long_lat(cart: [float, float, float]):
#     lat = np.degrees(np.arcsin(cart[2]))
#     lon = np.degrees(np.arctan2(cart[1], cart[0]))
#     return np.array([lon, lat])


R = 6360000  # earth radius


def cartesian_to_ll(
    x: FloatLike,
    y: FloatLike,
    z: int = 0,
) -> Tuple[float, float]:
    """
    Converts cartesian coordinates (geocentric) of a point on Earth to its
    corresponding geodesic ones (latitude and longitude).

    Note:
        The converions does not take z into account. Instead, we set z to
        be the Earth radius.

    Args:
        x: cartesian x coordinate
        y: cartesian y coordinate
        z (Optional): cartesian z coordinate. Defaults to the Earth radius.

    Returns:
        Tuple[float, float]: Geodesic coordinates (latitude, longitude)
    """
    # does not use `z`
    r = math.sqrt(x**2 + y**2)
    long = 180 * math.atan2(y, x) / math.pi
    lat = 180 * math.acos(r / R) / math.pi
    return lat, long


def Gauss(
    x: NPFloatInpBroadType,
    x0: NPFloatInpBroadType,
    y0: NPFloatInpBroadType,
    a: NPFloatInpBroadType,
    sigma: NPFloatInpBroadType,
) -> NPFloatOutBroadType:
    """
    Calculates the value of the Gaussian distribution at a single point `x` or
    for an array of points.

    This function is used in `karabo.util.data_util.get_spectral_sky_data()` but it
    can be used elsewhere.

    Note:
        An argument can be a number or an array. If using arrays all shapes must match.

    Args:
        x (NPFloatInpBroadType): Where to calculate the value
        x0 (NPFloatInpBroadType): Center point of distribution
        y0 (NPFloatInpBroadType): Offset in y direction
        a (NPFloatInpBroadType): Amplitude (height of distribution function)
        sigma (NPFloatInpBroadType): standard deviation (width of distribution)

    Returns:
        NPFloatOutBroadType: A value or an array having the values of the \
            Gaussian funtion.
    """
    gauss = y0 + a * np.exp(-((x - x0) ** 2) / (2 * sigma**2))
    return cast(NPFloatOutBroadType, gauss)


def Voigt(
    x: NPFloatInpBroadType,
    x0: NPFloatInpBroadType,
    y0: NPFloatInpBroadType,
    a: NPFloatInpBroadType,
    sigma: NPFloatInpBroadType,
    gamma: NPFloatInpBroadType,
) -> NPFloatOutBroadType:
    """
    Calculates the value of the Voigt profile at a single point `x` or
    for an array of points.

    This function is used in `karabo.util.data_util.get_spectral_sky_data()` but it
    can be used elsewhere.

    Note:
        An argument can be a number or an array. If using arrays all shapes must match.

    Args:
        x (NPFloatInpBroadType): Where to calculate the value
        x0 (NPFloatInpBroadType): Center point of distribution
        y0 (NPFloatInpBroadType): Offset in y direction
        a (NPFloatInpBroadType): Amplitude (height of distribution function)
        sigma (NPFloatInpBroadType): standard deviation (width of distribution)
        gamma (NPFloatInpBroadType): FWHM of Lorentz component

    Returns:
        NPFloatOutBroadType: A value or an array having the values of the \
            Gaussian funtion.
    """
    # sigma = alpha / np.sqrt(2 * np.log(2))
    voigt = y0 + a * np.real(
        wofz((x - x0 + 1j * gamma) / sigma / np.sqrt(2))
    ) / sigma / np.sqrt(2 * np.pi)
    return cast(NPFloatOutBroadType, voigt)
>>>>>>> a7a0b9ba
<|MERGE_RESOLUTION|>--- conflicted
+++ resolved
@@ -1,12 +1,20 @@
-<<<<<<< HEAD
+"""
+A collection of mathematical functions, mainly used for creating virtual skies.
+"""
 import math
 from math import ceil, cos, floor, pi, sin, sqrt
 from typing import List, Literal, Tuple, Union, cast
 
 import numpy as np
 from numpy.typing import NDArray
-
-from karabo.util._types import FloatLike, NPFloatLike
+from scipy.special import wofz
+
+from karabo.util._types import (
+    FloatLike,
+    NPFloatInpBroadType,
+    NPFloatLike,
+    NPFloatOutBroadType,
+)
 
 
 def poisson_disc_samples(
@@ -16,6 +24,32 @@
     k: int = 5,
     ord: Union[None, float, Literal["fro", "nuc"]] = None,
 ) -> List[Tuple[float, float]]:
+    """
+    This function helps to generate a virtual sky. It does this by randomly
+    sampling points using **Poisson-disc sampling**. This produces points
+    that are tightly-packed, but no closer to each other than a specified
+    minimum distance r. This is important when sampling on a sphere.
+    There is more information on https://www.jasondavies.com/maps/random-points/
+
+    Args:
+        width (FloatLike): Width of the sampling area
+        height (FloatLike): Height of the area
+        r (int): Minimal distance to keep between points
+        k (int, optional): How often the algorithm tries to fit a point.
+            Higher value give a more dense pointcloud but the generation takes
+            longer. Defaults to 5.
+        ord (Union[None, float, Literal['fro', 'nuc]], optional): Which norm to use
+            for calulating the distance. Options are
+                - 'fro': Frobenius norm or
+                - 'nuc' for infinity
+
+    Note:
+        Calculating the norm is based on numpynp.linalg.norm(). See there for more
+        information about the norm.
+
+    Returns:
+        List[Tuple[float, float]]: A list of point coordinates
+    """
     tau = 2 * pi
     cellsize = r / sqrt(2)
     random = np.random.rand
@@ -75,6 +109,23 @@
     flux_max: FloatLike,
     r: int = 10,
 ) -> NDArray[np.float_]:
+    """
+    Creates a virtual sky by creating random source with flux between
+    flux_min and flux_max.
+
+    Args:
+        min_size (Tuple[FloatLike, FloatLike]): For sky min RA and Deg in degrees.
+        max_size (Tuple[FloatLike, FloatLike]): Max. RA and Deg of sky.
+        flux_min (FloatLike): The minimal flux of the sources. Although the unit here
+            is arbitrary it is usuall Jy/s.
+        flux_max (FloatLike): The maximal flux.
+        r (int, optional): The minimal distance between points. Higher value gives
+            sparser sky. Defaults to 10.
+
+    Returns:
+        NDArray[np.float_]: Array of sources and flux \
+            [[x1, y1, flux], [x2, y2, flux] ...]
+    """
     assert flux_max >= flux_min
     x = min_size[0]
     y = min_size[1]
@@ -98,6 +149,17 @@
 
 #
 def long_lat_to_cartesian(lat: NPFloatLike, lon: NPFloatLike) -> NDArray[np.float_]:
+    """
+    Converts geodesic coordinates (latitude and longitude) into geocentric ones,
+    also called cartesian coordinates.
+
+    Args:
+        lat (NPFloatLike): The latitude in degrees, west is negative.
+        lon (NPFloatLike): The longitude to convert, south is negative.
+
+    Returns:
+        NDArray[np.float_]: An array with the geodesic coordinates [x, y, z]
+    """
     lat_, lon_ = np.deg2rad(lat), np.deg2rad(lon)
     x = R * cos(lat_) * cos(lon_)
     y = R * cos(lat_) * sin(lon_)
@@ -124,200 +186,6 @@
     y: FloatLike,
     z: int = 0,
 ) -> Tuple[float, float]:
-    # does not use `z`
-    r = math.sqrt(x**2 + y**2)
-    long = 180 * math.atan2(y, x) / math.pi
-    lat = 180 * math.acos(r / R) / math.pi
-    return lat, long
-=======
-"""
-A collection of mathematical functions, mainly used for creating virtual skies.
-"""
-import math
-from math import ceil, cos, floor, pi, sin, sqrt
-from typing import List, Literal, Tuple, Union, cast
-
-import numpy as np
-from numpy.typing import NDArray
-from scipy.special import wofz
-
-from karabo.util._types import (
-    FloatLike,
-    NPFloatInpBroadType,
-    NPFloatLike,
-    NPFloatOutBroadType,
-)
-
-
-def poisson_disc_samples(
-    width: FloatLike,
-    height: FloatLike,
-    r: int,
-    k: int = 5,
-    ord: Union[None, float, Literal["fro", "nuc"]] = None,
-) -> List[Tuple[float, float]]:
-    """
-    This function helps to generate a virtual sky. It does this by randomly
-    sampling points using **Poisson-disc sampling**. This produces points
-    that are tightly-packed, but no closer to each other than a specified
-    minimum distance r. This is important when sampling on a sphere.
-    There is more information on https://www.jasondavies.com/maps/random-points/
-
-    Args:
-        width (FloatLike): Width of the sampling area
-        height (FloatLike): Height of the area
-        r (int): Minimal distance to keep between points
-        k (int, optional): How often the algorithm tries to fit a point.
-            Higher value give a more dense pointcloud but the generation takes
-            longer. Defaults to 5.
-        ord (Union[None, float, Literal['fro', 'nuc]], optional): Which norm to use
-            for calulating the distance. Options are
-                - 'fro': Frobenius norm or
-                - 'nuc' for infinity
-
-    Note:
-        Calculating the norm is based on numpynp.linalg.norm(). See there for more
-        information about the norm.
-
-    Returns:
-        List[Tuple[float, float]]: A list of point coordinates
-    """
-    tau = 2 * pi
-    cellsize = r / sqrt(2)
-    random = np.random.rand
-    grid_width = int(ceil(width / cellsize))
-    grid_height = int(ceil(height / cellsize))
-    grid = [(np.inf, np.inf)] * (grid_width * grid_height)
-
-    def grid_coords(p: Tuple[float, float]) -> Tuple[int, int]:
-        return int(floor(p[0] / cellsize)), int(floor(p[1] / cellsize))
-
-    def fits(
-        p: Tuple[float, float],
-        gx: int,
-        gy: int,
-    ) -> bool:
-        yrange = list(range(max(gy - 2, 0), min(gy + 3, grid_height)))
-        for x in range(max(gx - 2, 0), min(gx + 3, grid_width)):
-            for y in yrange:
-                g = grid[x + y * grid_width]
-                if g == (np.inf, np.inf):
-                    continue
-                if np.linalg.norm(np.array(p) - np.array(g), ord=ord) <= r:
-                    return False
-        return True
-
-    p = width * random(), height * random()
-    queue = [p]
-    grid_x, grid_y = grid_coords(p)
-    grid[grid_x + grid_y * grid_width] = p
-
-    while queue:
-        qi = int(random() * len(queue))
-        qx, qy = queue[qi]
-        queue[qi] = queue[-1]
-        queue.pop()
-        for _ in range(k):
-            alpha = tau * random()
-            d = r * sqrt(3 * random() + 1)
-            px = qx + d * cos(alpha)
-            py = qy + d * sin(alpha)
-            if not (0 <= px < width and 0 <= py < height):
-                continue
-            p = (px, py)
-            grid_x, grid_y = grid_coords(p)
-            if not fits(p, grid_x, grid_y):
-                continue
-            queue.append(p)
-            grid[grid_x + grid_y * grid_width] = p
-    grid = [p for p in grid if p != (np.inf, np.inf)]
-    return grid
-
-
-def get_poisson_disk_sky(
-    min_size: Tuple[FloatLike, FloatLike],
-    max_size: Tuple[FloatLike, FloatLike],
-    flux_min: FloatLike,
-    flux_max: FloatLike,
-    r: int = 10,
-) -> NDArray[np.float_]:
-    """
-    Creates a virtual sky by creating random source with flux between
-    flux_min and flux_max.
-
-    Args:
-        min_size (Tuple[FloatLike, FloatLike]): For sky min RA and Deg in degrees.
-        max_size (Tuple[FloatLike, FloatLike]): Max. RA and Deg of sky.
-        flux_min (FloatLike): The minimal flux of the sources. Although the unit here
-            is arbitrary it is usuall Jy/s.
-        flux_max (FloatLike): The maximal flux.
-        r (int, optional): The minimal distance between points. Higher value gives
-            sparser sky. Defaults to 10.
-
-    Returns:
-        NDArray[np.float_]: Array of sources and flux \
-            [[x1, y1, flux], [x2, y2, flux] ...]
-    """
-    assert flux_max >= flux_min
-    x = min_size[0]
-    y = min_size[1]
-    X = max_size[0]
-    Y = max_size[1]
-    width = cast(FloatLike, abs(X - x))
-    height = cast(FloatLike, abs(Y - y))
-    center_x = x + (X - x) * 0.5
-    center_y = y + (Y - y) * 0.5
-    samples = poisson_disc_samples(width, height, r)
-    np_samples = np.array(samples)
-    ra = np_samples[:, 0] - (width * 0.5)
-    dec = np_samples[:, 1] - (height * 0.5)
-    ra = ra + center_x
-    dec = dec + center_y
-    np_samples = np.vstack((ra, dec)).transpose()
-    flux = np.random.random((len(samples), 1)) * (flux_max - flux_min) + flux_min
-    sky_array = np.hstack((np_samples, flux))
-    return sky_array
-
-
-#
-def long_lat_to_cartesian(lat: NPFloatLike, lon: NPFloatLike) -> NDArray[np.float_]:
-    """
-    Converts geodesic coordinates (latitude and longitude) into geocentric ones,
-    also called cartesian coordinates.
-
-    Args:
-        lat (NPFloatLike): The latitude in degrees, west is negative.
-        lon (NPFloatLike): The longitude to convert, south is negative.
-
-    Returns:
-        NDArray[np.float_]: An array with the geodesic coordinates [x, y, z]
-    """
-    lat_, lon_ = np.deg2rad(lat), np.deg2rad(lon)
-    x = R * cos(lat_) * cos(lon_)
-    y = R * cos(lat_) * sin(lon_)
-    z = R * sin(lat_)
-    out = cast(
-        NDArray[np.float_], np.array([x, y, z]) / np.linalg.norm(np.array([x, y, z]))
-    )
-    return out
-
-
-#
-#
-# def cartesian_to_long_lat(cart: [float, float, float]):
-#     lat = np.degrees(np.arcsin(cart[2]))
-#     lon = np.degrees(np.arctan2(cart[1], cart[0]))
-#     return np.array([lon, lat])
-
-
-R = 6360000  # earth radius
-
-
-def cartesian_to_ll(
-    x: FloatLike,
-    y: FloatLike,
-    z: int = 0,
-) -> Tuple[float, float]:
     """
     Converts cartesian coordinates (geocentric) of a point on Earth to its
     corresponding geodesic ones (latitude and longitude).
@@ -407,5 +275,4 @@
     voigt = y0 + a * np.real(
         wofz((x - x0 + 1j * gamma) / sigma / np.sqrt(2))
     ) / sigma / np.sqrt(2 * np.pi)
-    return cast(NPFloatOutBroadType, voigt)
->>>>>>> a7a0b9ba
+    return cast(NPFloatOutBroadType, voigt)