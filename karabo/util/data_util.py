--- conflicted
+++ resolved
@@ -1,4 +1,7 @@
-<<<<<<< HEAD
+"""
+This module offers a variety of functions connected to string manipulation,
+file paths and data handling.
+"""
 import os
 import re
 from types import ModuleType
@@ -7,19 +10,38 @@
 import numpy as np
 import xarray as xr
 from numpy.typing import NDArray
-from scipy.special import wofz
 
 import karabo
-from karabo.util._types import NPFloatInpBroadType, NPFloatOutBroadType, NPIntFloat
+from karabo.util._types import NPIntFloat
+from karabo.util.math_util import Voigt
 
 
 def get_module_absolute_path() -> str:
+    """
+    Returns the absolute path to the Karabo module.
+    This function is mainly used to find the data directory of the package.
+    It has the telescope setup files.
+
+
+    Returns:
+        The absolute path to the Karabo module.
+    """
     path_elements = os.path.abspath(karabo.__file__).split(os.path.sep)
     path_elements.pop()
     return os.path.sep.join(path_elements)
 
 
 def get_module_path_of_module(module: ModuleType) -> str:
+    """
+    Returns the absolute path to a module in Karabo package.
+    It is used to find data or sample directories in third-party packages.
+
+    Args:
+        module (ModuleType): The name of the module.
+
+    Returns:
+        The absolute path to the Karabo module.
+    """
     module_file = cast(str, module.__file__)
     path_elements = os.path.abspath(module_file).split(os.path.sep)
     path_elements.pop()
@@ -27,6 +49,17 @@
 
 
 def extract_digit_from_string(string: str) -> int:
+    """
+    Extracts the digits from an alphanumeric string. Example:
+
+    "abc123efg666gggg" --> 123666
+
+    Args:
+        string (str): The string to be parsed
+
+    Returns:
+        int: The number made from the digits.
+    """
     digit = ""
     for char in string:
         if char.isdigit():
@@ -35,6 +68,17 @@
 
 
 def extract_chars_from_string(string: str) -> str:
+    """
+    Removes all digits from an alphanumeric string. Example:
+
+    "abc123efg666gggg" --> "abcefggggg"
+
+    Args:
+        string (str): The string to be parsed
+
+    Returns:
+        str: A string with all digits removed.
+    """
     letters = ""
     for char in string:
         if char.isalpha():
@@ -43,6 +87,28 @@
 
 
 def parse_size(size_str: str) -> int:
+    """
+    Converts a file or data size given with a unit prefix into number of bytes.
+
+    Example: "5 MB" --> 5000000
+
+    Currently supported are "B", "KB", "MB", "GB", and "TB".
+
+    Note:
+        - The decimal prefix is used, not the binary one, i.e 1 KB = 1000 B and \
+        not 1 KB = 1024 B.
+        - Capitalization does not matter, i.e. "1 kb" is equal to "1 KB".
+
+    Args:
+        size_str (str): The size with unit prefix to convert.
+
+    Raises:
+        ValueError: If the size cannot be parsed. Mostly due to the unit not
+            being one of the supoorted ones.
+
+    Returns:
+        int: The size as number of bytes.
+    """
     size_str = size_str.strip().upper()
     size_units = {"B": 1, "KB": 10**3, "MB": 10**6, "GB": 10**9, "TB": 10**12}
 
@@ -60,6 +126,19 @@
     max_chunk_size_in_memory: str,
     data_array: List[xr.DataArray],
 ) -> int:
+    """
+    This function calculates the number of chunks needed to process a
+    collection of `xr.DataArray` not using more than `max_chunk_size_in_memory`
+    bytes of memory.
+
+    Args:
+        max_chunk_size_in_memory (str): The desired chunk site with unit
+            prefix, e.g. "100 MB"
+        data_array (List[xr.DataArray]): The data arrays to be processed.
+
+    Returns:
+        int: The number of chunks used to process the array(s).
+    """
     max_chunk_size_bytes = parse_size(max_chunk_size_in_memory)
     data_arrays_size = sum([x.nbytes for x in data_array])
     n_chunks = int(np.ceil(data_arrays_size / max_chunk_size_bytes))
@@ -69,6 +148,19 @@
 def calculate_chunk_size_from_max_chunk_size_in_memory(
     max_chunk_memory_size: str, data_array: Union[xr.DataArray, List[xr.DataArray]]
 ) -> int:
+    """
+    Given that a block of memory can not be larger than `max_chunk_memory_size` bytes
+    this function calculates how many rows of a xarray can be processed at once.
+
+    Args:
+        max_chunk_memory_size (str): The desired chunk site with unit
+            prefix, e.g. "100 MB"
+        data_array (Union[xr.DataArray, List[xr.DataArray]]): The data arrays
+            to be processed.
+
+    Returns:
+        int: The number of rows that can be processed.
+    """
     if not isinstance(data_array, list):
         data_array = [data_array]
     n_chunks = calculate_required_number_of_chunks(max_chunk_memory_size, data_array)
@@ -77,6 +169,20 @@
 
 
 def read_CSV_to_ndarray(file: str) -> NDArray[np.float64]:
+    """
+    Reads a cvs file into a xarray.
+
+    Note:
+        - The field delimiter is set to ','
+        - A quote is surrounded by '|'
+        - The first row can be a comment starting with '#'
+
+    Args:
+        file (str): The name of the csv file.
+
+    Returns:
+        NDArray[np.float64]: The xarray containing the data from the file.
+    """
     import csv
 
     sources = []
@@ -108,301 +214,6 @@
     return state
 
 
-def Gauss(
-    x: NPFloatInpBroadType,
-    x0: NPFloatInpBroadType,
-    y0: NPFloatInpBroadType,
-    a: NPFloatInpBroadType,
-    sigma: NPFloatInpBroadType,
-) -> NPFloatOutBroadType:
-    gauss = y0 + a * np.exp(-((x - x0) ** 2) / (2 * sigma**2))
-    return cast(NPFloatOutBroadType, gauss)
-
-
-def Voigt(
-    x: NPFloatInpBroadType,
-    x0: NPFloatInpBroadType,
-    y0: NPFloatInpBroadType,
-    a: NPFloatInpBroadType,
-    sigma: NPFloatInpBroadType,
-    gamma: NPFloatInpBroadType,
-) -> NPFloatOutBroadType:
-    # sigma = alpha / np.sqrt(2 * np.log(2))
-    voigt = y0 + a * np.real(
-        wofz((x - x0 + 1j * gamma) / sigma / np.sqrt(2))
-    ) / sigma / np.sqrt(2 * np.pi)
-    return cast(NPFloatOutBroadType, voigt)
-
-
-def get_spectral_sky_data(
-    ra: NDArray[np.float_],
-    dec: NDArray[np.float_],
-    freq0: NDArray[np.float_],
-    nfreq: int,
-) -> NDArray[np.float_]:
-    dfreq_arr = np.linspace(-0.1, 0.1, 100)
-    y_voigt = cast(NDArray[NPIntFloat], Voigt(dfreq_arr, 0, 0, 1, 0.01, 0.01))
-    # y_gauss = Gauss(dfreq_arr, 0, 0, 1, 0.01)
-    dfreq_sample = dfreq_arr[::nfreq]
-    flux_sample = y_voigt[::nfreq]
-    freq_sample = freq0 + dfreq_sample * freq0
-    sky_data = np.zeros((nfreq, 12))
-    sky_data[:, 0] = ra
-    sky_data[:, 1] = dec
-    sky_data[:, 2] = flux_sample
-    sky_data[:, 6] = freq_sample
-    sky_data[:, 7] = -200
-    return sky_data
-
-
-def resample_spectral_lines(
-    npoints: int,
-    dfreq: NDArray[np.float_],
-    spec_line: NDArray[np.float_],
-) -> Tuple[NDArray[np.float_], NDArray[np.float_]]:
-    m = int(len(dfreq) / npoints)
-    dfreq_sampled = dfreq[::m]
-    line_sampled = spec_line[::m]
-    return dfreq_sampled, line_sampled
-
-
-def input_wrapper(
-    msg: str,
-    ret: str = "y",
-) -> str:
-    """
-    Wrapper of standard `input` to define what return `ret` it will get during
-    Unit-tests, since the test just stops otherwise.
-    The environment variable 'SKIP_INPUT' or 'UNIT_TEST' must be set
-    with an arbitrary value to return `ret`.
-
-    :param msg: input message
-    :param ret: return value if 'SKIP_INPUT' or 'UNIT_TEST' is set, default='y'
-    """
-    if (
-        os.environ.get("SKIP_INPUT") is not None
-        or os.environ.get("UNIT_TEST") is not None
-    ):
-        return ret
-    else:
-        return input(msg)
-=======
-"""
-This module offers a variety of functions connected to string manipulation,
-file paths and data handling.
-"""
-import os
-import re
-from types import ModuleType
-from typing import Any, Dict, List, Tuple, Union, cast
-
-import numpy as np
-import xarray as xr
-from numpy.typing import NDArray
-
-import karabo
-from karabo.util._types import NPIntFloat
-from karabo.util.math_util import Voigt
-
-
-def get_module_absolute_path() -> str:
-    """
-    Returns the absolute path to the Karabo module.
-    This function is mainly used to find the data directory of the package.
-    It has the telescope setup files.
-
-
-    Returns:
-        The absolute path to the Karabo module.
-    """
-    path_elements = os.path.abspath(karabo.__file__).split(os.path.sep)
-    path_elements.pop()
-    return os.path.sep.join(path_elements)
-
-
-def get_module_path_of_module(module: ModuleType) -> str:
-    """
-    Returns the absolute path to a module in Karabo package.
-    It is used to find data or sample directories in third-party packages.
-
-    Args:
-        module (ModuleType): The name of the module.
-
-    Returns:
-        The absolute path to the Karabo module.
-    """
-    module_file = cast(str, module.__file__)
-    path_elements = os.path.abspath(module_file).split(os.path.sep)
-    path_elements.pop()
-    return os.path.sep.join(path_elements)
-
-
-def extract_digit_from_string(string: str) -> int:
-    """
-    Extracts the digits from an alphanumeric string. Example:
-
-    "abc123efg666gggg" --> 123666
-
-    Args:
-        string (str): The string to be parsed
-
-    Returns:
-        int: The number made from the digits.
-    """
-    digit = ""
-    for char in string:
-        if char.isdigit():
-            digit += char
-    return int(digit)
-
-
-def extract_chars_from_string(string: str) -> str:
-    """
-    Removes all digits from an alphanumeric string. Example:
-
-    "abc123efg666gggg" --> "abcefggggg"
-
-    Args:
-        string (str): The string to be parsed
-
-    Returns:
-        str: A string with all digits removed.
-    """
-    letters = ""
-    for char in string:
-        if char.isalpha():
-            letters += char
-    return letters
-
-
-def parse_size(size_str: str) -> int:
-    """
-    Converts a file or data size given with a unit prefix into number of bytes.
-
-    Example: "5 MB" --> 5000000
-
-    Currently supported are "B", "KB", "MB", "GB", and "TB".
-
-    Note:
-        - The decimal prefix is used, not the binary one, i.e 1 KB = 1000 B and \
-        not 1 KB = 1024 B.
-        - Capitalization does not matter, i.e. "1 kb" is equal to "1 KB".
-
-    Args:
-        size_str (str): The size with unit prefix to convert.
-
-    Raises:
-        ValueError: If the size cannot be parsed. Mostly due to the unit not
-            being one of the supoorted ones.
-
-    Returns:
-        int: The size as number of bytes.
-    """
-    size_str = size_str.strip().upper()
-    size_units = {"B": 1, "KB": 10**3, "MB": 10**6, "GB": 10**9, "TB": 10**12}
-
-    pattern = r"^(\d+(?:\.\d+)?)\s*(" + "|".join(size_units.keys()) + ")$"
-    match = re.search(pattern, size_str)
-
-    if match:
-        value, unit = float(match.group(1)), match.group(2)
-        return int(value * size_units[unit])
-
-    raise ValueError(f"Invalid size format: '{size_str}'")
-
-
-def calculate_required_number_of_chunks(
-    max_chunk_size_in_memory: str,
-    data_array: List[xr.DataArray],
-) -> int:
-    """
-    This function calculates the number of chunks needed to process a
-    collection of `xr.DataArray` not using more than `max_chunk_size_in_memory`
-    bytes of memory.
-
-    Args:
-        max_chunk_size_in_memory (str): The desired chunk site with unit
-            prefix, e.g. "100 MB"
-        data_array (List[xr.DataArray]): The data arrays to be processed.
-
-    Returns:
-        int: The number of chunks used to process the array(s).
-    """
-    max_chunk_size_bytes = parse_size(max_chunk_size_in_memory)
-    data_arrays_size = sum([x.nbytes for x in data_array])
-    n_chunks = int(np.ceil(data_arrays_size / max_chunk_size_bytes))
-    return n_chunks
-
-
-def calculate_chunk_size_from_max_chunk_size_in_memory(
-    max_chunk_memory_size: str, data_array: Union[xr.DataArray, List[xr.DataArray]]
-) -> int:
-    """
-    Given that a block of memory can not be larger than `max_chunk_memory_size` bytes
-    this function calculates how many rows of a xarray can be processed at once.
-
-    Args:
-        max_chunk_memory_size (str): The desired chunk site with unit
-            prefix, e.g. "100 MB"
-        data_array (Union[xr.DataArray, List[xr.DataArray]]): The data arrays
-            to be processed.
-
-    Returns:
-        int: The number of rows that can be processed.
-    """
-    if not isinstance(data_array, list):
-        data_array = [data_array]
-    n_chunks = calculate_required_number_of_chunks(max_chunk_memory_size, data_array)
-    chunk_size = max(int(data_array[0].shape[0] / n_chunks), 1)
-    return chunk_size
-
-
-def read_CSV_to_ndarray(file: str) -> NDArray[np.float64]:
-    """
-    Reads a cvs file into a xarray.
-
-    Note:
-        - The field delimiter is set to ','
-        - A quote is surrounded by '|'
-        - The first row can be a comment starting with '#'
-
-    Args:
-        file (str): The name of the csv file.
-
-    Returns:
-        NDArray[np.float64]: The xarray containing the data from the file.
-    """
-    import csv
-
-    sources = []
-    with open(file, newline="") as sourcefile:
-        spam_reader = csv.reader(sourcefile, delimiter=",", quotechar="|")
-        for row in spam_reader:
-            if len(row) == 0:
-                continue
-            if row[0].startswith("#"):
-                continue
-            else:
-                n_row = []
-                for cell in row:
-                    try:
-                        value = float(cell)
-                        n_row.append(value)
-                    except ValueError:
-                        pass
-                sources.append(n_row)
-    return np.array(sources, dtype=float)
-
-
-def full_setter(self: object, state: Dict[str, Any]) -> None:
-    self.__dict__ = state
-
-
-def full_getter(self: object) -> Dict[str, Any]:
-    state = self.__dict__
-    return state
-
-
 def get_spectral_sky_data(
     ra: NDArray[np.float_],
     dec: NDArray[np.float_],
@@ -493,5 +304,4 @@
     ):
         return ret
     else:
-        return input(msg)
->>>>>>> a7a0b9ba
+        return input(msg)