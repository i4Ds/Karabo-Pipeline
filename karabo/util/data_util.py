import os
import numpy as np
import karabo
from karabo.imaging.image import Image
from typing import List, Dict, Any, Tuple
from types import ModuleType
from numpy.typing import NDArray
from astropy.io import fits
from scipy.special import wofz

from numpy.typing import NDArray

from typing import List, Dict, Any, Tuple

def get_module_absolute_path() -> str:
    path_elements = os.path.abspath(karabo.__file__).split(os.path.sep)
    path_elements.pop()
    return os.path.sep.join(path_elements)


def get_module_path_of_module(module: ModuleType) -> str:
    path_elements = os.path.abspath(module.__file__).split(os.path.sep)
    path_elements.pop()
    return os.path.sep.join(path_elements)

def image_header_has_parameters(image: Image, parameters: List[str]) -> bool:
    fitsfile=fits.open(image.file.path)
    header=fitsfile[0].header
    for parameter in parameters:
        if parameter not in header:
            return False
    return True

def read_CSV_to_ndarray(file: str) -> NDArray[np.float64]:
    import csv
    sources = []
    with open(file, newline='') as sourcefile:
        spamreader = csv.reader(sourcefile, delimiter=',', quotechar='|')
        for row in spamreader:
            if len(row) == 0:
                continue
            if row[0].startswith("#"):
                continue
            else:
                n_row = []
                for cell in row:
                    try:
                        value = float(cell)
                        n_row.append(value)
                    except ValueError:
                        pass
                sources.append(n_row)
    return np.array(sources, dtype=float)


<<<<<<< HEAD
def Gauss(x, x0, y0, a,  sigma):
    return y0 + a * np.exp(-(x - x0) ** 2 / (2 * sigma ** 2))

def Voigt(x, x0, y0, a, sigma, gamma):
    # sigma = alpha / np.sqrt(2 * np.log(2))
    return y0 + a * np.real(wofz((x - x0 + 1j * gamma) / sigma / np.sqrt(2))) / sigma / np.sqrt(2 * np.pi)

def get_spectral_sky_data(
    ra: NDArray[np.float64],
    dec: NDArray[np.float64],
    freq0: NDArray[np.float64],
    nfreq: int,
) -> NDArray[np.float64]:
    dfreq_arr = np.linspace(-0.1, 0.1, 100)
    y_voigt = Voigt(dfreq_arr, 0, 0, 1, 0.01, 0.01)
    y_gauss = Gauss(dfreq_arr, 0, 0, 1, 0.01)
    dfreq_sample = dfreq_arr[::nfreq]
    flux_sample = y_voigt[::nfreq]
    freq_sample = freq0+dfreq_sample * freq0
    sky_data = np.zeros((nfreq,12))
    sky_data[:,0] = ra
    sky_data[:,1] = dec
    sky_data[:,2] = flux_sample
    sky_data[:,6] = freq_sample
    sky_data[:,7] = -200
    return sky_data

def resample_spectral_lines(
    npoints: int,
    dfreq: NDArray[np.float64],
    spec_line: NDArray[np.float64],
) -> Tuple[NDArray[np.float64], NDArray[np.float64]]:
    m = int(len(dfreq) / npoints)
    dfreq_sampled = dfreq[::m]
    line_sampled = spec_line[::m]
    return dfreq_sampled, line_sampled


def full_setter(self, state):
=======
def full_setter(self, state: Dict[str, Any]) -> None:
>>>>>>> 5eba26ca
    self.__dict__ = state


def full_getter(self) -> Dict[str, Any]:
    state = self.__dict__
    return state


def Gauss(x, x0, y0, a,  sigma):
    return y0 + a * np.exp(-(x - x0) ** 2 / (2 * sigma ** 2))

def Voigt(x, x0, y0, a, sigma, gamma):
    # sigma = alpha / np.sqrt(2 * np.log(2))
    return y0 + a * np.real(wofz((x - x0 + 1j * gamma) / sigma / np.sqrt(2))) / sigma / np.sqrt(2 * np.pi)

def get_spectral_sky_data(
    ra: NDArray[np.float64],
    dec: NDArray[np.float64],
    freq0: NDArray[np.float64],
    nfreq: int,
) -> NDArray[np.float64]:
    dfreq_arr = np.linspace(-0.1, 0.1, 100)
    y_voigt = Voigt(dfreq_arr, 0, 0, 1, 0.01, 0.01)
    y_gauss = Gauss(dfreq_arr, 0, 0, 1, 0.01)
    dfreq_sample = dfreq_arr[::nfreq]
    flux_sample = y_voigt[::nfreq]
    freq_sample = freq0+dfreq_sample * freq0
    sky_data = np.zeros((nfreq,12))
    sky_data[:,0] = ra
    sky_data[:,1] = dec
    sky_data[:,2] = flux_sample
    sky_data[:,6] = freq_sample
    sky_data[:,7] = -200
    return sky_data

def resample_spectral_lines(
    npoints: int,
    dfreq: NDArray[np.float64],
    spec_line: NDArray[np.float64],
) -> Tuple[NDArray[np.float64], NDArray[np.float64]]:
    m = int(len(dfreq) / npoints)
    dfreq_sampled = dfreq[::m]
    line_sampled = spec_line[::m]
    return dfreq_sampled, line_sampled

def input_wrapper(
    msg: str,
    ret: str = 'y',
) -> str:
    """
    Wrapper of standard `input` to define what return `ret` it will get during Unit-tests, since the test just stops oterwise.
    The environment variable 'SKIP_INPUT' or 'UNIT_TEST' must be set with an arbitrary value to return `ret`.

    :param msg: input message
    :param ret: return value if 'SKIP_INPUT' or 'UNIT_TEST' is set, default='y'
    """
    if os.environ.get('SKIP_INPUT') is not None or os.environ.get('UNIT_TEST') is not None :
        return ret
    else:
        return input(msg)<|MERGE_RESOLUTION|>--- conflicted
+++ resolved
@@ -8,9 +8,6 @@
 from astropy.io import fits
 from scipy.special import wofz
 
-from numpy.typing import NDArray
-
-from typing import List, Dict, Any, Tuple
 
 def get_module_absolute_path() -> str:
     path_elements = os.path.abspath(karabo.__file__).split(os.path.sep)
@@ -53,49 +50,7 @@
     return np.array(sources, dtype=float)
 
 
-<<<<<<< HEAD
-def Gauss(x, x0, y0, a,  sigma):
-    return y0 + a * np.exp(-(x - x0) ** 2 / (2 * sigma ** 2))
-
-def Voigt(x, x0, y0, a, sigma, gamma):
-    # sigma = alpha / np.sqrt(2 * np.log(2))
-    return y0 + a * np.real(wofz((x - x0 + 1j * gamma) / sigma / np.sqrt(2))) / sigma / np.sqrt(2 * np.pi)
-
-def get_spectral_sky_data(
-    ra: NDArray[np.float64],
-    dec: NDArray[np.float64],
-    freq0: NDArray[np.float64],
-    nfreq: int,
-) -> NDArray[np.float64]:
-    dfreq_arr = np.linspace(-0.1, 0.1, 100)
-    y_voigt = Voigt(dfreq_arr, 0, 0, 1, 0.01, 0.01)
-    y_gauss = Gauss(dfreq_arr, 0, 0, 1, 0.01)
-    dfreq_sample = dfreq_arr[::nfreq]
-    flux_sample = y_voigt[::nfreq]
-    freq_sample = freq0+dfreq_sample * freq0
-    sky_data = np.zeros((nfreq,12))
-    sky_data[:,0] = ra
-    sky_data[:,1] = dec
-    sky_data[:,2] = flux_sample
-    sky_data[:,6] = freq_sample
-    sky_data[:,7] = -200
-    return sky_data
-
-def resample_spectral_lines(
-    npoints: int,
-    dfreq: NDArray[np.float64],
-    spec_line: NDArray[np.float64],
-) -> Tuple[NDArray[np.float64], NDArray[np.float64]]:
-    m = int(len(dfreq) / npoints)
-    dfreq_sampled = dfreq[::m]
-    line_sampled = spec_line[::m]
-    return dfreq_sampled, line_sampled
-
-
-def full_setter(self, state):
-=======
 def full_setter(self, state: Dict[str, Any]) -> None:
->>>>>>> 5eba26ca
     self.__dict__ = state
 
 
