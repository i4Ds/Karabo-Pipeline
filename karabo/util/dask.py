from __future__ import annotations

import atexit
import json
import os
import time
from subprocess import Popen
from typing import Any, Callable, Optional, Tuple

import psutil
from dask.distributed import Client, LocalCluster

from karabo.error import KaraboDaskError
from karabo.util._types import IntFloat
from karabo.warning import KaraboWarning

DASK_INFO_FOLDER = ".karabo_dask"
os.makedirs(DASK_INFO_FOLDER, exist_ok=True)
DASK_INFO_ADDRESS = os.path.join(DASK_INFO_FOLDER, "dask_info.json")


class DaskHandler:
    """
    A class for managing a Dask client.

    Attributes
    ----------
    dask_client: Optional[Client]
        The Dask client object. If None, a new client will be created.
    n_workers_scheduler_node : int
        The number of workers to start on the scheduler node.
    min_ram_per_worker : Optional[float]
        The minimum RAM to allocate per worker in GB.

    Methods
    -------
    get_dask_client() -> Client:
        Returns a Dask client object. If the client does not exist, and
        the current node is a SLURM node and there are more than 1 node,
        a Dask client will be created.

    """

    dask_client: Optional[Client] = None
<<<<<<< HEAD
    n_workers_scheduler_node: int = 1
    min_ram_per_worker: Optional[int] = None
    use_dask: Optional[int] = None
    TIMEOUT: int = 60
=======
    n_workers_scheduler_node = 1
    threads_per_worker = 1
    min_ram_per_worker: Optional[IntFloat] = None
    use_dask: Optional[bool] = None
    TIMEOUT = 60.0
>>>>>>> 71821505

    @staticmethod
    def get_dask_client() -> Client:
        if DaskHandler.dask_client is None:
            if is_on_slurm_cluster() and get_number_of_nodes() > 1:
                DaskHandler.dask_client = setup_dask_for_slurm(
                    DaskHandler.n_workers_scheduler_node,
                    DaskHandler.min_ram_per_worker,
                )
            else:
                DaskHandler.dask_client = get_local_dask_client(
                    DaskHandler.min_ram_per_worker
                )

        atexit.register(dask_cleanup, DaskHandler.dask_client)
        return DaskHandler.dask_client

    @staticmethod
    def should_dask_be_used(override: Optional[bool] = None) -> bool:
        if override is not None:
            return override
        elif DaskHandler.use_dask is not None:
            return DaskHandler.use_dask
        elif DaskHandler.dask_client is not None:
            return True
        elif is_on_slurm_cluster() and get_number_of_nodes() > 1:
            return True
        else:
            return False


def get_local_dask_client(
<<<<<<< HEAD
    min_ram_gb_per_worker: int,
=======
    min_ram_gb_per_worker: Optional[IntFloat],
    threads_per_worker: int,
>>>>>>> 71821505
) -> Client:
    # Calculate number of workers per node
    n_workers = calculate_number_of_workers_per_node(min_ram_gb_per_worker)
    client = Client(LocalCluster(n_workers=n_workers))
    return client


def dask_cleanup(client: Client) -> None:
    # Remove the scheduler file if somehow it was not removed
    if os.path.exists(DASK_INFO_ADDRESS):
        os.remove(DASK_INFO_ADDRESS)

    # Remove the dashboard file if somehow it was not removed
    if os.path.exists("karabo-dask-dashboard.txt"):
        os.remove("karabo-dask-dashboard.txt")

    if client is not None:
        client.close()
        client.shutdown()


def prepare_slurm_nodes_for_dask() -> None:
    # Detect if we are on a slurm cluster
    if not is_on_slurm_cluster() or get_number_of_nodes() <= 1:
        print("Not on a SLURM cluster or only 1 node. Not setting up dask.")
        DaskHandler.use_dask = False
        return
    else:
        print("Detected SLURM cluster. Setting up dask.")

    # Check if we are on the first node
    if is_first_node():
        # Remove old scheduler file
        if os.path.exists(DASK_INFO_ADDRESS):
            os.remove(DASK_INFO_ADDRESS)

    else:
        # Wait some time to make sure the scheduler file is new
        time.sleep(10)

        # Wait until dask info file is created
        while not os.path.exists(DASK_INFO_ADDRESS):
            time.sleep(1)

        # Load dask info file
        with open(DASK_INFO_ADDRESS, "r") as f:
            dask_info = json.load(f)

        _ = Popen(
            [
                "dask",
                "worker",
                dask_info["scheduler_address"],
                "--nworkers",
                str(dask_info["n_workers_per_node"]),
            ]
        )

        while True:
            # Wait some time
            time.sleep(5)


def calculate_number_of_workers_per_node(
    min_ram_gb_per_worker: Optional[IntFloat],
) -> int:
    if min_ram_gb_per_worker is None:
        return 1
    # Calculate number of workers per node
    ram = psutil.virtual_memory().available / 1000 / 1000
    n_workers_per_node = int(ram / (min_ram_gb_per_worker))
    if ram < min_ram_gb_per_worker:
        KaraboWarning(
            f"Only {ram} GB of RAM available. Requested at least "
            f"{min_ram_gb_per_worker} GB. Setting number of "
            f"workers per node to 1."
        )
        n_workers_per_node = 1

    if n_workers_per_node > psutil.cpu_count():
        KaraboWarning(
            f"Only {psutil.cpu_count()} CPUs available. Requested "
            f"{n_workers_per_node} workers per node. Setting number of "
            f"workers per node to {psutil.cpu_count()}."
        )
        n_workers_per_node = psutil.cpu_count()

    return n_workers_per_node


def setup_dask_for_slurm(
    n_workers_scheduler_node: int,
<<<<<<< HEAD
    min_ram_gb_per_worker: int,
=======
    n_threads_per_worker: int,
    min_ram_gb_per_worker: Optional[IntFloat],
>>>>>>> 71821505
) -> Client:
    if is_first_node():
        # Create client and scheduler
        cluster = LocalCluster(
            ip=get_lowest_node_name(), n_workers=n_workers_scheduler_node
        )
        dask_client = Client(cluster)

        # Calculate number of workers per node
        n_workers_per_node = calculate_number_of_workers_per_node(min_ram_gb_per_worker)

        # Create dictionary with the information
        dask_info = {
            "scheduler_address": cluster.scheduler_address,
            "n_workers_per_node": n_workers_per_node,
        }

        # Write scheduler file
        with open(DASK_INFO_ADDRESS, "w") as f:
            json.dump(dask_info, f)

        # Wait until all workers are connected
        n_workers_requested = (
            get_number_of_nodes() - 1
        ) * n_workers_per_node + n_workers_scheduler_node

        start = time.time()
        while len(dask_client.scheduler_info()["workers"]) != n_workers_requested:
            print(
                f"Waiting for all workers to connect. Currently "
                f"{len(dask_client.scheduler_info()['workers'])} "
                f"workers connected of {n_workers_requested} requested."
            )
            time.sleep(3)  # To avoid spamming the scheduler
            if time.time() - start > DaskHandler.TIMEOUT:
                raise KaraboDaskError(
                    "Timeout while waiting for all workers to connect. "
                    "Something went wrong."
                )

        print(f"All {len(dask_client.scheduler_info()['workers'])} workers connected!")
        print(f"Dask dashboard available at {dask_client.dashboard_link}")

        # Write the dashboard link to a file
        with open("karabo-dask-dashboard.txt", "w") as f:
            f.write(dask_client.dashboard_link)

        # Removing file
        if os.path.exists(DASK_INFO_ADDRESS):
            os.remove(DASK_INFO_ADDRESS)

        # shutdown on exit
        atexit.register(dask_cleanup, dask_client)
        return dask_client

    else:
        raise KaraboDaskError("This function should only be reached on the first node.")


def get_min_max_of_node_id() -> Tuple[int, int]:
    """
    Returns the min max from SLURM_JOB_NODELIST.
    Works if it's run only on two nodes (separated with a comma)
    of if it runs on more than two nodes (separated with a dash).
    """
    slurm_job_nodelist = check_env_var(
        var="SLURM_JOB_NODELIST", fun=get_min_max_of_node_id
    )
    node_list = slurm_job_nodelist.split("[")[1].split("]")[0]
    if "," in node_list:
        return int(node_list.split(",")[0]), int(node_list.split(",")[1])
    else:
        return int(node_list.split("-")[0]), int(node_list.split("-")[1])


def get_lowest_node_id() -> int:
    if get_number_of_nodes() == 1:
        return get_node_id()  # TODO fix inf-loop `get_node_id` and `get_lowest_node_id`
    else:
        return get_min_max_of_node_id()[0]


def get_base_string_node_list() -> str:
    slurm_job_nodelist = check_env_var(
        var="SLURM_JOB_NODELIST", fun=get_base_string_node_list
    )
    return slurm_job_nodelist.split("[")[0]


def get_lowest_node_name() -> str:
    return get_base_string_node_list() + str(get_lowest_node_id())


def get_number_of_nodes() -> int:
    n_nodes = check_env_var(var="SLURM_JOB_NUM_NODES", fun=get_number_of_nodes)
    return int(n_nodes)


def get_node_id() -> int:
    slurmd_nodename = check_env_var(var="SLURMD_NODENAME", fun=get_node_id)
    len_id = len(str(get_lowest_node_id()))
    return int(slurmd_nodename[-len_id:])


def is_first_node() -> bool:
    return get_node_id() == get_lowest_node_id()


def is_on_slurm_cluster() -> bool:
    return "SLURM_JOB_ID" in os.environ


def check_env_var(var: str, fun: Optional[Callable[..., Any]] = None) -> str:
    value = os.getenv(var)
    if value is None:
        suffix = ""
        if fun is not None:
            suffix = f" before calling `{fun.__name__}`"
        error_msg = f"Environment variable '{var}' must be set" + suffix + "."
        raise KaraboDaskError(error_msg)
    return value<|MERGE_RESOLUTION|>--- conflicted
+++ resolved
@@ -42,18 +42,10 @@
     """
 
     dask_client: Optional[Client] = None
-<<<<<<< HEAD
     n_workers_scheduler_node: int = 1
     min_ram_per_worker: Optional[int] = None
     use_dask: Optional[int] = None
-    TIMEOUT: int = 60
-=======
-    n_workers_scheduler_node = 1
-    threads_per_worker = 1
-    min_ram_per_worker: Optional[IntFloat] = None
-    use_dask: Optional[bool] = None
-    TIMEOUT = 60.0
->>>>>>> 71821505
+    TIMEOUT: int = 60.0
 
     @staticmethod
     def get_dask_client() -> Client:
@@ -86,12 +78,7 @@
 
 
 def get_local_dask_client(
-<<<<<<< HEAD
-    min_ram_gb_per_worker: int,
-=======
     min_ram_gb_per_worker: Optional[IntFloat],
-    threads_per_worker: int,
->>>>>>> 71821505
 ) -> Client:
     # Calculate number of workers per node
     n_workers = calculate_number_of_workers_per_node(min_ram_gb_per_worker)
@@ -184,12 +171,7 @@
 
 def setup_dask_for_slurm(
     n_workers_scheduler_node: int,
-<<<<<<< HEAD
-    min_ram_gb_per_worker: int,
-=======
-    n_threads_per_worker: int,
     min_ram_gb_per_worker: Optional[IntFloat],
->>>>>>> 71821505
 ) -> Client:
     if is_first_node():
         # Create client and scheduler
