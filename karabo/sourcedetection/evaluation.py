<<<<<<< HEAD
from __future__ import annotations

from typing import Any, List, Optional, Tuple, Union, cast

import astropy.units as u
import matplotlib.axes as mpl_axes
import numpy as np
from astropy.coordinates import SkyCoord
from astropy.wcs import WCS
from matplotlib import pyplot as plt
from matplotlib.axes import Axes
from matplotlib.figure import Figure
from numpy.typing import NDArray
from scipy.spatial import KDTree

from karabo.error import KaraboSourceDetectionEvaluationError
from karabo.simulation.sky_model import SkyModel
from karabo.sourcedetection.result import ISourceDetectionResult
from karabo.util.plotting_util import get_slices


class SourceDetectionEvaluation:
    def __init__(
        self,
        sky: SkyModel,
        ground_truth: NDArray[np.float_],
        assignments: NDArray[np.float_],
        sky_idxs: NDArray[np.int_],
        source_detection: ISourceDetectionResult,
    ) -> None:
        """Class that holds the mapping of a source detection to truth mapping.
        :param sky: `SkyModel` where the `assignment` comes from
        :param ground_truth: 2xn array of pixel positions of ground truth
        :param assignments: jx3 np.ndarray where each row represents an assignment:
        - first column is the `ground_truth` index
        - second column is the predicted `source_detection.detected_sources` index
        - third column is the euclidean distance between the assignment
        :param sky_idxs: Sky sources indices of `SkyModel` from `assignment`
        :param source_detection: SourceDetectionResult from a previous source-detection
        """
        self.sky = sky
        self.ground_truth = ground_truth
        self.assignments = assignments
        self.sky_idxs = sky_idxs
        self.source_detection = source_detection

        self.__setup_assignments()
        (
            self.tp,
            self.fp,
            self.fn,
        ) = SourceDetectionEvaluation.calculate_evaluation_measures(
            assignments=assignments
        )

    def __setup_assignments(self) -> None:
        # get `SkyModel` array of ground truth sources
        assignment_truth = cast(
            NDArray[np.float_], self.assignments[np.where(self.assignments[:, 0] >= 0)]
        )
        sky_idxs_gt = self.sky_idxs[assignment_truth[:, 0].astype(np.int64)]
        self.sky_array_gt = self.sky[sky_idxs_gt]
        self.sky_array_gt_img_pos = self.ground_truth[
            :, assignment_truth[:, 0].astype(np.int64)
        ]
        # get `SourceDetectionResult.detected_sources` array of predictions
        self.detected_sources_array_pred = self.source_detection.detected_sources
        # get `SkyModel` array of assigned ground truth sources
        assignment_assigned = cast(
            NDArray[np.float_],
            self.assignments[np.where(self.assignments[:, 2] != np.inf)],
        )
        sky_idxs_gt_assigned = self.sky_idxs[assignment_assigned[:, 0].astype(np.int64)]
        self.sky_array_gt_assigned = self.sky[sky_idxs_gt_assigned]
        self.sky_array_gt_assigned_img_pos = self.ground_truth[
            :, assignment_assigned[:, 0].astype(np.int64)
        ]
        # get `SourceDetectionResult.detected_sources` array of assigned predictions
        sdr_idxs_pred_assigned = assignment_assigned[:, 1].astype(np.int64)
        self.detected_sources_array_pred_assigned = (
            self.source_detection.detected_sources[sdr_idxs_pred_assigned]
        )

    @classmethod
    def __return_multiple_assigned_detected_points(
        cls,
        assignments: NDArray[np.float_],
    ) -> NDArray[np.float_]:
        """
        Returns the indices of the predicted sources that are assigned
        to more than one ground truth source.
        """
        # Check if a ground truth point is assigned to more than one predicted point
        unique_counts = np.unique(assignments[:, 0], return_counts=True)  # O(nlogn)
        pred_multiple_assignment = unique_counts[0][unique_counts[1] > 1]
        # Don't check unassigned points (When no points are below the max distance by
        # kdtree, they are assigned to input.shape, which we replace to -1).
        pred_multiple_assignment = pred_multiple_assignment[
            pred_multiple_assignment != -1
        ]
        return cast(NDArray[np.float_], pred_multiple_assignment)

    @classmethod
    def automatic_assignment_of_ground_truth_and_prediction(
        cls,
        ground_truth: Union[NDArray[np.int_], NDArray[np.float_]],
        detected: Union[NDArray[np.int_], NDArray[np.float_]],
        max_dist: float,
        top_k: int = 3,
    ) -> NDArray[np.float_]:
        """Automatic assignment of the predicted sources `predicted` to the
        ground truth `gtruth`. The strategy is the following (similar to
        `AUTOMATIC SOURCE DETECTION IN ASTRONOMICAL IMAGES, P.61,
        Marc MASIAS MOYSET, 2014`):
        Each distance between the predicted and the ground truth sources is calculated.
        Any distances > `max_dist` are not considered.
        Assign the closest distance from the predicted and ground truth.
        Repeat the assignment, until every source from the gtruth has an
        assignment if possible, not allowing any double assignments from the predicted
        sources to the ground truth and vice versa. So each ground truth source
        should be assigned with a predicted source if at least one was in range
        and the predicted source assigned to another ground truth source before.
        If there are duplicate sources (e.g. same source, different frequency), the
        duplicate sources are removed and the assignment is done on the remaining.

        :param ground_truth: nx2 np.ndarray with the ground truth pixel
        coordinates of the catalog
        :param detected: kx2 np.ndarray with the predicted pixel
        coordinates of the image
        :param max_dist: maximal allowed euclidean distance for assignment
        (in pixel domain)
        :param top_k: number of top predictions to be considered in scipy.spatial.
        KDTree. A small value could lead to imperfect results.
        :return: nx3 np.ndarray where each row represents an assignment
        - first column represents the ground truth index
            (return is sorted by this column) a minus index means a ground-truth
            source with no allocated prediction
        - second column represents the predicted index
            a minus index means a predicted source with no allocated ground-truth
        - third column represents the euclidean distance between the assignment
            a "inf" means no allocation between ground-truth and prediction
            of that source

        """
        # Check if there are duplicate sources and if yes, remove them
        # Do it via index because otherwise the order is changed
        # by np.unique.
        _, gidx = np.unique(ground_truth, axis=0, return_index=True)
        _, didx = np.unique(detected, axis=0, return_index=True)

        ground_truth = ground_truth[np.sort(gidx)]
        detected = detected[np.sort(didx)]

        # With scipy.spatial.KDTree get the closest detection point
        # for each ground truth point
        tree = KDTree(ground_truth)
        distance, idx_assignment_pred = tree.query(
            detected, k=top_k, distance_upper_bound=max_dist
        )
        # Replace unassigned points with -1
        idx_assignment_pred[distance == np.inf] = -1
        # Check if a ground truth point is assigned to more than one predicted point
        pred_multiple_assignments = (
            SourceDetectionEvaluation.__return_multiple_assigned_detected_points(
                idx_assignment_pred
            )
        )
        while len(pred_multiple_assignments) > 0:
            for pred_multiple_assignment in pred_multiple_assignments:
                # Get idx
                idx_pred_multiple_assignment = np.where(
                    idx_assignment_pred[:, 0] == pred_multiple_assignment
                )
                idx_max_distance_multiple_assignment = np.argmax(
                    distance[idx_pred_multiple_assignment, 0]
                )
                idx_max_distance_multiple_assignment = idx_pred_multiple_assignment[0][
                    idx_max_distance_multiple_assignment
                ]
                # Switch the assignment to the next closest point by
                # rolling the row with the highest distance one to the left
                distance[idx_max_distance_multiple_assignment, :] = np.roll(
                    distance[idx_max_distance_multiple_assignment, :], -1
                )
                # To avoid infinite loops, we set the last element to np.inf.
                distance[idx_max_distance_multiple_assignment, -1] = np.inf
                idx_assignment_pred[idx_max_distance_multiple_assignment, :] = np.roll(
                    idx_assignment_pred[idx_max_distance_multiple_assignment, :], -1
                )
                # Update points with no assignment with -1
                idx_assignment_pred[distance == np.inf] = -1
                # Check if a ground truth point is assigned to more
                # than one predicted point
                pred_multiple_assignments = SourceDetectionEvaluation.__return_multiple_assigned_detected_points(  # noqa: E501
                    idx_assignment_pred
                )

        assignments = np.array(
            [idx_assignment_pred[:, 0], np.arange(detected.shape[0]), distance[:, 0]]
        ).T

        # If there are more predictions than GTs, we need to add the missing GTs.
        missing_gts = np.setdiff1d(np.arange(ground_truth.shape[0]), assignments[:, 0])
        missing_gts = missing_gts[missing_gts != -1]
        if len(missing_gts) > 0:
            missing_gts = np.array(
                [
                    missing_gts,
                    np.full(len(missing_gts), -1),
                    np.full(len(missing_gts), np.inf),
                ]
            )
            assignments = np.vstack([assignments, missing_gts.T])
        return cast(NDArray[np.float_], assignments[assignments[:, 0].argsort()])

    @staticmethod
    def calculate_evaluation_measures(
        assignments: NDArray[np.float_],
    ) -> Tuple[int, int, int]:
        """
        Calculates the True Positive (TP), False Positive (FP)
        and False Negative (FN) of the ground truth and predictions.
        - TP are the detections associated with a source
        - FP are detections without any associated source
        - FN are sources with no associations with a detection

        :param assignments: nx3 did np.ndarray where each row represents an assignment
            The `assignments` is expected to be as
            `automatic_assignment_of_ground_truth_and_prediction` return.
            Therefore, the non-assigned sources must have a value of "-1".

        :return: TP, FP, FN
        """
        tp = assignments[
            np.logical_and(assignments[:, 1] != -1, assignments[:, 0] != -1), :
        ].shape[0]
        fp = assignments[assignments[:, 1] == -1, :].shape[0]
        fn = assignments[assignments[:, 0] == -1, :].shape[0]
        return tp, fp, fn

    def plot(
        self,
        exclude_img: bool = False,
        show_legend: bool = True,
        filename: Optional[str] = None,
    ) -> None:
        """
        Plot the found sources as green x's and the source truth as red 'o' on the
        original image, that the source detection was performed on.
        """

        if self.source_detection.has_source_image() and not exclude_img:
            image = self.source_detection.get_source_image()
            if image is None:
                raise KaraboSourceDetectionEvaluationError(
                    "`SourceDetectionEvaluation.source_detection` has no source image."
                )
            wcs = WCS(image.header)
            slices = get_slices(wcs)

            _, ax = plt.subplots(1, 1, subplot_kw=dict(projection=wcs, slices=slices))
            ax.imshow(image.data[0][0], cmap="jet", origin="lower", interpolation=None)
        else:
            _, ax = plt.subplots(1, 1, subplot_kw=dict())
        ax.grid()
        self.__plot_truth_and_prediction(ax, show_legend=show_legend)

        if filename:
            plt.savefig(filename)
        plt.show(block=False)

    def __plot_truth_and_prediction(self, ax: Axes, show_legend: bool) -> None:
        truth = self.sky_array_gt_img_pos
        pred = self.detected_sources_array_pred[:, [3, 4]].astype(np.float64).T
        ax.plot(
            truth[0],
            truth[1],
            "o",
            linewidth=5,
            color="firebrick",
            alpha=0.5,
            label="truth",
        )
        ax.plot(pred[0], pred[1], "x", linewidth=5, color="green", label="pred")
        if show_legend:
            ax.legend()

    def get_confusion_matrix(self) -> NDArray[np.int64]:
        return np.array([[0.0, self.fn], [self.fp, self.tp]])

    def get_accuracy(self) -> float:
        return self.tp / (self.tp + self.fp + self.fn)

    def get_precision(self) -> float:
        return self.tp / (self.tp + self.fp)

    def get_sensitivity(self) -> float:
        return self.tp / (self.tp + self.fn)

    def get_f_score(self) -> float:
        p = self.get_precision()
        sn = self.get_sensitivity()
        return 2 * (p * sn / (p + sn))

    def plot_error_ra_dec(
        self,
        filename: Optional[str] = None,
    ) -> None:
        truth_assigned = self.sky_array_gt_assigned[:, :-1].astype(np.float64)
        detection_assigned = self.detected_sources_array_pred_assigned.astype(
            np.float64
        )

        assignment_error = truth_assigned[:, [0, 1]].T - detection_assigned[:, [1, 2]].T

        plt.xlabel("RA (deg) error / x")
        plt.ylabel("DEC (deg) error / y")
        plt.plot(
            assignment_error[0],
            assignment_error[1],
            "o",
            markersize=8,
            color="r",
            alpha=0.5,
        )
        if filename:
            plt.savefig(filename)
        plt.show(block=False)
        plt.pause(1)

    def plot_confusion_matrix(
        self,
        filename: Optional[str] = None,
    ) -> None:
        conf_matrix = self.get_confusion_matrix()
        ax: Axes
        _, ax = plt.subplots()
        ax.matshow(conf_matrix, cmap=plt.cm.Blues, alpha=0.3)  # type: ignore[attr-defined] # noqa: E501
        for i in range(conf_matrix.shape[0]):
            for j in range(conf_matrix.shape[1]):
                ax.text(
                    x=j,
                    y=i,
                    s=str(conf_matrix[i, j]),
                    va="center",
                    ha="center",
                    size="x-large",
                )

        plt.xlabel("Predicted", fontsize=13)
        plt.ylabel("Reference", fontsize=13)
        plt.title("Confusion Matrix", fontsize=13)

        if filename:
            plt.savefig(filename)
        plt.show(block=False)
        plt.pause(1)

    def plot_quiver_positions(
        self,
        filename: Optional[str] = None,
    ) -> None:
        truth = self.sky_array_gt_assigned[:, [0, 1]].astype(np.float64).T
        pred = self.detected_sources_array_pred_assigned[:, [1, 2]].astype(np.float64).T
        ra_ref = np.array(truth[0], dtype=np.float64)
        dec_ref = np.array(truth[1], dtype=np.float64)
        num = len(ra_ref)

        error = truth - pred
        ra_error = error[0] * (np.cos(np.deg2rad(dec_ref)))
        dec_error = error[1]
        _, ax = plt.subplots()
        if np.mean(np.deg2rad(dec_ref)) != 0.0:
            ax.set_aspect(1.0 / np.cos(np.mean(np.deg2rad(dec_ref))))
        _ = ax.quiver(ra_ref, dec_ref, ra_error, dec_error, color="b")

        ax.scatter(ra_ref, dec_ref, color="r", s=8)
        ax.set_xlabel("RA (deg)")
        ax.set_ylabel("Dec (deg)")
        plt.title(f"Matched {num} sources")
        if filename:
            plt.savefig(filename)
        plt.show(block=False)
        plt.pause(1)

    def plot_flux_ratio_to_distance(
        self,
        filename: Optional[str] = None,
    ) -> None:
        truth = (
            self.sky_array_gt_assigned[:, [0, 1, 2]].astype(np.float64).T
        )  # used to be 5 instead of 2!?
        pred = (
            self.detected_sources_array_pred_assigned[:, [1, 2, 5]].astype(np.float64).T
        )
        ra_dec_pred = truth[[0, 1]]
        flux_ref = truth[2]
        flux_pred = pred[2]
        source_image = self.source_detection.get_source_image()
        if source_image is None:
            raise KaraboSourceDetectionEvaluationError(
                "`SourceDetectionEvaluation.source_detection` has no source image."
            )
        phase_center = source_image.get_phase_center()

        flux_ratio = flux_pred / flux_ref

        sky_coords_pred = [
            SkyCoord(ra=p[0], dec=p[1], frame="icrs", unit="deg")
            for p in ra_dec_pred.transpose()
        ]
        sky_coord_center = SkyCoord(
            phase_center[0] * u.degree, phase_center[1] * u.degree, frame="icrs"
        )
        dist = [coord.separation(sky_coord_center).degree for coord in sky_coords_pred]

        plt.plot(dist, flux_ratio, "o", color="b", markersize=5, alpha=0.5)
        plt.title("Flux ratio vs. distance")
        plt.xlabel("Distance to center (Deg)")
        plt.ylabel("Flux Ratio (Pred/Ref)")
        if filename:
            plt.savefig(filename)
        plt.show(block=False)
        plt.pause(1)

    def plot_flux_ratio_to_ra_dec(
        self,
        filename: Optional[str] = None,
    ) -> None:
        truth = self.sky_array_gt_assigned[:, [0, 1, 2]].astype(np.float64).T
        pred = (
            self.detected_sources_array_pred_assigned[:, [1, 2, 5]].astype(np.float64).T
        )
        ra_pred = pred[0]
        dec_pred = pred[1]
        flux_ref = truth[2]
        flux_pred = pred[2]

        flux_ratio = flux_pred / flux_ref

        # Flux ratio vs. RA & Dec
        fig, axs = cast(
            Tuple[Figure, NDArray[Any]], plt.subplots(1, 2, sharey=True)
        )  # `NDArray[Axes]` is untypeable
        ax1: mpl_axes.Axes = axs[0]
        ax2: mpl_axes.Axes = axs[1]
        fig.suptitle("Flux ratio vs. Position")
        ax1.plot(ra_pred, flux_ratio, "o", color="b", markersize=5, alpha=0.5)
        ax2.plot(dec_pred, flux_ratio, "o", color="b", markersize=5, alpha=0.5)

        ax1.set_xlabel("RA (deg)")
        ax2.set_xlabel("Dec (deg)")
        ax1.set_ylabel("Flux ratio (Pred/Ref)")
        if filename:
            plt.savefig(filename)
        plt.show(block=False)
        plt.pause(1)

    def plot_flux_histogram(
        self,
        nbins: int = 10,
        filename: Optional[str] = None,
    ) -> None:
        flux_in = self.sky_array_gt_assigned[:, 2].to_numpy()
        flux_out = self.detected_sources_array_pred_assigned[:, 5]

        flux_in = flux_in[flux_in > 0.0]
        flux_out = flux_out[flux_out > 0.0]

        hist = [flux_in, flux_out]
        labels = ["Flux Reference", "Flux Predicted"]
        colors = ["r", "b"]
        hist_min = min(np.min(flux_in), np.min(flux_out))
        hist_max = max(np.max(flux_in), np.max(flux_out))

        hist_bins: List[float] = list(
            np.logspace(np.log10(hist_min), np.log10(hist_max), nbins)
        )

        _, ax = plt.subplots()
        ax.hist(hist, bins=hist_bins, log=True, color=colors, label=labels)

        ax.set_title("Flux histogram")
        ax.set_xlabel("Flux (Jy)")
        ax.set_xscale("log")
        ax.set_ylabel("Source Count")
        plt.legend(loc="best")
        if filename:
            plt.savefig(filename)
        plt.show(block=False)
        plt.pause(1)
=======
from __future__ import annotations

from typing import Any, List, Optional, Tuple, Union, cast

import astropy.units as u
import matplotlib.axes as mpl_axes
import numpy as np
from astropy.coordinates import SkyCoord
from astropy.wcs import WCS
from matplotlib import pyplot as plt
from matplotlib.axes import Axes
from matplotlib.figure import Figure
from numpy.typing import NDArray
from scipy.spatial import KDTree

from karabo.error import KaraboSourceDetectionEvaluationError
from karabo.simulation.sky_model import SkyModel
from karabo.sourcedetection.result import ISourceDetectionResult
from karabo.util.plotting_util import get_slices


class SourceDetectionEvaluation:
    def __init__(
        self,
        sky: SkyModel,
        ground_truth: NDArray[np.float_],
        assignments: NDArray[np.float_],
        sky_idxs: NDArray[np.int_],
        source_detection: ISourceDetectionResult,
    ) -> None:
        """Class that holds the mapping of a source detection to truth mapping.

        Args:
            sky: `SkyModel` where the `assignment` comes from
            ground_truth: 2xn array of pixel positions of ground truth
            assignments: jx3 np.ndarray where each row represents an assignment:

                - first column is the `ground_truth` index
                - second column is the predicted `source_detection.detected_sources` \
                index
                - third column is the euclidean distance between the assignment
            sky_idxs: Sky sources indices of `SkyModel` from `assignment`
            source_detection: SourceDetectionResult from a previous source-detection

        """
        self.sky = sky
        self.ground_truth = ground_truth
        self.assignments = assignments
        self.sky_idxs = sky_idxs
        self.source_detection = source_detection

        self.__setup_assignments()
        (
            self.tp,
            self.fp,
            self.fn,
        ) = SourceDetectionEvaluation.calculate_evaluation_measures(
            assignments=assignments
        )

    def __setup_assignments(self) -> None:
        # get `SkyModel` array of ground truth sources
        assignment_truth = cast(
            NDArray[np.float_], self.assignments[np.where(self.assignments[:, 0] >= 0)]
        )
        sky_idxs_gt = self.sky_idxs[assignment_truth[:, 0].astype(np.int64)]
        self.sky_array_gt = self.sky[sky_idxs_gt]
        self.sky_array_gt_img_pos = self.ground_truth[
            :, assignment_truth[:, 0].astype(np.int64)
        ]
        # get `SourceDetectionResult.detected_sources` array of predictions
        self.detected_sources_array_pred = self.source_detection.detected_sources
        # get `SkyModel` array of assigned ground truth sources
        assignment_assigned = cast(
            NDArray[np.float_],
            self.assignments[np.where(self.assignments[:, 2] != np.inf)],
        )
        sky_idxs_gt_assigned = self.sky_idxs[assignment_assigned[:, 0].astype(np.int64)]
        self.sky_array_gt_assigned = self.sky[sky_idxs_gt_assigned]
        self.sky_array_gt_assigned_img_pos = self.ground_truth[
            :, assignment_assigned[:, 0].astype(np.int64)
        ]
        # get `SourceDetectionResult.detected_sources` array of assigned predictions
        sdr_idxs_pred_assigned = assignment_assigned[:, 1].astype(np.int64)
        self.detected_sources_array_pred_assigned = (
            self.source_detection.detected_sources[sdr_idxs_pred_assigned]
        )

    @classmethod
    def __return_multiple_assigned_detected_points(
        cls,
        assignments: NDArray[np.float_],
    ) -> NDArray[np.float_]:
        """
        Returns the indices of the predicted sources that are assigned
        to more than one ground truth source.
        """
        # Check if a ground truth point is assigned to more than one predicted point
        unique_counts = np.unique(assignments[:, 0], return_counts=True)  # O(nlogn)
        pred_multiple_assignment = unique_counts[0][unique_counts[1] > 1]
        # Don't check unassigned points (When no points are below the max distance by
        # kdtree, they are assigned to input.shape, which we replace to -1).
        pred_multiple_assignment = pred_multiple_assignment[
            pred_multiple_assignment != -1
        ]
        return cast(NDArray[np.float_], pred_multiple_assignment)

    @classmethod
    def automatic_assignment_of_ground_truth_and_prediction(
        cls,
        ground_truth: Union[NDArray[np.int_], NDArray[np.float_]],
        detected: Union[NDArray[np.int_], NDArray[np.float_]],
        max_dist: float,
        top_k: int = 3,
    ) -> NDArray[np.float_]:
        """Automatic assignment of the predicted sources `predicted` to the
            ground truth `gtruth`. The strategy is the following (similar to
            `AUTOMATIC SOURCE DETECTION IN ASTRONOMICAL IMAGES, P.61,
            Marc MASIAS MOYSET, 2014`):

            Each distance between the predicted and the ground truth sources is
            calculated. Any distances > `max_dist` are not considered.
            Assign the closest distance from the predicted and ground truth.
            Repeat the assignment, until every source from the gtruth has an
            assignment if possible, not allowing any double assignments from the
            predicted sources to the ground truth and vice versa. So each ground truth
            source should be assigned with a predicted source if at least one was
            in range and the predicted source assigned to another ground truth source
            before. If there are duplicate sources (e.g. same source, different
            frequency), the duplicate sources are removed and the assignment is done
            on the remaining.

            Args:
                ground_truth: nx2 np.ndarray with the ground truth pixel
                    coordinates of the catalog
                detected: kx2 np.ndarray with the predicted pixel
                    coordinates of the image
                max_dist: maximal allowed euclidean distance for assignment
                    (in pixel domain)
                top_k: number of top predictions to be considered in scipy.spatial.
                    KDTree. A small value could lead to imperfect results.

            Returns:
                np.ndarray: An nx3 array where each row represents an assignment.

                - first column represents the ground truth index \
                (return is sorted by this column). A negative index means a \
                ground-truth source with no allocated prediction.

                - second column represents the predicted index. A negative index means \
                a predicted source with no allocated ground-truth.

                - third column represents the euclidean distance between the \
                assignment. A "inf" means no allocation between ground-truth and \
                prediction of that source.
        """
        # Check if there are duplicate sources and if yes, remove them
        # Do it via index because otherwise the order is changed
        # by np.unique.
        _, gidx = np.unique(ground_truth, axis=0, return_index=True)
        _, didx = np.unique(detected, axis=0, return_index=True)

        ground_truth = ground_truth[np.sort(gidx)]
        detected = detected[np.sort(didx)]

        # With scipy.spatial.KDTree get the closest detection point
        # for each ground truth point
        tree = KDTree(ground_truth)
        distance, idx_assignment_pred = tree.query(
            detected, k=top_k, distance_upper_bound=max_dist
        )
        # Replace unassigned points with -1
        idx_assignment_pred[distance == np.inf] = -1
        # Check if a ground truth point is assigned to more than one predicted point
        pred_multiple_assignments = (
            SourceDetectionEvaluation.__return_multiple_assigned_detected_points(
                idx_assignment_pred
            )
        )
        while len(pred_multiple_assignments) > 0:
            for pred_multiple_assignment in pred_multiple_assignments:
                # Get idx
                idx_pred_multiple_assignment = np.where(
                    idx_assignment_pred[:, 0] == pred_multiple_assignment
                )
                idx_max_distance_multiple_assignment = np.argmax(
                    distance[idx_pred_multiple_assignment, 0]
                )
                idx_max_distance_multiple_assignment = idx_pred_multiple_assignment[0][
                    idx_max_distance_multiple_assignment
                ]
                # Switch the assignment to the next closest point by
                # rolling the row with the highest distance one to the left
                distance[idx_max_distance_multiple_assignment, :] = np.roll(
                    distance[idx_max_distance_multiple_assignment, :], -1
                )
                # To avoid infinite loops, we set the last element to np.inf.
                distance[idx_max_distance_multiple_assignment, -1] = np.inf
                idx_assignment_pred[idx_max_distance_multiple_assignment, :] = np.roll(
                    idx_assignment_pred[idx_max_distance_multiple_assignment, :], -1
                )
                # Update points with no assignment with -1
                idx_assignment_pred[distance == np.inf] = -1
                # Check if a ground truth point is assigned to more
                # than one predicted point
                pred_multiple_assignments = SourceDetectionEvaluation.__return_multiple_assigned_detected_points(  # noqa: E501
                    idx_assignment_pred
                )

        assignments = np.array(
            [idx_assignment_pred[:, 0], np.arange(detected.shape[0]), distance[:, 0]]
        ).T

        # If there are more predictions than GTs, we need to add the missing GTs.
        missing_gts = np.setdiff1d(np.arange(ground_truth.shape[0]), assignments[:, 0])
        missing_gts = missing_gts[missing_gts != -1]
        if len(missing_gts) > 0:
            missing_gts = np.array(
                [
                    missing_gts,
                    np.full(len(missing_gts), -1),
                    np.full(len(missing_gts), np.inf),
                ]
            )
            assignments = np.vstack([assignments, missing_gts.T])
        return cast(NDArray[np.float_], assignments[assignments[:, 0].argsort()])

    @staticmethod
    def calculate_evaluation_measures(
        assignments: NDArray[np.float_],
    ) -> Tuple[int, int, int]:
        """
        Calculates the True Positive (TP), False Positive (FP)
        and False Negative (FN) of the ground truth and predictions.

        - TP are the detections associated with a source
        - FP are detections without any associated source
        - FN are sources with no associations with a detection

        Args:
            assignments: nx3 did np.ndarray where each row represents an assignment
                The `assignments` is expected to be as
                `automatic_assignment_of_ground_truth_and_prediction` return.
                Therefore, the non-assigned sources must have a value of "-1".

        Returns:
            Tuple[int, int, int]: TP, FP, FN
        """
        tp = assignments[
            np.logical_and(assignments[:, 1] != -1, assignments[:, 0] != -1), :
        ].shape[0]
        fp = assignments[assignments[:, 1] == -1, :].shape[0]
        fn = assignments[assignments[:, 0] == -1, :].shape[0]
        return tp, fp, fn

    def plot(
        self,
        exclude_img: bool = False,
        show_legend: bool = True,
        filename: Optional[str] = None,
    ) -> None:
        """
        Plot the found sources as green x's and the source truth as red 'o' on the
        original image, that the source detection was performed on.
        """

        if self.source_detection.has_source_image() and not exclude_img:
            image = self.source_detection.get_source_image()
            if image is None:
                raise KaraboSourceDetectionEvaluationError(
                    "`SourceDetectionEvaluation.source_detection` has no source image."
                )
            wcs = WCS(image.header)
            slices = get_slices(wcs)

            _, ax = plt.subplots(1, 1, subplot_kw=dict(projection=wcs, slices=slices))
            ax.imshow(image.data[0][0], cmap="jet", origin="lower", interpolation=None)
        else:
            _, ax = plt.subplots(1, 1, subplot_kw=dict())
        ax.grid()
        self.__plot_truth_and_prediction(ax, show_legend=show_legend)

        if filename:
            plt.savefig(filename)
        plt.show(block=False)

    def __plot_truth_and_prediction(self, ax: Axes, show_legend: bool) -> None:
        truth = self.sky_array_gt_img_pos
        pred = self.detected_sources_array_pred[:, [3, 4]].astype(np.float64).T
        ax.plot(
            truth[0],
            truth[1],
            "o",
            linewidth=5,
            color="firebrick",
            alpha=0.5,
            label="truth",
        )
        ax.plot(pred[0], pred[1], "x", linewidth=5, color="green", label="pred")
        if show_legend:
            ax.legend()

    def get_confusion_matrix(self) -> NDArray[np.int64]:
        return np.array([[0.0, self.fn], [self.fp, self.tp]])

    def get_accuracy(self) -> float:
        return self.tp / (self.tp + self.fp + self.fn)

    def get_precision(self) -> float:
        return self.tp / (self.tp + self.fp)

    def get_sensitivity(self) -> float:
        return self.tp / (self.tp + self.fn)

    def get_f_score(self) -> float:
        p = self.get_precision()
        sn = self.get_sensitivity()
        return 2 * (p * sn / (p + sn))

    def plot_error_ra_dec(
        self,
        filename: Optional[str] = None,
    ) -> None:
        truth_assigned = self.sky_array_gt_assigned[:, :-1].astype(np.float64)
        detection_assigned = self.detected_sources_array_pred_assigned.astype(
            np.float64
        )

        assignment_error = truth_assigned[:, [0, 1]].T - detection_assigned[:, [1, 2]].T

        plt.xlabel("RA (deg) error / x")
        plt.ylabel("DEC (deg) error / y")
        plt.plot(
            assignment_error[0],
            assignment_error[1],
            "o",
            markersize=8,
            color="r",
            alpha=0.5,
        )
        if filename:
            plt.savefig(filename)
        plt.show(block=False)
        plt.pause(1)

    def plot_confusion_matrix(
        self,
        filename: Optional[str] = None,
    ) -> None:
        conf_matrix = self.get_confusion_matrix()
        ax: Axes
        _, ax = plt.subplots()
        ax.matshow(conf_matrix, cmap=plt.cm.Blues, alpha=0.3)  # type: ignore[attr-defined] # noqa: E501
        for i in range(conf_matrix.shape[0]):
            for j in range(conf_matrix.shape[1]):
                ax.text(
                    x=j,
                    y=i,
                    s=str(conf_matrix[i, j]),
                    va="center",
                    ha="center",
                    size="x-large",
                )

        plt.xlabel("Predicted", fontsize=13)
        plt.ylabel("Reference", fontsize=13)
        plt.title("Confusion Matrix", fontsize=13)

        if filename:
            plt.savefig(filename)
        plt.show(block=False)
        plt.pause(1)

    def plot_quiver_positions(
        self,
        filename: Optional[str] = None,
    ) -> None:
        truth = self.sky_array_gt_assigned[:, [0, 1]].astype(np.float64).T
        pred = self.detected_sources_array_pred_assigned[:, [1, 2]].astype(np.float64).T
        ra_ref = np.array(truth[0], dtype=np.float64)
        dec_ref = np.array(truth[1], dtype=np.float64)
        num = len(ra_ref)

        error = truth - pred
        ra_error = error[0] * (np.cos(np.deg2rad(dec_ref)))
        dec_error = error[1]
        _, ax = plt.subplots()
        if np.mean(np.deg2rad(dec_ref)) != 0.0:
            ax.set_aspect(1.0 / np.cos(np.mean(np.deg2rad(dec_ref))))
        _ = ax.quiver(ra_ref, dec_ref, ra_error, dec_error, color="b")

        ax.scatter(ra_ref, dec_ref, color="r", s=8)
        ax.set_xlabel("RA (deg)")
        ax.set_ylabel("Dec (deg)")
        plt.title(f"Matched {num} sources")
        if filename:
            plt.savefig(filename)
        plt.show(block=False)
        plt.pause(1)

    def plot_flux_ratio_to_distance(
        self,
        filename: Optional[str] = None,
    ) -> None:
        truth = (
            self.sky_array_gt_assigned[:, [0, 1, 2]].astype(np.float64).T
        )  # used to be 5 instead of 2!?
        pred = (
            self.detected_sources_array_pred_assigned[:, [1, 2, 5]].astype(np.float64).T
        )
        ra_dec_pred = truth[[0, 1]]
        flux_ref = truth[2]
        flux_pred = pred[2]
        source_image = self.source_detection.get_source_image()
        if source_image is None:
            raise KaraboSourceDetectionEvaluationError(
                "`SourceDetectionEvaluation.source_detection` has no source image."
            )
        phase_center = source_image.get_phase_center()

        flux_ratio = flux_pred / flux_ref

        sky_coords_pred = [
            SkyCoord(ra=p[0], dec=p[1], frame="icrs", unit="deg")
            for p in ra_dec_pred.transpose()
        ]
        sky_coord_center = SkyCoord(
            phase_center[0] * u.degree, phase_center[1] * u.degree, frame="icrs"
        )
        dist = [coord.separation(sky_coord_center).degree for coord in sky_coords_pred]

        plt.plot(dist, flux_ratio, "o", color="b", markersize=5, alpha=0.5)
        plt.title("Flux ratio vs. distance")
        plt.xlabel("Distance to center (Deg)")
        plt.ylabel("Flux Ratio (Pred/Ref)")
        if filename:
            plt.savefig(filename)
        plt.show(block=False)
        plt.pause(1)

    def plot_flux_ratio_to_ra_dec(
        self,
        filename: Optional[str] = None,
    ) -> None:
        truth = self.sky_array_gt_assigned[:, [0, 1, 2]].astype(np.float64).T
        pred = (
            self.detected_sources_array_pred_assigned[:, [1, 2, 5]].astype(np.float64).T
        )
        ra_pred = pred[0]
        dec_pred = pred[1]
        flux_ref = truth[2]
        flux_pred = pred[2]

        flux_ratio = flux_pred / flux_ref

        # Flux ratio vs. RA & Dec
        fig, axs = cast(
            Tuple[Figure, NDArray[Any]], plt.subplots(1, 2, sharey=True)
        )  # `NDArray[Axes]` is untypeable
        ax1: mpl_axes.Axes = axs[0]
        ax2: mpl_axes.Axes = axs[1]
        fig.suptitle("Flux ratio vs. Position")
        ax1.plot(ra_pred, flux_ratio, "o", color="b", markersize=5, alpha=0.5)
        ax2.plot(dec_pred, flux_ratio, "o", color="b", markersize=5, alpha=0.5)

        ax1.set_xlabel("RA (deg)")
        ax2.set_xlabel("Dec (deg)")
        ax1.set_ylabel("Flux ratio (Pred/Ref)")
        if filename:
            plt.savefig(filename)
        plt.show(block=False)
        plt.pause(1)

    def plot_flux_histogram(
        self,
        nbins: int = 10,
        filename: Optional[str] = None,
    ) -> None:
        flux_in = self.sky_array_gt_assigned[:, 2].to_numpy()
        flux_out = self.detected_sources_array_pred_assigned[:, 5]

        flux_in = flux_in[flux_in > 0.0]
        flux_out = flux_out[flux_out > 0.0]

        hist = [flux_in, flux_out]
        labels = ["Flux Reference", "Flux Predicted"]
        colors = ["r", "b"]
        hist_min = min(np.min(flux_in), np.min(flux_out))
        hist_max = max(np.max(flux_in), np.max(flux_out))

        hist_bins: List[float] = list(
            np.logspace(np.log10(hist_min), np.log10(hist_max), nbins)
        )

        _, ax = plt.subplots()
        ax.hist(hist, bins=hist_bins, log=True, color=colors, label=labels)

        ax.set_title("Flux histogram")
        ax.set_xlabel("Flux (Jy)")
        ax.set_xscale("log")
        ax.set_ylabel("Source Count")
        plt.legend(loc="best")
        if filename:
            plt.savefig(filename)
        plt.show(block=False)
        plt.pause(1)
>>>>>>> a7a0b9ba
<|MERGE_RESOLUTION|>--- conflicted
+++ resolved
@@ -1,4 +1,3 @@
-<<<<<<< HEAD
 from __future__ import annotations
 
 from typing import Any, List, Optional, Tuple, Union, cast
@@ -30,14 +29,19 @@
         source_detection: ISourceDetectionResult,
     ) -> None:
         """Class that holds the mapping of a source detection to truth mapping.
-        :param sky: `SkyModel` where the `assignment` comes from
-        :param ground_truth: 2xn array of pixel positions of ground truth
-        :param assignments: jx3 np.ndarray where each row represents an assignment:
-        - first column is the `ground_truth` index
-        - second column is the predicted `source_detection.detected_sources` index
-        - third column is the euclidean distance between the assignment
-        :param sky_idxs: Sky sources indices of `SkyModel` from `assignment`
-        :param source_detection: SourceDetectionResult from a previous source-detection
+
+        Args:
+            sky: `SkyModel` where the `assignment` comes from
+            ground_truth: 2xn array of pixel positions of ground truth
+            assignments: jx3 np.ndarray where each row represents an assignment:
+
+                - first column is the `ground_truth` index
+                - second column is the predicted `source_detection.detected_sources` \
+                index
+                - third column is the euclidean distance between the assignment
+            sky_idxs: Sky sources indices of `SkyModel` from `assignment`
+            source_detection: SourceDetectionResult from a previous source-detection
+
         """
         self.sky = sky
         self.ground_truth = ground_truth
@@ -110,38 +114,45 @@
         top_k: int = 3,
     ) -> NDArray[np.float_]:
         """Automatic assignment of the predicted sources `predicted` to the
-        ground truth `gtruth`. The strategy is the following (similar to
-        `AUTOMATIC SOURCE DETECTION IN ASTRONOMICAL IMAGES, P.61,
-        Marc MASIAS MOYSET, 2014`):
-        Each distance between the predicted and the ground truth sources is calculated.
-        Any distances > `max_dist` are not considered.
-        Assign the closest distance from the predicted and ground truth.
-        Repeat the assignment, until every source from the gtruth has an
-        assignment if possible, not allowing any double assignments from the predicted
-        sources to the ground truth and vice versa. So each ground truth source
-        should be assigned with a predicted source if at least one was in range
-        and the predicted source assigned to another ground truth source before.
-        If there are duplicate sources (e.g. same source, different frequency), the
-        duplicate sources are removed and the assignment is done on the remaining.
-
-        :param ground_truth: nx2 np.ndarray with the ground truth pixel
-        coordinates of the catalog
-        :param detected: kx2 np.ndarray with the predicted pixel
-        coordinates of the image
-        :param max_dist: maximal allowed euclidean distance for assignment
-        (in pixel domain)
-        :param top_k: number of top predictions to be considered in scipy.spatial.
-        KDTree. A small value could lead to imperfect results.
-        :return: nx3 np.ndarray where each row represents an assignment
-        - first column represents the ground truth index
-            (return is sorted by this column) a minus index means a ground-truth
-            source with no allocated prediction
-        - second column represents the predicted index
-            a minus index means a predicted source with no allocated ground-truth
-        - third column represents the euclidean distance between the assignment
-            a "inf" means no allocation between ground-truth and prediction
-            of that source
-
+            ground truth `gtruth`. The strategy is the following (similar to
+            `AUTOMATIC SOURCE DETECTION IN ASTRONOMICAL IMAGES, P.61,
+            Marc MASIAS MOYSET, 2014`):
+
+            Each distance between the predicted and the ground truth sources is
+            calculated. Any distances > `max_dist` are not considered.
+            Assign the closest distance from the predicted and ground truth.
+            Repeat the assignment, until every source from the gtruth has an
+            assignment if possible, not allowing any double assignments from the
+            predicted sources to the ground truth and vice versa. So each ground truth
+            source should be assigned with a predicted source if at least one was
+            in range and the predicted source assigned to another ground truth source
+            before. If there are duplicate sources (e.g. same source, different
+            frequency), the duplicate sources are removed and the assignment is done
+            on the remaining.
+
+            Args:
+                ground_truth: nx2 np.ndarray with the ground truth pixel
+                    coordinates of the catalog
+                detected: kx2 np.ndarray with the predicted pixel
+                    coordinates of the image
+                max_dist: maximal allowed euclidean distance for assignment
+                    (in pixel domain)
+                top_k: number of top predictions to be considered in scipy.spatial.
+                    KDTree. A small value could lead to imperfect results.
+
+            Returns:
+                np.ndarray: An nx3 array where each row represents an assignment.
+
+                - first column represents the ground truth index \
+                (return is sorted by this column). A negative index means a \
+                ground-truth source with no allocated prediction.
+
+                - second column represents the predicted index. A negative index means \
+                a predicted source with no allocated ground-truth.
+
+                - third column represents the euclidean distance between the \
+                assignment. A "inf" means no allocation between ground-truth and \
+                prediction of that source.
         """
         # Check if there are duplicate sources and if yes, remove them
         # Do it via index because otherwise the order is changed
@@ -221,16 +232,19 @@
         """
         Calculates the True Positive (TP), False Positive (FP)
         and False Negative (FN) of the ground truth and predictions.
+
         - TP are the detections associated with a source
         - FP are detections without any associated source
         - FN are sources with no associations with a detection
 
-        :param assignments: nx3 did np.ndarray where each row represents an assignment
-            The `assignments` is expected to be as
-            `automatic_assignment_of_ground_truth_and_prediction` return.
-            Therefore, the non-assigned sources must have a value of "-1".
-
-        :return: TP, FP, FN
+        Args:
+            assignments: nx3 did np.ndarray where each row represents an assignment
+                The `assignments` is expected to be as
+                `automatic_assignment_of_ground_truth_and_prediction` return.
+                Therefore, the non-assigned sources must have a value of "-1".
+
+        Returns:
+            Tuple[int, int, int]: TP, FP, FN
         """
         tp = assignments[
             np.logical_and(assignments[:, 1] != -1, assignments[:, 0] != -1), :
@@ -489,512 +503,4 @@
         if filename:
             plt.savefig(filename)
         plt.show(block=False)
-        plt.pause(1)
-=======
-from __future__ import annotations
-
-from typing import Any, List, Optional, Tuple, Union, cast
-
-import astropy.units as u
-import matplotlib.axes as mpl_axes
-import numpy as np
-from astropy.coordinates import SkyCoord
-from astropy.wcs import WCS
-from matplotlib import pyplot as plt
-from matplotlib.axes import Axes
-from matplotlib.figure import Figure
-from numpy.typing import NDArray
-from scipy.spatial import KDTree
-
-from karabo.error import KaraboSourceDetectionEvaluationError
-from karabo.simulation.sky_model import SkyModel
-from karabo.sourcedetection.result import ISourceDetectionResult
-from karabo.util.plotting_util import get_slices
-
-
-class SourceDetectionEvaluation:
-    def __init__(
-        self,
-        sky: SkyModel,
-        ground_truth: NDArray[np.float_],
-        assignments: NDArray[np.float_],
-        sky_idxs: NDArray[np.int_],
-        source_detection: ISourceDetectionResult,
-    ) -> None:
-        """Class that holds the mapping of a source detection to truth mapping.
-
-        Args:
-            sky: `SkyModel` where the `assignment` comes from
-            ground_truth: 2xn array of pixel positions of ground truth
-            assignments: jx3 np.ndarray where each row represents an assignment:
-
-                - first column is the `ground_truth` index
-                - second column is the predicted `source_detection.detected_sources` \
-                index
-                - third column is the euclidean distance between the assignment
-            sky_idxs: Sky sources indices of `SkyModel` from `assignment`
-            source_detection: SourceDetectionResult from a previous source-detection
-
-        """
-        self.sky = sky
-        self.ground_truth = ground_truth
-        self.assignments = assignments
-        self.sky_idxs = sky_idxs
-        self.source_detection = source_detection
-
-        self.__setup_assignments()
-        (
-            self.tp,
-            self.fp,
-            self.fn,
-        ) = SourceDetectionEvaluation.calculate_evaluation_measures(
-            assignments=assignments
-        )
-
-    def __setup_assignments(self) -> None:
-        # get `SkyModel` array of ground truth sources
-        assignment_truth = cast(
-            NDArray[np.float_], self.assignments[np.where(self.assignments[:, 0] >= 0)]
-        )
-        sky_idxs_gt = self.sky_idxs[assignment_truth[:, 0].astype(np.int64)]
-        self.sky_array_gt = self.sky[sky_idxs_gt]
-        self.sky_array_gt_img_pos = self.ground_truth[
-            :, assignment_truth[:, 0].astype(np.int64)
-        ]
-        # get `SourceDetectionResult.detected_sources` array of predictions
-        self.detected_sources_array_pred = self.source_detection.detected_sources
-        # get `SkyModel` array of assigned ground truth sources
-        assignment_assigned = cast(
-            NDArray[np.float_],
-            self.assignments[np.where(self.assignments[:, 2] != np.inf)],
-        )
-        sky_idxs_gt_assigned = self.sky_idxs[assignment_assigned[:, 0].astype(np.int64)]
-        self.sky_array_gt_assigned = self.sky[sky_idxs_gt_assigned]
-        self.sky_array_gt_assigned_img_pos = self.ground_truth[
-            :, assignment_assigned[:, 0].astype(np.int64)
-        ]
-        # get `SourceDetectionResult.detected_sources` array of assigned predictions
-        sdr_idxs_pred_assigned = assignment_assigned[:, 1].astype(np.int64)
-        self.detected_sources_array_pred_assigned = (
-            self.source_detection.detected_sources[sdr_idxs_pred_assigned]
-        )
-
-    @classmethod
-    def __return_multiple_assigned_detected_points(
-        cls,
-        assignments: NDArray[np.float_],
-    ) -> NDArray[np.float_]:
-        """
-        Returns the indices of the predicted sources that are assigned
-        to more than one ground truth source.
-        """
-        # Check if a ground truth point is assigned to more than one predicted point
-        unique_counts = np.unique(assignments[:, 0], return_counts=True)  # O(nlogn)
-        pred_multiple_assignment = unique_counts[0][unique_counts[1] > 1]
-        # Don't check unassigned points (When no points are below the max distance by
-        # kdtree, they are assigned to input.shape, which we replace to -1).
-        pred_multiple_assignment = pred_multiple_assignment[
-            pred_multiple_assignment != -1
-        ]
-        return cast(NDArray[np.float_], pred_multiple_assignment)
-
-    @classmethod
-    def automatic_assignment_of_ground_truth_and_prediction(
-        cls,
-        ground_truth: Union[NDArray[np.int_], NDArray[np.float_]],
-        detected: Union[NDArray[np.int_], NDArray[np.float_]],
-        max_dist: float,
-        top_k: int = 3,
-    ) -> NDArray[np.float_]:
-        """Automatic assignment of the predicted sources `predicted` to the
-            ground truth `gtruth`. The strategy is the following (similar to
-            `AUTOMATIC SOURCE DETECTION IN ASTRONOMICAL IMAGES, P.61,
-            Marc MASIAS MOYSET, 2014`):
-
-            Each distance between the predicted and the ground truth sources is
-            calculated. Any distances > `max_dist` are not considered.
-            Assign the closest distance from the predicted and ground truth.
-            Repeat the assignment, until every source from the gtruth has an
-            assignment if possible, not allowing any double assignments from the
-            predicted sources to the ground truth and vice versa. So each ground truth
-            source should be assigned with a predicted source if at least one was
-            in range and the predicted source assigned to another ground truth source
-            before. If there are duplicate sources (e.g. same source, different
-            frequency), the duplicate sources are removed and the assignment is done
-            on the remaining.
-
-            Args:
-                ground_truth: nx2 np.ndarray with the ground truth pixel
-                    coordinates of the catalog
-                detected: kx2 np.ndarray with the predicted pixel
-                    coordinates of the image
-                max_dist: maximal allowed euclidean distance for assignment
-                    (in pixel domain)
-                top_k: number of top predictions to be considered in scipy.spatial.
-                    KDTree. A small value could lead to imperfect results.
-
-            Returns:
-                np.ndarray: An nx3 array where each row represents an assignment.
-
-                - first column represents the ground truth index \
-                (return is sorted by this column). A negative index means a \
-                ground-truth source with no allocated prediction.
-
-                - second column represents the predicted index. A negative index means \
-                a predicted source with no allocated ground-truth.
-
-                - third column represents the euclidean distance between the \
-                assignment. A "inf" means no allocation between ground-truth and \
-                prediction of that source.
-        """
-        # Check if there are duplicate sources and if yes, remove them
-        # Do it via index because otherwise the order is changed
-        # by np.unique.
-        _, gidx = np.unique(ground_truth, axis=0, return_index=True)
-        _, didx = np.unique(detected, axis=0, return_index=True)
-
-        ground_truth = ground_truth[np.sort(gidx)]
-        detected = detected[np.sort(didx)]
-
-        # With scipy.spatial.KDTree get the closest detection point
-        # for each ground truth point
-        tree = KDTree(ground_truth)
-        distance, idx_assignment_pred = tree.query(
-            detected, k=top_k, distance_upper_bound=max_dist
-        )
-        # Replace unassigned points with -1
-        idx_assignment_pred[distance == np.inf] = -1
-        # Check if a ground truth point is assigned to more than one predicted point
-        pred_multiple_assignments = (
-            SourceDetectionEvaluation.__return_multiple_assigned_detected_points(
-                idx_assignment_pred
-            )
-        )
-        while len(pred_multiple_assignments) > 0:
-            for pred_multiple_assignment in pred_multiple_assignments:
-                # Get idx
-                idx_pred_multiple_assignment = np.where(
-                    idx_assignment_pred[:, 0] == pred_multiple_assignment
-                )
-                idx_max_distance_multiple_assignment = np.argmax(
-                    distance[idx_pred_multiple_assignment, 0]
-                )
-                idx_max_distance_multiple_assignment = idx_pred_multiple_assignment[0][
-                    idx_max_distance_multiple_assignment
-                ]
-                # Switch the assignment to the next closest point by
-                # rolling the row with the highest distance one to the left
-                distance[idx_max_distance_multiple_assignment, :] = np.roll(
-                    distance[idx_max_distance_multiple_assignment, :], -1
-                )
-                # To avoid infinite loops, we set the last element to np.inf.
-                distance[idx_max_distance_multiple_assignment, -1] = np.inf
-                idx_assignment_pred[idx_max_distance_multiple_assignment, :] = np.roll(
-                    idx_assignment_pred[idx_max_distance_multiple_assignment, :], -1
-                )
-                # Update points with no assignment with -1
-                idx_assignment_pred[distance == np.inf] = -1
-                # Check if a ground truth point is assigned to more
-                # than one predicted point
-                pred_multiple_assignments = SourceDetectionEvaluation.__return_multiple_assigned_detected_points(  # noqa: E501
-                    idx_assignment_pred
-                )
-
-        assignments = np.array(
-            [idx_assignment_pred[:, 0], np.arange(detected.shape[0]), distance[:, 0]]
-        ).T
-
-        # If there are more predictions than GTs, we need to add the missing GTs.
-        missing_gts = np.setdiff1d(np.arange(ground_truth.shape[0]), assignments[:, 0])
-        missing_gts = missing_gts[missing_gts != -1]
-        if len(missing_gts) > 0:
-            missing_gts = np.array(
-                [
-                    missing_gts,
-                    np.full(len(missing_gts), -1),
-                    np.full(len(missing_gts), np.inf),
-                ]
-            )
-            assignments = np.vstack([assignments, missing_gts.T])
-        return cast(NDArray[np.float_], assignments[assignments[:, 0].argsort()])
-
-    @staticmethod
-    def calculate_evaluation_measures(
-        assignments: NDArray[np.float_],
-    ) -> Tuple[int, int, int]:
-        """
-        Calculates the True Positive (TP), False Positive (FP)
-        and False Negative (FN) of the ground truth and predictions.
-
-        - TP are the detections associated with a source
-        - FP are detections without any associated source
-        - FN are sources with no associations with a detection
-
-        Args:
-            assignments: nx3 did np.ndarray where each row represents an assignment
-                The `assignments` is expected to be as
-                `automatic_assignment_of_ground_truth_and_prediction` return.
-                Therefore, the non-assigned sources must have a value of "-1".
-
-        Returns:
-            Tuple[int, int, int]: TP, FP, FN
-        """
-        tp = assignments[
-            np.logical_and(assignments[:, 1] != -1, assignments[:, 0] != -1), :
-        ].shape[0]
-        fp = assignments[assignments[:, 1] == -1, :].shape[0]
-        fn = assignments[assignments[:, 0] == -1, :].shape[0]
-        return tp, fp, fn
-
-    def plot(
-        self,
-        exclude_img: bool = False,
-        show_legend: bool = True,
-        filename: Optional[str] = None,
-    ) -> None:
-        """
-        Plot the found sources as green x's and the source truth as red 'o' on the
-        original image, that the source detection was performed on.
-        """
-
-        if self.source_detection.has_source_image() and not exclude_img:
-            image = self.source_detection.get_source_image()
-            if image is None:
-                raise KaraboSourceDetectionEvaluationError(
-                    "`SourceDetectionEvaluation.source_detection` has no source image."
-                )
-            wcs = WCS(image.header)
-            slices = get_slices(wcs)
-
-            _, ax = plt.subplots(1, 1, subplot_kw=dict(projection=wcs, slices=slices))
-            ax.imshow(image.data[0][0], cmap="jet", origin="lower", interpolation=None)
-        else:
-            _, ax = plt.subplots(1, 1, subplot_kw=dict())
-        ax.grid()
-        self.__plot_truth_and_prediction(ax, show_legend=show_legend)
-
-        if filename:
-            plt.savefig(filename)
-        plt.show(block=False)
-
-    def __plot_truth_and_prediction(self, ax: Axes, show_legend: bool) -> None:
-        truth = self.sky_array_gt_img_pos
-        pred = self.detected_sources_array_pred[:, [3, 4]].astype(np.float64).T
-        ax.plot(
-            truth[0],
-            truth[1],
-            "o",
-            linewidth=5,
-            color="firebrick",
-            alpha=0.5,
-            label="truth",
-        )
-        ax.plot(pred[0], pred[1], "x", linewidth=5, color="green", label="pred")
-        if show_legend:
-            ax.legend()
-
-    def get_confusion_matrix(self) -> NDArray[np.int64]:
-        return np.array([[0.0, self.fn], [self.fp, self.tp]])
-
-    def get_accuracy(self) -> float:
-        return self.tp / (self.tp + self.fp + self.fn)
-
-    def get_precision(self) -> float:
-        return self.tp / (self.tp + self.fp)
-
-    def get_sensitivity(self) -> float:
-        return self.tp / (self.tp + self.fn)
-
-    def get_f_score(self) -> float:
-        p = self.get_precision()
-        sn = self.get_sensitivity()
-        return 2 * (p * sn / (p + sn))
-
-    def plot_error_ra_dec(
-        self,
-        filename: Optional[str] = None,
-    ) -> None:
-        truth_assigned = self.sky_array_gt_assigned[:, :-1].astype(np.float64)
-        detection_assigned = self.detected_sources_array_pred_assigned.astype(
-            np.float64
-        )
-
-        assignment_error = truth_assigned[:, [0, 1]].T - detection_assigned[:, [1, 2]].T
-
-        plt.xlabel("RA (deg) error / x")
-        plt.ylabel("DEC (deg) error / y")
-        plt.plot(
-            assignment_error[0],
-            assignment_error[1],
-            "o",
-            markersize=8,
-            color="r",
-            alpha=0.5,
-        )
-        if filename:
-            plt.savefig(filename)
-        plt.show(block=False)
-        plt.pause(1)
-
-    def plot_confusion_matrix(
-        self,
-        filename: Optional[str] = None,
-    ) -> None:
-        conf_matrix = self.get_confusion_matrix()
-        ax: Axes
-        _, ax = plt.subplots()
-        ax.matshow(conf_matrix, cmap=plt.cm.Blues, alpha=0.3)  # type: ignore[attr-defined] # noqa: E501
-        for i in range(conf_matrix.shape[0]):
-            for j in range(conf_matrix.shape[1]):
-                ax.text(
-                    x=j,
-                    y=i,
-                    s=str(conf_matrix[i, j]),
-                    va="center",
-                    ha="center",
-                    size="x-large",
-                )
-
-        plt.xlabel("Predicted", fontsize=13)
-        plt.ylabel("Reference", fontsize=13)
-        plt.title("Confusion Matrix", fontsize=13)
-
-        if filename:
-            plt.savefig(filename)
-        plt.show(block=False)
-        plt.pause(1)
-
-    def plot_quiver_positions(
-        self,
-        filename: Optional[str] = None,
-    ) -> None:
-        truth = self.sky_array_gt_assigned[:, [0, 1]].astype(np.float64).T
-        pred = self.detected_sources_array_pred_assigned[:, [1, 2]].astype(np.float64).T
-        ra_ref = np.array(truth[0], dtype=np.float64)
-        dec_ref = np.array(truth[1], dtype=np.float64)
-        num = len(ra_ref)
-
-        error = truth - pred
-        ra_error = error[0] * (np.cos(np.deg2rad(dec_ref)))
-        dec_error = error[1]
-        _, ax = plt.subplots()
-        if np.mean(np.deg2rad(dec_ref)) != 0.0:
-            ax.set_aspect(1.0 / np.cos(np.mean(np.deg2rad(dec_ref))))
-        _ = ax.quiver(ra_ref, dec_ref, ra_error, dec_error, color="b")
-
-        ax.scatter(ra_ref, dec_ref, color="r", s=8)
-        ax.set_xlabel("RA (deg)")
-        ax.set_ylabel("Dec (deg)")
-        plt.title(f"Matched {num} sources")
-        if filename:
-            plt.savefig(filename)
-        plt.show(block=False)
-        plt.pause(1)
-
-    def plot_flux_ratio_to_distance(
-        self,
-        filename: Optional[str] = None,
-    ) -> None:
-        truth = (
-            self.sky_array_gt_assigned[:, [0, 1, 2]].astype(np.float64).T
-        )  # used to be 5 instead of 2!?
-        pred = (
-            self.detected_sources_array_pred_assigned[:, [1, 2, 5]].astype(np.float64).T
-        )
-        ra_dec_pred = truth[[0, 1]]
-        flux_ref = truth[2]
-        flux_pred = pred[2]
-        source_image = self.source_detection.get_source_image()
-        if source_image is None:
-            raise KaraboSourceDetectionEvaluationError(
-                "`SourceDetectionEvaluation.source_detection` has no source image."
-            )
-        phase_center = source_image.get_phase_center()
-
-        flux_ratio = flux_pred / flux_ref
-
-        sky_coords_pred = [
-            SkyCoord(ra=p[0], dec=p[1], frame="icrs", unit="deg")
-            for p in ra_dec_pred.transpose()
-        ]
-        sky_coord_center = SkyCoord(
-            phase_center[0] * u.degree, phase_center[1] * u.degree, frame="icrs"
-        )
-        dist = [coord.separation(sky_coord_center).degree for coord in sky_coords_pred]
-
-        plt.plot(dist, flux_ratio, "o", color="b", markersize=5, alpha=0.5)
-        plt.title("Flux ratio vs. distance")
-        plt.xlabel("Distance to center (Deg)")
-        plt.ylabel("Flux Ratio (Pred/Ref)")
-        if filename:
-            plt.savefig(filename)
-        plt.show(block=False)
-        plt.pause(1)
-
-    def plot_flux_ratio_to_ra_dec(
-        self,
-        filename: Optional[str] = None,
-    ) -> None:
-        truth = self.sky_array_gt_assigned[:, [0, 1, 2]].astype(np.float64).T
-        pred = (
-            self.detected_sources_array_pred_assigned[:, [1, 2, 5]].astype(np.float64).T
-        )
-        ra_pred = pred[0]
-        dec_pred = pred[1]
-        flux_ref = truth[2]
-        flux_pred = pred[2]
-
-        flux_ratio = flux_pred / flux_ref
-
-        # Flux ratio vs. RA & Dec
-        fig, axs = cast(
-            Tuple[Figure, NDArray[Any]], plt.subplots(1, 2, sharey=True)
-        )  # `NDArray[Axes]` is untypeable
-        ax1: mpl_axes.Axes = axs[0]
-        ax2: mpl_axes.Axes = axs[1]
-        fig.suptitle("Flux ratio vs. Position")
-        ax1.plot(ra_pred, flux_ratio, "o", color="b", markersize=5, alpha=0.5)
-        ax2.plot(dec_pred, flux_ratio, "o", color="b", markersize=5, alpha=0.5)
-
-        ax1.set_xlabel("RA (deg)")
-        ax2.set_xlabel("Dec (deg)")
-        ax1.set_ylabel("Flux ratio (Pred/Ref)")
-        if filename:
-            plt.savefig(filename)
-        plt.show(block=False)
-        plt.pause(1)
-
-    def plot_flux_histogram(
-        self,
-        nbins: int = 10,
-        filename: Optional[str] = None,
-    ) -> None:
-        flux_in = self.sky_array_gt_assigned[:, 2].to_numpy()
-        flux_out = self.detected_sources_array_pred_assigned[:, 5]
-
-        flux_in = flux_in[flux_in > 0.0]
-        flux_out = flux_out[flux_out > 0.0]
-
-        hist = [flux_in, flux_out]
-        labels = ["Flux Reference", "Flux Predicted"]
-        colors = ["r", "b"]
-        hist_min = min(np.min(flux_in), np.min(flux_out))
-        hist_max = max(np.max(flux_in), np.max(flux_out))
-
-        hist_bins: List[float] = list(
-            np.logspace(np.log10(hist_min), np.log10(hist_max), nbins)
-        )
-
-        _, ax = plt.subplots()
-        ax.hist(hist, bins=hist_bins, log=True, color=colors, label=labels)
-
-        ax.set_title("Flux histogram")
-        ax.set_xlabel("Flux (Jy)")
-        ax.set_xscale("log")
-        ax.set_ylabel("Source Count")
-        plt.legend(loc="best")
-        if filename:
-            plt.savefig(filename)
-        plt.show(block=False)
-        plt.pause(1)
->>>>>>> a7a0b9ba
+        plt.pause(1)