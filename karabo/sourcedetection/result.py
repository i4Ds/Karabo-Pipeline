--- conflicted
+++ resolved
@@ -1,1510 +1,749 @@
-<<<<<<< HEAD
-from __future__ import annotations
-
-import os
-import shutil
-import tempfile
-from abc import ABC, abstractmethod
-from typing import Any, List, Literal, Optional, Type, TypeVar
-from warnings import warn
-
-import bdsf
-import numpy as np
-from astropy.io import fits
-from bdsf.image import Image as bdsf_image
-from dask import compute, delayed  # type: ignore
-from numpy.typing import NDArray
-
-from karabo.imaging.image import Image, ImageMosaicker
-from karabo.imaging.util import guess_beam_parameters
-from karabo.util._types import BeamType, FilePathType
-from karabo.util.dask import DaskHandler
-from karabo.util.data_util import read_CSV_to_ndarray
-from karabo.util.file_handler import FileHandler
-from karabo.warning import KaraboWarning
-
-ImageType = Literal[
-    "RMS_map",
-    "mean_map",
-    "polarised_intensity",
-    "gaussian_residual",
-    "gaussian_model",
-    "shapelet_residual",
-    "shapelet_model",
-    "major_axis_FWHM_variation",
-    "minor_axis_FWHM_variation",
-    "position_angle_variation",
-    "peak_to_total_flux_variation",
-    "peak_to_aperture_flux_variation",
-    "island_mask",
-    "source",
-]
-
-PYBDSF_TOTAL_FLUX_IDX = 12
-
-BDSFResultIdxsToUseForKarabo = [
-    0,
-    4,
-    6,
-    12,
-    14,
-    8,
-    9,
-]  # 0: Gauss_id, 4: RA, 6: DEC, 12: Total_flux, 14: Peak_flux, 8: RA_max, 9: E_RA_max
-# See: https://pybdsf.readthedocs.io/en/latest/write_catalog.html#definition-of-output-columns # noqa E501
-
-
-class ISourceDetectionResult(ABC):
-    """SourceDetectionResult interface."""
-
-    @property
-    @abstractmethod
-    def detected_sources(self) -> NDArray[np.float_]:
-        ...
-
-    @abstractmethod
-    def has_source_image(self) -> bool:
-        ...
-
-    @abstractmethod
-    def get_source_image(self) -> Optional[Image]:
-        ...
-
-
-class SourceDetectionResult(ISourceDetectionResult):
-    def __init__(
-        self,
-        detected_sources: NDArray[np.float_],
-        source_image: Image,
-    ) -> None:
-        """
-        Generic Source Detection Result Class.
-        Inputting your Source Detection Result as an array
-
-        +-------+----+-----+----------------+--------------+------------+-----------+
-        | index | ra | dec | pos X (pixel) | pos Y (pixel) | total_flux | peak_flux |
-        +=======+====+=====+================+==============+============+===========+
-        | 0     | 30 | 200 | 400           | 500           | 0.345     |    0.34540 |
-        +-------+----+-----+----------------+--------------+------------+-----------+
-
-        Rows can also be left empty if the specified value is not found by your source
-        detection algorithm. More rows can also be added at the end. As they are not
-        used for any internal algorithm.
-
-        :param detected_sources: detected sources in array
-        :param source_image: Image, where the source detection was performed on
-        """
-        self.source_image = source_image
-        self.detected_sources = detected_sources
-
-    @property
-    def detected_sources(self) -> NDArray[np.float_]:
-        return self._detected_sources
-
-    @detected_sources.setter
-    def detected_sources(self, sources: NDArray[np.float_]) -> None:
-        self._detected_sources = sources
-
-    @classmethod
-    def detect_sources_in_image(
-        cls: Type[_SourceDetectionResultType],
-        image: Image,
-        beam: Optional[BeamType] = None,
-        verbose: bool = False,
-        **kwargs: Any,
-    ) -> Optional[_SourceDetectionResultType]:
-        """
-        Detect sources in an astronomical image using PyBDSF.process_image function.
-
-        Parameters
-        ----------
-        cls : Type[_SourceDetectionResultType]
-            The class on which this method is called.
-        image : Image or List[Image]
-            Image object for source detection. Can be a single image or a list of
-            images.
-        beam : Optional[BeamType],
-            The Full Width Half Maximum (FWHM) of the restoring beam,
-            BMAJ(arcsec), BMIN(arcsec), BPA(degree).
-            If None, tries to extract from image metadata.
-        verbose : verbose?
-        n_splits : int, default 0
-            The number of parts to split the image into for processing. A value
-            greater than 1 requires Dask.
-        overlap : int, default 0
-            The overlap between split parts of the image in pixels.
-        **kwargs : Any
-            Additional keyword arguments to pass to PyBDSF.process_image function.
-
-        Returns
-        -------
-        Optional[List[_SourceDetectionResultType]]
-            A list of detected sources, or None if all pixels in the image are blanked
-            or on failure.
-
-        Raises
-        ------
-        RuntimeError
-            If an unexpected error occurs during the source detection process.
-
-        Notes
-        -----
-        The dask client has to be created with the setting `processes=False` to avoid
-        issues with PyBDSF multiprocessing. See similar issue here:
-        https://stackoverflow.com/questions/51485212/multiprocessing-gives-assertionerror-daemonic-processes-are-not-allowed-to-have # noqa
-        If 'n_splits' is greater than 1 and 'use_dask' is True, the image will be split
-        into multiple parts and processed in parallel using Dask. Overlap can be
-        specified to prevent edge artifacts.
-
-        If the 'beam' parameter is not provided, the method will attempt to extract the
-        beam parameters from the image metadata. A warning is raised if beam parameters
-        are not found.
-
-        The PyBDSF process_image function is called for source detection, which is
-        particularly designed for radio astronomical images. For details on this
-        function, refer to the PyBDSF documentation.
-        """
-        if beam is None:
-            if image.has_beam_parameters():
-                beam = image.get_beam_parameters()
-            else:
-                warn(
-                    "No beam parameter provided by `beam` or found in image header. "
-                    + "guessing parameters using `Imager.guess_beam_parameters`.",
-                    KaraboWarning,
-                )
-                beam = guess_beam_parameters(img=image)
-
-        beam_ = (beam["bmaj"], beam["bmin"], beam["bpa"])
-        quiet = not verbose
-        try:
-            detection = bdsf.process_image(
-                input=image.path,
-                beam=beam_,
-                quiet=quiet,
-                format="csv",
-                **kwargs,
-            )
-            return cls(detection)  # type: ignore
-        except RuntimeError as e:
-            wmsg = "All pixels in the image are blanked."
-            if str(e) == wmsg:
-                # no need to create additional warnings since `bdsf`
-                # already prints an according Error message
-                return None
-            else:
-                raise
-
-    def write_to_file(self, path: FilePathType) -> None:
-        """
-        Save Source Detection Result to ZIP Archive containing the .fits source image
-        and source-finding catalog.
-        :param path: path to save the zip archive as.
-        """
-        path = str(path)
-        if path.endswith(".zip"):
-            path = path[0 : len(path) - 4]
-        with tempfile.TemporaryDirectory() as tmpdir:
-            self.source_image.write_to_file(os.path.join(tmpdir, "source_image.fits"))
-            self.__save_sources_to_csv(os.path.join(tmpdir, "detected_sources.csv"))
-            shutil.make_archive(path, "zip", tmpdir)
-
-    @classmethod
-    def read_from_file(cls, path: FilePathType) -> SourceDetectionResult:
-        path = str(path)
-        with tempfile.TemporaryDirectory() as tmpdir:
-            shutil.unpack_archive(path, tmpdir)
-            source_image = Image.read_from_file(
-                os.path.join(tmpdir, "source_image.fits")
-            )
-            source_catalog = np.loadtxt(
-                os.path.join(tmpdir, "detected_sources.csv"), delimiter=","
-            )
-        return SourceDetectionResult(source_catalog, source_image)
-
-    def __save_sources_to_csv(self, filepath: FilePathType) -> None:
-        """
-        Save detected Sources to CSV
-        :param filepath:
-        :return:
-        """
-        filepath = str(filepath)
-        np.savetxt(filepath, self.detected_sources, delimiter=",")
-
-    def has_source_image(self) -> bool:
-        """
-        Check if source image is present.
-        :return: True if present, False if not present
-        """
-        if self.source_image is not None:
-            return True
-        return False
-
-    def get_source_image(self) -> Optional[Image]:
-        """
-        Return the source image, where the source detection was performed on.
-        :return: Karabo Image or None (if not supplied)
-        """
-        if self.has_source_image():
-            return self.source_image
-        else:
-            return None
-
-    def get_pixel_position_of_sources(self) -> NDArray[np.float_]:
-        x_pos = self.detected_sources[:, 3]
-        y_pos = self.detected_sources[:, 4]
-        return np.vstack((np.array(x_pos), np.array(y_pos))).T
-
-
-_SourceDetectionResultType = TypeVar(
-    "_SourceDetectionResultType", bound=SourceDetectionResult
-)
-
-
-class PyBDSFSourceDetectionResult(SourceDetectionResult):
-    def __init__(
-        self,
-        bdsf_detection: bdsf_image,
-    ) -> None:
-        """
-        Source Detection Result Wrapper for source detection results from PyBDSF.
-        The Object allows the use of all Karabo-Source Detection
-        functions on PyBDSF results
-        :param bdsf_detection: PyBDSF result image
-        """
-        tmp_dir = FileHandler().get_tmp_dir(
-            prefix="pybdsf-sdr-",
-            purpose="pybdsf source-detection-result disk-cache",
-            unique=self,
-        )
-        sources_file = os.path.join(tmp_dir, "sources.csv")
-        bdsf_detection.write_catalog(
-            outfile=sources_file,
-            catalog_type="gaul",
-            format="csv",
-            clobber=True,
-        )
-        # If no sources are written, the file is not created
-        if os.path.exists(sources_file):
-            bdsf_detected_sources = read_CSV_to_ndarray(sources_file)
-            detected_sources = type(self).__transform_bdsf_to_reduced_result_array(
-                bdsf_detected_sources=bdsf_detected_sources,
-            )
-        else:
-            # Empty array with shape (1,7) if no sources are found
-            detected_sources = np.empty((1, len(BDSFResultIdxsToUseForKarabo)))
-            # Empty array with shape (1,46).
-            # 46 because those are the total columns in the bdsf catalog
-            # See: https://pybdsf.readthedocs.io/en/latest/write_catalog.html#definition-of-output-columns # noqa
-            bdsf_detected_sources = np.empty((1, 46))
-
-        self.bdsf_detected_sources = bdsf_detected_sources
-        self.bdsf_result = bdsf_detection
-        source_image = self.__get_result_image("ch0")
-        super().__init__(detected_sources, source_image)
-
-    @classmethod
-    def __transform_bdsf_to_reduced_result_array(
-        cls,
-        bdsf_detected_sources: NDArray[np.float_],
-    ) -> NDArray[np.float_]:
-        if (
-            len(bdsf_detected_sources.shape) == 2
-            and bdsf_detected_sources.shape[1] > 14
-        ):
-            sources = bdsf_detected_sources[:, BDSFResultIdxsToUseForKarabo]
-        else:
-            wmsg = (
-                "Got unexpected shape of `bdsf_detected_sources` of "
-                + f"{bdsf_detected_sources.shape}, expected 2-dimensional "
-                + "array with sources!"
-            )
-            warn(KaraboWarning(wmsg))
-            sources = bdsf_detected_sources
-
-        return sources
-
-    def __get_result_image(self, image_type: str, **kwargs: Any) -> Image:
-        tmp_dir = FileHandler().get_tmp_dir(
-            prefix="pybdsf-sdr-",
-            purpose="pybdsf source-detection-result disk-cache",
-            unique=self,
-        )
-        outfile = os.path.join(tmp_dir, f"{image_type}-result.fits")
-        if os.path.exists(outfile):  # allow overwriting for new results
-            os.remove(path=outfile)
-        self.bdsf_result.export_image(
-            outfile=outfile,
-            img_format="fits",
-            img_type=image_type,
-            clobber=True,
-            **kwargs,
-        )
-        image = Image(path=outfile)
-        return image
-
-    def get_RMS_map_image(self) -> Image:
-        return self.__get_result_image("rms")
-
-    def get_mean_map_image(self) -> Image:
-        return self.__get_result_image("mean")
-
-    def get_polarised_intensity_image(self) -> Image:
-        return self.__get_result_image("pi")
-
-    def get_gaussian_residual_image(self) -> Image:
-        return self.__get_result_image("gaus_resid")
-
-    def get_gaussian_model_image(self) -> Image:
-        return self.__get_result_image("gaus_model")
-
-    def get_shapelet_residual_image(self) -> Image:
-        return self.__get_result_image("shap_resid")
-
-    def get_shapelet_model_image(self) -> Image:
-        return self.__get_result_image("shap_model")
-
-    def get_major_axis_FWHM_variation_image(self) -> Image:
-        return self.__get_result_image("psf_major")
-
-    def get_minor_axis_FWHM_variation_image(self) -> Image:
-        return self.__get_result_image("psf_minor")
-
-    def get_position_angle_variation_image(self) -> Image:
-        return self.__get_result_image("psf_pa")
-
-    def get_peak_to_total_flux_variation_image(self) -> Image:
-        return self.__get_result_image("psf_ratio")
-
-    def get_peak_to_aperture_flux_variation_image(self) -> Image:
-        return self.__get_result_image("psf_ratio_aper")
-
-    def get_island_mask_image(self) -> Image:
-        return self.__get_result_image("island_mask")
-
-
-class PyBDSFSourceDetectionResultList(ISourceDetectionResult):
-    """
-    A class to handle the detection results of sources from PyBDSF detections.
-
-    This class calculates the pixel positions of sources in a mosaic image and
-    removes sources that are closer than a specified minimum pixel distance,
-    preferring sources with higher total flux.
-
-    Parameters
-    ----------
-    bdsf_detection : Optional[List[PyBDSFSourceDetectionResult]
-        A list of PyBDSF source detection results.
-
-    Attributes
-    ----------
-    bdsf_detection : List[PyBDSFSourceDetectionResult]
-        The list of detection results from PyBDSF.
-    detected_sources : NDArray[np.float_]
-        Array of detected sources. Calculated based on `bdsf_detection` and
-        `min_pixel_distance_between_sources`. It's populated when the property
-        is accessed and not beforehand.
-    min_pixel_distance_between_sources : int
-        The minimum number of pixels that must separate sources to be considered
-        distinct. Defaults to 5. This attribute can be modified before calling
-        any function that relies on it to adjust the minimum distance criterion.
-    verbose : bool
-        If True, prints verbose output. Defaults to False.
-
-    Methods
-    -------
-    detected_sources() -> NDArray[np.float_]:
-        Returns the detected sources after applying the minimum pixel distance
-        criteria. Lazy loads the value when accessed.
-
-    Notes
-    -----
-    The `detected_sources` property depends on `bdsf_detection` and
-    `min_pixel_distance_between_sources`. It calculates the pixel positions
-    based on these inputs and filters out sources that are closer than the
-    minimum distance. It also assumes a single mosaic header is applicable for
-    all detections for CRPIX calibration.
-    """
-
-    def __init__(
-        self,
-        bdsf_detection: Optional[List[PyBDSFSourceDetectionResult]] = None,
-    ) -> None:
-        self.min_pixel_distance_between_sources = 5
-        self.verbose = False
-        self.bdsf_detection = bdsf_detection
-
-    @classmethod
-    def detect_sources_in_images(
-        cls,
-        images: List[Image],
-        beams: Optional[List[BeamType]] = None,
-        verbose: bool = False,
-        **kwargs: Any,
-    ) -> Optional[PyBDSFSourceDetectionResultList]:
-        # Check if a list of beams is provided
-        if beams is None:
-            beams = list()
-            image_no_beam_idxs: List[int] = list()
-            for image_idx, image in enumerate(images):
-                if not image.has_beam_parameters():
-                    # assumes that `guess_beam_parameters` doesn't take forever
-                    image_no_beam_idxs.append(image_idx)
-                    beam = guess_beam_parameters(img=image)
-                else:
-                    beam = image.get_beam_parameters()
-                beams.append(beam)
-            if len(image_no_beam_idxs) > 0:
-                warn(
-                    "The following images (idxs) in `detect_sources_in_images` didn't "
-                    + "have beam-parameters, for which `Imager.guess_beam_parameters` "
-                    + f"was used instead: {str(image_no_beam_idxs)}"
-                )
-        else:
-            if (n_images := len(images)) != (n_beams := len(beams)):
-                raise ValueError(
-                    f"Providing different numbers of images {n_images} and "
-                    + f"beams {n_beams} is ambiguous."
-                )
-        # Check if there is a dask client
-        if DaskHandler.dask_client is not None:
-            func = delayed(PyBDSFSourceDetectionResult.detect_sources_in_image)
-        else:
-            func = PyBDSFSourceDetectionResult.detect_sources_in_image
-        results: List[PyBDSFSourceDetectionResult] = []
-        for cutout, beam in zip(images, beams):
-            result = func(
-                image=cutout,
-                beam=beam,
-                verbose=verbose,
-                **kwargs,
-            )
-            results.append(result)
-        if DaskHandler.dask_client is not None:
-            results = compute(*results, scheduler="distributed")
-        # Keep only results that are not None
-        results = [result for result in results if result is not None]
-
-        if len(results) == 0:
-            return None
-
-        return PyBDSFSourceDetectionResultList(results)
-
-    @property
-    def detected_sources(self) -> NDArray[np.float_]:
-        """
-        Aggregate detected sources from multiple pybdsf detection instances.
-
-        This method concatenates detected sources from all instances in the
-        `bdsf_detection`attribute.
-        It identifies and removes overlapping sources using pixel overlap.
-
-        Returns
-        -------
-        NDArray[np.float_]
-            A numpy array of detected sources after removing overlaps. The array
-            structure and content depend on the format used by individual
-            detection instances.
-
-        Notes
-        -----
-        This method relies on `self.__get_idx_of_overlapping_sources()` to
-        identify indices of overlapping sources and `self.__drop_cast_sources()`
-        to remove them.
-        """
-        if self.bdsf_detection is None:
-            raise ValueError(
-                "No PyBDSF detection results found. Did you run "
-                + "`detect_sources_in_images`?"
-            )
-        _detected_sources = np.concatenate(
-            [x.detected_sources for x in self.bdsf_detection],
-            axis=0,
-        )
-        to_drop = self.__get_idx_of_overlapping_sources()
-        if len(to_drop) > 0:
-            _detected_sources = self.__drop_cast_sources(_detected_sources, to_drop)
-        return _detected_sources
-
-    def get_RMS_map_image(self) -> Image:
-        return self.__get_result_image("RMS_map")
-
-    def get_mean_map_image(self) -> Image:
-        return self.__get_result_image("mean_map")
-
-    def get_polarised_intensity_image(self) -> Image:
-        return self.__get_result_image("polarised_intensity")
-
-    def get_gaussian_residual_image(self) -> Image:
-        return self.__get_result_image("gaussian_residual")
-
-    def get_gaussian_model_image(self) -> Image:
-        return self.__get_result_image("gaussian_model")
-
-    def get_shapelet_residual_image(self) -> Image:
-        return self.__get_result_image("shapelet_residual")
-
-    def get_shapelet_model_image(self) -> Image:
-        return self.__get_result_image("shapelet_model")
-
-    def get_major_axis_FWHM_variation_image(self) -> Image:
-        return self.__get_result_image("major_axis_FWHM_variation")
-
-    def get_minor_axis_FWHM_variation_image(self) -> Image:
-        return self.__get_result_image("minor_axis_FWHM_variation")
-
-    def get_position_angle_variation_image(self) -> Image:
-        return self.__get_result_image("position_angle_variation")
-
-    def get_peak_to_total_flux_variation_image(self) -> Image:
-        return self.__get_result_image("peak_to_total_flux_variation")
-
-    def get_peak_to_aperture_flux_variation_image(self) -> Image:
-        return self.__get_result_image("peak_to_aperture_flux_variation")
-
-    def get_island_mask(self) -> Image:
-        return self.__get_result_image("island_mask")
-
-    def get_source_image(self) -> Image:
-        return self.__get_result_image("source")
-
-    def has_source_image(self) -> bool:
-        if self.bdsf_detection is None:
-            raise ValueError(
-                "No PyBDSF detection results found. Did you run "
-                + "`detect_sources_in_images`?"
-            )
-        sources_images = [x.has_source_image() for x in self.bdsf_detection]
-        return all(sources_images)
-
-    def __get_result_image(self, image_type: ImageType) -> Image:
-        if self.bdsf_detection is None:
-            raise ValueError(
-                "No PyBDSF detection results found. Did you run "
-                + "`detect_sources_in_images`?"
-            )
-        images = [
-            getattr(result, f"get_{image_type}_image")()
-            for result in self.bdsf_detection
-        ]
-        mi = ImageMosaicker()
-        if self.verbose:
-            print(f"Getting {image_type} image by mosaicking.")
-
-        return mi.mosaic(images)[0]
-
-    def get_pixel_position_of_sources(self) -> NDArray[np.float_]:
-        """
-        Calculate and return corrected pixel positions of sources in a mosaic image.
-
-        This public method calculates the pixel positions of sources in a mosaic
-        image, corrects them, and removes overlapping sources based on a specified
-        minimum distance and total flux criteria.
-
-        Returns
-        -------
-        NDArray[np.float_]
-            A NumPy array of the corrected and filtered pixel positions of sources
-            in the mosaic image.
-        """
-        if self.bdsf_detection is None:
-            raise ValueError(
-                "No PyBDSF detection results found. Did you run "
-                + "`detect_sources_in_images`?"
-            )
-        to_drop = self.__get_idx_of_overlapping_sources()
-        combined_positions = self.__get_corrected_positions(
-            [x.get_pixel_position_of_sources() for x in self.bdsf_detection]
-        )
-        if len(to_drop) > 0:
-            combined_positions = self.__drop_cast_sources(combined_positions, to_drop)
-        else:
-            if self.verbose:
-                print("No sources were merged.")
-        return combined_positions
-
-    def __drop_cast_sources(
-        self,
-        detected_sources: NDArray[np.float_],
-        to_drop: List[int],
-    ) -> NDArray[np.float_]:
-        if self.verbose:
-            print(f"Merged in total {len(to_drop)*2} sources into {len(to_drop)}")
-        # Create a boolean mask to keep sources not in to_drop
-        mask = np.ones(len(detected_sources), dtype=np.bool_)
-        mask[np.array(to_drop)] = False
-        detected_sources = detected_sources[mask]
-        return detected_sources
-
-    def __get_corrected_positions(
-        self,
-        xy_poss: List[NDArray[np.float_]],
-    ) -> NDArray[np.float_]:
-        """
-        Calculate corrected positions of detected sources in a mosaic image.
-
-        This method adjusts the positions of detected sources from individual images
-        to align them within the context of a larger mosaic image. It considers the
-        differences in reference pixel positions ('CRPIX') from each image's header
-        relative to the mosaic's header.
-
-        Parameters
-        ----------
-        xy_poss : List[NDArray[np.float_]]
-            A list of NumPy arrays. Each array contains the x and y pixel positions
-            of detected sources in individual images that comprise the mosaic.
-
-        Returns
-        -------
-        NDArray[np.float_]
-            A NumPy array containing the combined and corrected pixel positions
-            of the sources in the mosaic image.
-        """
-        if self.bdsf_detection is None:
-            raise ValueError(
-                "No PyBDSF detection results found. Did you run "
-                + "`detect_sources_in_images`?"
-            )
-
-        # Get headers
-        headers: List[fits.header.Header] = []
-        for result in self.bdsf_detection:
-            source_image = result.get_source_image()
-            if source_image is None:
-                raise ValueError(
-                    "Not all PyBDSF detection results have source images. "
-                    + "Did you run `detect_sources_in_images`?"
-                )
-            headers.append(source_image.header)
-
-        # Get mosaic header
-        mosaic_header = self.get_source_image().header
-        # Calculate delta CRPIX for each header relative to the mosaic
-        header_crpixs = np.array(
-            [[header["CRPIX1"], header["CRPIX2"]] for header in headers]
-        )
-        mosaic_crpixs = np.array([mosaic_header["CRPIX1"], mosaic_header["CRPIX2"]])
-        # Apply delta to xy positions
-        corrected_positions: List[NDArray[np.float_]] = []
-        for xy_pos, crpix in zip(xy_poss, header_crpixs):
-            delta_crpixs = crpix - mosaic_crpixs
-            corrected_positions.append(
-                xy_pos - delta_crpixs
-            )  # Subtract delta to align with the mosaic
-
-        # Combine all positions into one array
-        return np.concatenate(corrected_positions, axis=0)
-
-    def __get_idx_of_overlapping_sources(
-        self,
-    ) -> List[int]:
-        """
-        Identify indices of overlapping sources in a mosaic image.
-
-        This method calculates the pixel positions of sources in a mosaic image
-        and identifies sources that are closer than a specified minimum pixel
-        distance. It decides which sources to drop based on their total flux,
-        preferring sources with higher total flux.
-
-        Returns
-        -------
-        List[int]
-            A list of indices corresponding to the sources that should be dropped
-            due to overlapping.
-        """
-        if self.bdsf_detection is None:
-            raise ValueError(
-                "No PyBDSF detection results found. Did you run "
-                + "`detect_sources_in_images`?"
-            )
-        # Get XY pixel position for each result
-        xy_poss = [
-            result.get_pixel_position_of_sources() for result in self.bdsf_detection
-        ]
-        if not all([result.has_source_image() for result in self.bdsf_detection]):
-            raise ValueError(
-                "Not all PyBDSF detection results have source images. "
-                + "Did you run `detect_sources_in_images`?"
-            )
-
-        # Combine all positions into one array
-        combined_positions = self.__get_corrected_positions(xy_poss=xy_poss)
-        # Get Total Flux per Source
-        total_fluxes = np.concatenate(
-            [
-                x.bdsf_detected_sources[:, PYBDSF_TOTAL_FLUX_IDX]
-                for x in self.bdsf_detection
-            ],
-            axis=0,
-        )
-        # Check if some sources overlap
-        to_drop: List[int] = []
-        for i in range(len(combined_positions)):
-            for j in range(
-                i + 1, len(combined_positions)
-            ):  # Compare with subsequent sources to avoid repetition
-                dist = np.linalg.norm(combined_positions[i] - combined_positions[j])
-                if dist < self.min_pixel_distance_between_sources:
-                    if self.verbose:
-                        print(
-                            f"Source {i} and {j} are being merged "
-                            f"because distance between them is {dist}."
-                        )
-                    if total_fluxes[i] > total_fluxes[j]:
-                        to_drop.append(j)
-                    else:
-                        to_drop.append(i)
-        # Remove duplicates
-        to_drop = list(set(to_drop))
-        return to_drop
-=======
-from __future__ import annotations
-
-import os
-import shutil
-import tempfile
-from abc import ABC, abstractmethod
-from typing import Any, List, Literal, Optional, Type, TypeVar
-from warnings import warn
-
-import bdsf
-import numpy as np
-from astropy.io import fits
-from bdsf.image import Image as bdsf_image
-from dask import compute, delayed  # type: ignore
-from numpy.typing import NDArray
-
-from karabo.imaging.image import Image, ImageMosaicker
-from karabo.imaging.util import guess_beam_parameters
-from karabo.util._types import BeamType, FilePathType
-from karabo.util.dask import DaskHandler
-from karabo.util.data_util import read_CSV_to_ndarray
-from karabo.util.file_handler import FileHandler
-from karabo.warning import KaraboWarning
-
-ImageType = Literal[
-    "RMS_map",
-    "mean_map",
-    "polarised_intensity",
-    "gaussian_residual",
-    "gaussian_model",
-    "shapelet_residual",
-    "shapelet_model",
-    "major_axis_FWHM_variation",
-    "minor_axis_FWHM_variation",
-    "position_angle_variation",
-    "peak_to_total_flux_variation",
-    "peak_to_aperture_flux_variation",
-    "island_mask",
-    "source",
-]
-
-PYBDSF_TOTAL_FLUX_IDX = 12
-
-BDSFResultIdxsToUseForKarabo = [
-    0,
-    4,
-    6,
-    12,
-    14,
-    8,
-    9,
-]  # 0: Gauss_id, 4: RA, 6: DEC, 12: Total_flux, 14: Peak_flux, 8: RA_max, 9: E_RA_max
-# See: https://pybdsf.readthedocs.io/en/latest/write_catalog.html#definition-of-output-columns # noqa E501
-
-
-class ISourceDetectionResult(ABC):
-    """SourceDetectionResult interface."""
-
-    @property
-    @abstractmethod
-    def detected_sources(self) -> NDArray[np.float_]:
-        ...
-
-    @abstractmethod
-    def has_source_image(self) -> bool:
-        ...
-
-    @abstractmethod
-    def get_source_image(self) -> Optional[Image]:
-        ...
-
-
-class SourceDetectionResult(ISourceDetectionResult):
-    def __init__(
-        self,
-        detected_sources: NDArray[np.float_],
-        source_image: Image,
-    ) -> None:
-        """
-        Generic Source Detection Result Class.
-        Inputting your Source Detection Result as an array
-
-        +-------+----+-----+----------------+--------------+------------+-----------+
-        | index | ra | dec | pos X (pixel) | pos Y (pixel) | total_flux | peak_flux |
-        +=======+====+=====+================+==============+============+===========+
-        | 0     | 30 | 200 | 400           | 500           | 0.345     |    0.34540 |
-        +-------+----+-----+----------------+--------------+------------+-----------+
-
-        Rows can also be left empty if the specified value is not found by your source
-        detection algorithm. More rows can also be added at the end. As they are not
-        used for any internal algorithm.
-
-        Args:
-            detected_sources: detected sources in array
-            source_image: Image, where the source detection was performed on
-        """
-        self.source_image = source_image
-        self.detected_sources = detected_sources
-
-    @property
-    def detected_sources(self) -> NDArray[np.float_]:
-        return self._detected_sources
-
-    @detected_sources.setter
-    def detected_sources(self, sources: NDArray[np.float_]) -> None:
-        self._detected_sources = sources
-
-    @classmethod
-    def detect_sources_in_image(
-        cls: Type[_SourceDetectionResultType],
-        image: Image,
-        beam: Optional[BeamType] = None,
-        verbose: bool = False,
-        **kwargs: Any,
-    ) -> Optional[_SourceDetectionResultType]:
-        """
-        Detect sources in an astronomical image using PyBDSF.process_image function.
-
-        Args:
-            image (Image or List[Image]):
-                Image object for source detection. Can be a single image or a list of
-                images.
-            beam (Optional[BeamType]):
-                The Full Width Half Maximum (FWHM) of the restoring beam,
-                BMAJ(arcsec), BMIN(arcsec), BPA(degree).
-                If None, tries to extract from image metadata.
-            verbose (bool): verbose?
-            n_splits (int): default 0
-                The number of parts to split the image into for processing. A value
-                greater than 1 requires Dask.
-            overlap (int): default 0
-                The overlap between split parts of the image in pixels.
-            ** kwargs (Any):
-                Additional keyword arguments to pass to PyBDSF.process_image function.
-
-        Returns:
-            Optional[List[_SourceDetectionResultType]]: A list of detected sources,
-            or None if all pixels in the image are blanked or on failure.
-
-        Raises:
-            RuntimeError: If an unexpected error occurs during the source detection process.
-
-        Note:
-            The dask client has to be created with the setting `processes=False` to avoid
-            issues with PyBDSF multiprocessing. See similar issue here:
-            https://stackoverflow.com/questions/51485212/multiprocessing-gives-assertionerror-daemonic-processes-are-not-allowed-to-have # noqa
-            If 'n_splits' is greater than 1 and 'use_dask' is True, the image will be split
-            into multiple parts and processed in parallel using Dask. Overlap can be
-            specified to prevent edge artifacts.
-
-            If the 'beam' parameter is not provided, the method will attempt to extract the
-            beam parameters from the image metadata. A warning is raised if beam parameters
-            are not found.
-
-            The PyBDSF process_image function is called for source detection, which is
-            particularly designed for radio astronomical images. For details on this
-            function, refer to the PyBDSF documentation.
-        """
-        if beam is None:
-            if image.has_beam_parameters():
-                beam = image.get_beam_parameters()
-            else:
-                warn(
-                    "No beam parameter provided by `beam` or found in image header. "
-                    + "guessing parameters using `Imager.guess_beam_parameters`.",
-                    KaraboWarning,
-                )
-                beam = guess_beam_parameters(img=image)
-
-        beam_ = (beam["bmaj"], beam["bmin"], beam["bpa"])
-        quiet = not verbose
-        try:
-            detection = bdsf.process_image(
-                input=image.path,
-                beam=beam_,
-                quiet=quiet,
-                format="csv",
-                **kwargs,
-            )
-            return cls(detection)  # type: ignore
-        except RuntimeError as e:
-            wmsg = "All pixels in the image are blanked."
-            if str(e) == wmsg:
-                # no need to create additional warnings since `bdsf`
-                # already prints an according Error message
-                return None
-            else:
-                raise
-
-    def write_to_file(self, path: FilePathType) -> None:
-        """
-        Save Source Detection Result to ZIP Archive containing the .fits source image
-        and source-finding catalog.
-
-        Args:
-            path: Path to save the zip archive to.
-        """
-        path = str(path)
-        if path.endswith(".zip"):
-            path = path[0 : len(path) - 4]
-        with tempfile.TemporaryDirectory() as tmpdir:
-            self.source_image.write_to_file(os.path.join(tmpdir, "source_image.fits"))
-            self.__save_sources_to_csv(os.path.join(tmpdir, "detected_sources.csv"))
-            shutil.make_archive(path, "zip", tmpdir)
-
-    @classmethod
-    def read_from_file(cls, path: FilePathType) -> SourceDetectionResult:
-        path = str(path)
-        with tempfile.TemporaryDirectory() as tmpdir:
-            shutil.unpack_archive(path, tmpdir)
-            source_image = Image.read_from_file(
-                os.path.join(tmpdir, "source_image.fits")
-            )
-            source_catalog = np.loadtxt(
-                os.path.join(tmpdir, "detected_sources.csv"), delimiter=","
-            )
-        return SourceDetectionResult(source_catalog, source_image)
-
-    def __save_sources_to_csv(self, filepath: FilePathType) -> None:
-        """
-        Save detected sources to CSV
-
-        Args:
-            filepath: Where to save the csv file to.
-        """
-        filepath = str(filepath)
-        np.savetxt(filepath, self.detected_sources, delimiter=",")
-
-    def has_source_image(self) -> bool:
-        """
-        Check if source image is present.
-
-        Returns:
-            bool: True if present, False if not present
-        """
-        if self.source_image is not None:
-            return True
-        return False
-
-    def get_source_image(self) -> Optional[Image]:
-        """
-        Return the source image, where the source detection was performed on.
-
-        Returns:
-            Image: Karabo Image or None (if not supplied)
-        """
-        if self.has_source_image():
-            return self.source_image
-        else:
-            return None
-
-    def get_pixel_position_of_sources(self) -> NDArray[np.float_]:
-        x_pos = self.detected_sources[:, 3]
-        y_pos = self.detected_sources[:, 4]
-        return np.vstack((np.array(x_pos), np.array(y_pos))).T
-
-
-_SourceDetectionResultType = TypeVar(
-    "_SourceDetectionResultType", bound=SourceDetectionResult
-)
-
-
-class PyBDSFSourceDetectionResult(SourceDetectionResult):
-    def __init__(
-        self,
-        bdsf_detection: bdsf_image,
-    ) -> None:
-        """
-        Source Detection Result Wrapper for source detection results from PyBDSF.
-        The Object allows the use of all Karabo-Source Detection
-        functions on PyBDSF results
-
-        Args:
-            dsf_detection: PyBDSF result image
-        """
-        tmp_dir = FileHandler().get_tmp_dir(
-            prefix="pybdsf-sdr-",
-            purpose="pybdsf source-detection-result disk-cache",
-            unique=self,
-        )
-        sources_file = os.path.join(tmp_dir, "sources.csv")
-        bdsf_detection.write_catalog(
-            outfile=sources_file,
-            catalog_type="gaul",
-            format="csv",
-            clobber=True,
-        )
-        # If no sources are written, the file is not created
-        if os.path.exists(sources_file):
-            bdsf_detected_sources = read_CSV_to_ndarray(sources_file)
-            detected_sources = type(self).__transform_bdsf_to_reduced_result_array(
-                bdsf_detected_sources=bdsf_detected_sources,
-            )
-        else:
-            # Empty array with shape (1,7) if no sources are found
-            detected_sources = np.empty((1, len(BDSFResultIdxsToUseForKarabo)))
-            # Empty array with shape (1,46).
-            # 46 because those are the total columns in the bdsf catalog
-            # See: https://pybdsf.readthedocs.io/en/latest/write_catalog.html#definition-of-output-columns # noqa
-            bdsf_detected_sources = np.empty((1, 46))
-
-        self.bdsf_detected_sources = bdsf_detected_sources
-        self.bdsf_result = bdsf_detection
-        source_image = self.__get_result_image("ch0")
-        super().__init__(detected_sources, source_image)
-
-    @classmethod
-    def __transform_bdsf_to_reduced_result_array(
-        cls,
-        bdsf_detected_sources: NDArray[np.float_],
-    ) -> NDArray[np.float_]:
-        if (
-            len(bdsf_detected_sources.shape) == 2
-            and bdsf_detected_sources.shape[1] > 14
-        ):
-            sources = bdsf_detected_sources[:, BDSFResultIdxsToUseForKarabo]
-        else:
-            wmsg = (
-                "Got unexpected shape of `bdsf_detected_sources` of "
-                + f"{bdsf_detected_sources.shape}, expected 2-dimensional "
-                + "array with sources!"
-            )
-            warn(KaraboWarning(wmsg))
-            sources = bdsf_detected_sources
-
-        return sources
-
-    def __get_result_image(self, image_type: str, **kwargs: Any) -> Image:
-        tmp_dir = FileHandler().get_tmp_dir(
-            prefix="pybdsf-sdr-",
-            purpose="pybdsf source-detection-result disk-cache",
-            unique=self,
-        )
-        outfile = os.path.join(tmp_dir, f"{image_type}-result.fits")
-        if os.path.exists(outfile):  # allow overwriting for new results
-            os.remove(path=outfile)
-        self.bdsf_result.export_image(
-            outfile=outfile,
-            img_format="fits",
-            img_type=image_type,
-            clobber=True,
-            **kwargs,
-        )
-        image = Image(path=outfile)
-        return image
-
-    def get_RMS_map_image(self) -> Image:
-        return self.__get_result_image("rms")
-
-    def get_mean_map_image(self) -> Image:
-        return self.__get_result_image("mean")
-
-    def get_polarised_intensity_image(self) -> Image:
-        return self.__get_result_image("pi")
-
-    def get_gaussian_residual_image(self) -> Image:
-        return self.__get_result_image("gaus_resid")
-
-    def get_gaussian_model_image(self) -> Image:
-        return self.__get_result_image("gaus_model")
-
-    def get_shapelet_residual_image(self) -> Image:
-        return self.__get_result_image("shap_resid")
-
-    def get_shapelet_model_image(self) -> Image:
-        return self.__get_result_image("shap_model")
-
-    def get_major_axis_FWHM_variation_image(self) -> Image:
-        return self.__get_result_image("psf_major")
-
-    def get_minor_axis_FWHM_variation_image(self) -> Image:
-        return self.__get_result_image("psf_minor")
-
-    def get_position_angle_variation_image(self) -> Image:
-        return self.__get_result_image("psf_pa")
-
-    def get_peak_to_total_flux_variation_image(self) -> Image:
-        return self.__get_result_image("psf_ratio")
-
-    def get_peak_to_aperture_flux_variation_image(self) -> Image:
-        return self.__get_result_image("psf_ratio_aper")
-
-    def get_island_mask_image(self) -> Image:
-        return self.__get_result_image("island_mask")
-
-
-class PyBDSFSourceDetectionResultList(ISourceDetectionResult):
-    """
-    A class to handle the detection results of sources from PyBDSF detections.
-
-    This class calculates the pixel positions of sources in a mosaic image and
-    removes sources that are closer than a specified minimum pixel distance,
-    preferring sources with higher total flux.
-
-    Attributes:
-        bdsf_detection (List[PyBDSFSourceDetectionResult]):
-            The list of detection results from PyBDSF.
-        detected_sources (NDArray[np.float_]):
-            Array of detected sources. Calculated based on `bdsf_detection` and
-            `min_pixel_distance_between_sources`. It's populated when the property
-            is accessed and not beforehand.
-        min_pixel_distance_between_sources (int):
-            The minimum number of pixels that must separate sources to be considered
-            distinct. Defaults to 5. This attribute can be modified before calling
-            any function that relies on it to adjust the minimum distance criterion.
-        verbose (bool):
-            If True, prints verbose output. Defaults to False.
-
-    Args:
-        bdsf_detection (Optional[List[PyBDSFSourceDetectionResult]):
-            A list of PyBDSF source detection results.
-
-    Note:
-        The `detected_sources` property depends on `bdsf_detection` and
-        `min_pixel_distance_between_sources`. It calculates the pixel positions
-        based on these inputs and filters out sources that are closer than the
-        minimum distance. It also assumes a single mosaic header is applicable for
-        all detections for CRPIX calibration.
-    """
-
-    def __init__(
-        self,
-        bdsf_detection: Optional[List[PyBDSFSourceDetectionResult]] = None,
-    ) -> None:
-        self.min_pixel_distance_between_sources = 5
-        self.verbose = False
-        self.bdsf_detection = bdsf_detection
-
-    @classmethod
-    def detect_sources_in_images(
-        cls,
-        images: List[Image],
-        beams: Optional[List[BeamType]] = None,
-        verbose: bool = False,
-        **kwargs: Any,
-    ) -> Optional[PyBDSFSourceDetectionResultList]:
-        # Check if a list of beams is provided
-        if beams is None:
-            beams = list()
-            image_no_beam_idxs: List[int] = list()
-            for image_idx, image in enumerate(images):
-                if not image.has_beam_parameters():
-                    # assumes that `guess_beam_parameters` doesn't take forever
-                    image_no_beam_idxs.append(image_idx)
-                    beam = guess_beam_parameters(img=image)
-                else:
-                    beam = image.get_beam_parameters()
-                beams.append(beam)
-            if len(image_no_beam_idxs) > 0:
-                warn(
-                    "The following images (idxs) in `detect_sources_in_images` didn't "
-                    + "have beam-parameters, for which `Imager.guess_beam_parameters` "
-                    + f"was used instead: {str(image_no_beam_idxs)}"
-                )
-        else:
-            if (n_images := len(images)) != (n_beams := len(beams)):
-                raise ValueError(
-                    f"Providing different numbers of images {n_images} and "
-                    + f"beams {n_beams} is ambiguous."
-                )
-        # Check if there is a dask client
-        if DaskHandler.dask_client is not None:
-            func = delayed(PyBDSFSourceDetectionResult.detect_sources_in_image)
-        else:
-            func = PyBDSFSourceDetectionResult.detect_sources_in_image
-        results: List[PyBDSFSourceDetectionResult] = []
-        for cutout, beam in zip(images, beams):
-            result = func(
-                image=cutout,
-                beam=beam,
-                verbose=verbose,
-                **kwargs,
-            )
-            results.append(result)
-        if DaskHandler.dask_client is not None:
-            results = compute(*results, scheduler="distributed")
-        # Keep only results that are not None
-        results = [result for result in results if result is not None]
-
-        if len(results) == 0:
-            return None
-
-        return PyBDSFSourceDetectionResultList(results)
-
-    @property
-    def detected_sources(self) -> NDArray[np.float_]:
-        """
-        Aggregate detected sources from multiple pybdsf detection instances.
-
-        This method concatenates detected sources from all instances in the
-        `bdsf_detection`attribute.
-        It identifies and removes overlapping sources using pixel overlap.
-
-        Returns:
-            NDArray[np.float_]:
-            A numpy array of detected sources after removing overlaps. The array
-            structure and content depend on the format used by individual
-            detection instances.
-
-        Note:
-            This method relies on `self.__get_idx_of_overlapping_sources()` to
-            identify indices of overlapping sources and `self.__drop_cast_sources()`
-            to remove them.
-        """
-        if self.bdsf_detection is None:
-            raise ValueError(
-                "No PyBDSF detection results found. Did you run "
-                + "`detect_sources_in_images`?"
-            )
-        _detected_sources = np.concatenate(
-            [x.detected_sources for x in self.bdsf_detection],
-            axis=0,
-        )
-        to_drop = self.__get_idx_of_overlapping_sources()
-        if len(to_drop) > 0:
-            _detected_sources = self.__drop_cast_sources(_detected_sources, to_drop)
-        return _detected_sources
-
-    def get_RMS_map_image(self) -> Image:
-        return self.__get_result_image("RMS_map")
-
-    def get_mean_map_image(self) -> Image:
-        return self.__get_result_image("mean_map")
-
-    def get_polarised_intensity_image(self) -> Image:
-        return self.__get_result_image("polarised_intensity")
-
-    def get_gaussian_residual_image(self) -> Image:
-        return self.__get_result_image("gaussian_residual")
-
-    def get_gaussian_model_image(self) -> Image:
-        return self.__get_result_image("gaussian_model")
-
-    def get_shapelet_residual_image(self) -> Image:
-        return self.__get_result_image("shapelet_residual")
-
-    def get_shapelet_model_image(self) -> Image:
-        return self.__get_result_image("shapelet_model")
-
-    def get_major_axis_FWHM_variation_image(self) -> Image:
-        return self.__get_result_image("major_axis_FWHM_variation")
-
-    def get_minor_axis_FWHM_variation_image(self) -> Image:
-        return self.__get_result_image("minor_axis_FWHM_variation")
-
-    def get_position_angle_variation_image(self) -> Image:
-        return self.__get_result_image("position_angle_variation")
-
-    def get_peak_to_total_flux_variation_image(self) -> Image:
-        return self.__get_result_image("peak_to_total_flux_variation")
-
-    def get_peak_to_aperture_flux_variation_image(self) -> Image:
-        return self.__get_result_image("peak_to_aperture_flux_variation")
-
-    def get_island_mask(self) -> Image:
-        return self.__get_result_image("island_mask")
-
-    def get_source_image(self) -> Image:
-        return self.__get_result_image("source")
-
-    def has_source_image(self) -> bool:
-        if self.bdsf_detection is None:
-            raise ValueError(
-                "No PyBDSF detection results found. Did you run "
-                + "`detect_sources_in_images`?"
-            )
-        sources_images = [x.has_source_image() for x in self.bdsf_detection]
-        return all(sources_images)
-
-    def __get_result_image(self, image_type: ImageType) -> Image:
-        if self.bdsf_detection is None:
-            raise ValueError(
-                "No PyBDSF detection results found. Did you run "
-                + "`detect_sources_in_images`?"
-            )
-        images = [
-            getattr(result, f"get_{image_type}_image")()
-            for result in self.bdsf_detection
-        ]
-        mi = ImageMosaicker()
-        if self.verbose:
-            print(f"Getting {image_type} image by mosaicking.")
-
-        return mi.mosaic(images)[0]
-
-    def get_pixel_position_of_sources(self) -> NDArray[np.float_]:
-        """
-        Calculate and return corrected pixel positions of sources in a mosaic image.
-
-        This public method calculates the pixel positions of sources in a mosaic
-        image, corrects them, and removes overlapping sources based on a specified
-        minimum distance and total flux criteria.
-
-        Returns
-        -------
-        NDArray[np.float_]
-            A NumPy array of the corrected and filtered pixel positions of sources
-            in the mosaic image.
-        """
-        if self.bdsf_detection is None:
-            raise ValueError(
-                "No PyBDSF detection results found. Did you run "
-                + "`detect_sources_in_images`?"
-            )
-        to_drop = self.__get_idx_of_overlapping_sources()
-        combined_positions = self.__get_corrected_positions(
-            [x.get_pixel_position_of_sources() for x in self.bdsf_detection]
-        )
-        if len(to_drop) > 0:
-            combined_positions = self.__drop_cast_sources(combined_positions, to_drop)
-        else:
-            if self.verbose:
-                print("No sources were merged.")
-        return combined_positions
-
-    def __drop_cast_sources(
-        self,
-        detected_sources: NDArray[np.float_],
-        to_drop: List[int],
-    ) -> NDArray[np.float_]:
-        if self.verbose:
-            print(f"Merged in total {len(to_drop)*2} sources into {len(to_drop)}")
-        # Create a boolean mask to keep sources not in to_drop
-        mask = np.ones(len(detected_sources), dtype=np.bool_)
-        mask[np.array(to_drop)] = False
-        detected_sources = detected_sources[mask]
-        return detected_sources
-
-    def __get_corrected_positions(
-        self,
-        xy_poss: List[NDArray[np.float_]],
-    ) -> NDArray[np.float_]:
-        """
-        Calculate corrected positions of detected sources in a mosaic image.
-
-        This method adjusts the positions of detected sources from individual images
-        to align them within the context of a larger mosaic image. It considers the
-        differences in reference pixel positions ('CRPIX') from each image's header
-        relative to the mosaic's header.
-
-        Parameters
-        ----------
-        xy_poss : List[NDArray[np.float_]]
-            A list of NumPy arrays. Each array contains the x and y pixel positions
-            of detected sources in individual images that comprise the mosaic.
-
-        Returns
-        -------
-        NDArray[np.float_]
-            A NumPy array containing the combined and corrected pixel positions
-            of the sources in the mosaic image.
-        """
-        if self.bdsf_detection is None:
-            raise ValueError(
-                "No PyBDSF detection results found. Did you run "
-                + "`detect_sources_in_images`?"
-            )
-
-        # Get headers
-        headers: List[fits.header.Header] = []
-        for result in self.bdsf_detection:
-            source_image = result.get_source_image()
-            if source_image is None:
-                raise ValueError(
-                    "Not all PyBDSF detection results have source images. "
-                    + "Did you run `detect_sources_in_images`?"
-                )
-            headers.append(source_image.header)
-
-        # Get mosaic header
-        mosaic_header = self.get_source_image().header
-        # Calculate delta CRPIX for each header relative to the mosaic
-        header_crpixs = np.array(
-            [[header["CRPIX1"], header["CRPIX2"]] for header in headers]
-        )
-        mosaic_crpixs = np.array([mosaic_header["CRPIX1"], mosaic_header["CRPIX2"]])
-        # Apply delta to xy positions
-        corrected_positions: List[NDArray[np.float_]] = []
-        for xy_pos, crpix in zip(xy_poss, header_crpixs):
-            delta_crpixs = crpix - mosaic_crpixs
-            corrected_positions.append(
-                xy_pos - delta_crpixs
-            )  # Subtract delta to align with the mosaic
-
-        # Combine all positions into one array
-        return np.concatenate(corrected_positions, axis=0)
-
-    def __get_idx_of_overlapping_sources(
-        self,
-    ) -> List[int]:
-        """
-        Identify indices of overlapping sources in a mosaic image.
-
-        This method calculates the pixel positions of sources in a mosaic image
-        and identifies sources that are closer than a specified minimum pixel
-        distance. It decides which sources to drop based on their total flux,
-        preferring sources with higher total flux.
-
-        Returns
-        -------
-        List[int]
-            A list of indices corresponding to the sources that should be dropped
-            due to overlapping.
-        """
-        if self.bdsf_detection is None:
-            raise ValueError(
-                "No PyBDSF detection results found. Did you run "
-                + "`detect_sources_in_images`?"
-            )
-        # Get XY pixel position for each result
-        xy_poss = [
-            result.get_pixel_position_of_sources() for result in self.bdsf_detection
-        ]
-        if not all([result.has_source_image() for result in self.bdsf_detection]):
-            raise ValueError(
-                "Not all PyBDSF detection results have source images. "
-                + "Did you run `detect_sources_in_images`?"
-            )
-
-        # Combine all positions into one array
-        combined_positions = self.__get_corrected_positions(xy_poss=xy_poss)
-        # Get Total Flux per Source
-        total_fluxes = np.concatenate(
-            [
-                x.bdsf_detected_sources[:, PYBDSF_TOTAL_FLUX_IDX]
-                for x in self.bdsf_detection
-            ],
-            axis=0,
-        )
-        # Check if some sources overlap
-        to_drop: List[int] = []
-        for i in range(len(combined_positions)):
-            for j in range(
-                i + 1, len(combined_positions)
-            ):  # Compare with subsequent sources to avoid repetition
-                dist = np.linalg.norm(combined_positions[i] - combined_positions[j])
-                if dist < self.min_pixel_distance_between_sources:
-                    if self.verbose:
-                        print(
-                            f"Source {i} and {j} are being merged "
-                            f"because distance between them is {dist}."
-                        )
-                    if total_fluxes[i] > total_fluxes[j]:
-                        to_drop.append(j)
-                    else:
-                        to_drop.append(i)
-        # Remove duplicates
-        to_drop = list(set(to_drop))
-        return to_drop
->>>>>>> a7a0b9ba
+from __future__ import annotations
+
+import os
+import shutil
+import tempfile
+from abc import ABC, abstractmethod
+from typing import Any, List, Literal, Optional, Type, TypeVar
+from warnings import warn
+
+import bdsf
+import numpy as np
+from astropy.io import fits
+from bdsf.image import Image as bdsf_image
+from dask import compute, delayed  # type: ignore
+from numpy.typing import NDArray
+
+from karabo.imaging.image import Image, ImageMosaicker
+from karabo.imaging.util import guess_beam_parameters
+from karabo.util._types import BeamType, FilePathType
+from karabo.util.dask import DaskHandler
+from karabo.util.data_util import read_CSV_to_ndarray
+from karabo.util.file_handler import FileHandler
+from karabo.warning import KaraboWarning
+
+ImageType = Literal[
+    "RMS_map",
+    "mean_map",
+    "polarised_intensity",
+    "gaussian_residual",
+    "gaussian_model",
+    "shapelet_residual",
+    "shapelet_model",
+    "major_axis_FWHM_variation",
+    "minor_axis_FWHM_variation",
+    "position_angle_variation",
+    "peak_to_total_flux_variation",
+    "peak_to_aperture_flux_variation",
+    "island_mask",
+    "source",
+]
+
+PYBDSF_TOTAL_FLUX_IDX = 12
+
+BDSFResultIdxsToUseForKarabo = [
+    0,
+    4,
+    6,
+    12,
+    14,
+    8,
+    9,
+]  # 0: Gauss_id, 4: RA, 6: DEC, 12: Total_flux, 14: Peak_flux, 8: RA_max, 9: E_RA_max
+# See: https://pybdsf.readthedocs.io/en/latest/write_catalog.html#definition-of-output-columns # noqa E501
+
+
+class ISourceDetectionResult(ABC):
+    """SourceDetectionResult interface."""
+
+    @property
+    @abstractmethod
+    def detected_sources(self) -> NDArray[np.float_]:
+        ...
+
+    @abstractmethod
+    def has_source_image(self) -> bool:
+        ...
+
+    @abstractmethod
+    def get_source_image(self) -> Optional[Image]:
+        ...
+
+
+class SourceDetectionResult(ISourceDetectionResult):
+    def __init__(
+        self,
+        detected_sources: NDArray[np.float_],
+        source_image: Image,
+    ) -> None:
+        """
+        Generic Source Detection Result Class.
+        Inputting your Source Detection Result as an array
+
+        +-------+----+-----+----------------+--------------+------------+-----------+
+        | index | ra | dec | pos X (pixel) | pos Y (pixel) | total_flux | peak_flux |
+        +=======+====+=====+================+==============+============+===========+
+        | 0     | 30 | 200 | 400           | 500           | 0.345     |    0.34540 |
+        +-------+----+-----+----------------+--------------+------------+-----------+
+
+        Rows can also be left empty if the specified value is not found by your source
+        detection algorithm. More rows can also be added at the end. As they are not
+        used for any internal algorithm.
+
+        Args:
+            detected_sources: detected sources in array
+            source_image: Image, where the source detection was performed on
+        """
+        self.source_image = source_image
+        self.detected_sources = detected_sources
+
+    @property
+    def detected_sources(self) -> NDArray[np.float_]:
+        return self._detected_sources
+
+    @detected_sources.setter
+    def detected_sources(self, sources: NDArray[np.float_]) -> None:
+        self._detected_sources = sources
+
+    @classmethod
+    def detect_sources_in_image(
+        cls: Type[_SourceDetectionResultType],
+        image: Image,
+        beam: Optional[BeamType] = None,
+        verbose: bool = False,
+        **kwargs: Any,
+    ) -> Optional[_SourceDetectionResultType]:
+        """
+        Detect sources in an astronomical image using PyBDSF.process_image function.
+
+        Args:
+            image (Image or List[Image]):
+                Image object for source detection. Can be a single image or a list of
+                images.
+            beam (Optional[BeamType]):
+                The Full Width Half Maximum (FWHM) of the restoring beam,
+                BMAJ(arcsec), BMIN(arcsec), BPA(degree).
+                If None, tries to extract from image metadata.
+            verbose (bool): verbose?
+            n_splits (int): default 0
+                The number of parts to split the image into for processing. A value
+                greater than 1 requires Dask.
+            overlap (int): default 0
+                The overlap between split parts of the image in pixels.
+            ** kwargs (Any):
+                Additional keyword arguments to pass to PyBDSF.process_image function.
+
+        Returns:
+            Optional[List[_SourceDetectionResultType]]: A list of detected sources,
+            or None if all pixels in the image are blanked or on failure.
+
+        Raises:
+            RuntimeError: If an unexpected error occurs during the source detection process.
+
+        Note:
+            The dask client has to be created with the setting `processes=False` to avoid
+            issues with PyBDSF multiprocessing. See similar issue here:
+            https://stackoverflow.com/questions/51485212/multiprocessing-gives-assertionerror-daemonic-processes-are-not-allowed-to-have # noqa
+            If 'n_splits' is greater than 1 and 'use_dask' is True, the image will be split
+            into multiple parts and processed in parallel using Dask. Overlap can be
+            specified to prevent edge artifacts.
+
+            If the 'beam' parameter is not provided, the method will attempt to extract the
+            beam parameters from the image metadata. A warning is raised if beam parameters
+            are not found.
+
+            The PyBDSF process_image function is called for source detection, which is
+            particularly designed for radio astronomical images. For details on this
+            function, refer to the PyBDSF documentation.
+        """
+        if beam is None:
+            if image.has_beam_parameters():
+                beam = image.get_beam_parameters()
+            else:
+                warn(
+                    "No beam parameter provided by `beam` or found in image header. "
+                    + "guessing parameters using `Imager.guess_beam_parameters`.",
+                    KaraboWarning,
+                )
+                beam = guess_beam_parameters(img=image)
+
+        beam_ = (beam["bmaj"], beam["bmin"], beam["bpa"])
+        quiet = not verbose
+        try:
+            detection = bdsf.process_image(
+                input=image.path,
+                beam=beam_,
+                quiet=quiet,
+                format="csv",
+                **kwargs,
+            )
+            return cls(detection)  # type: ignore
+        except RuntimeError as e:
+            wmsg = "All pixels in the image are blanked."
+            if str(e) == wmsg:
+                # no need to create additional warnings since `bdsf`
+                # already prints an according Error message
+                return None
+            else:
+                raise
+
+    def write_to_file(self, path: FilePathType) -> None:
+        """
+        Save Source Detection Result to ZIP Archive containing the .fits source image
+        and source-finding catalog.
+
+        Args:
+            path: Path to save the zip archive to.
+        """
+        path = str(path)
+        if path.endswith(".zip"):
+            path = path[0 : len(path) - 4]
+        with tempfile.TemporaryDirectory() as tmpdir:
+            self.source_image.write_to_file(os.path.join(tmpdir, "source_image.fits"))
+            self.__save_sources_to_csv(os.path.join(tmpdir, "detected_sources.csv"))
+            shutil.make_archive(path, "zip", tmpdir)
+
+    @classmethod
+    def read_from_file(cls, path: FilePathType) -> SourceDetectionResult:
+        path = str(path)
+        with tempfile.TemporaryDirectory() as tmpdir:
+            shutil.unpack_archive(path, tmpdir)
+            source_image = Image.read_from_file(
+                os.path.join(tmpdir, "source_image.fits")
+            )
+            source_catalog = np.loadtxt(
+                os.path.join(tmpdir, "detected_sources.csv"), delimiter=","
+            )
+        return SourceDetectionResult(source_catalog, source_image)
+
+    def __save_sources_to_csv(self, filepath: FilePathType) -> None:
+        """
+        Save detected sources to CSV
+
+        Args:
+            filepath: Where to save the csv file to.
+        """
+        filepath = str(filepath)
+        np.savetxt(filepath, self.detected_sources, delimiter=",")
+
+    def has_source_image(self) -> bool:
+        """
+        Check if source image is present.
+
+        Returns:
+            bool: True if present, False if not present
+        """
+        if self.source_image is not None:
+            return True
+        return False
+
+    def get_source_image(self) -> Optional[Image]:
+        """
+        Return the source image, where the source detection was performed on.
+
+        Returns:
+            Image: Karabo Image or None (if not supplied)
+        """
+        if self.has_source_image():
+            return self.source_image
+        else:
+            return None
+
+    def get_pixel_position_of_sources(self) -> NDArray[np.float_]:
+        x_pos = self.detected_sources[:, 3]
+        y_pos = self.detected_sources[:, 4]
+        return np.vstack((np.array(x_pos), np.array(y_pos))).T
+
+
+_SourceDetectionResultType = TypeVar(
+    "_SourceDetectionResultType", bound=SourceDetectionResult
+)
+
+
+class PyBDSFSourceDetectionResult(SourceDetectionResult):
+    def __init__(
+        self,
+        bdsf_detection: bdsf_image,
+    ) -> None:
+        """
+        Source Detection Result Wrapper for source detection results from PyBDSF.
+        The Object allows the use of all Karabo-Source Detection
+        functions on PyBDSF results
+
+        Args:
+            dsf_detection: PyBDSF result image
+        """
+        tmp_dir = FileHandler().get_tmp_dir(
+            prefix="pybdsf-sdr-",
+            purpose="pybdsf source-detection-result disk-cache",
+            unique=self,
+        )
+        sources_file = os.path.join(tmp_dir, "sources.csv")
+        bdsf_detection.write_catalog(
+            outfile=sources_file,
+            catalog_type="gaul",
+            format="csv",
+            clobber=True,
+        )
+        # If no sources are written, the file is not created
+        if os.path.exists(sources_file):
+            bdsf_detected_sources = read_CSV_to_ndarray(sources_file)
+            detected_sources = type(self).__transform_bdsf_to_reduced_result_array(
+                bdsf_detected_sources=bdsf_detected_sources,
+            )
+        else:
+            # Empty array with shape (1,7) if no sources are found
+            detected_sources = np.empty((1, len(BDSFResultIdxsToUseForKarabo)))
+            # Empty array with shape (1,46).
+            # 46 because those are the total columns in the bdsf catalog
+            # See: https://pybdsf.readthedocs.io/en/latest/write_catalog.html#definition-of-output-columns # noqa
+            bdsf_detected_sources = np.empty((1, 46))
+
+        self.bdsf_detected_sources = bdsf_detected_sources
+        self.bdsf_result = bdsf_detection
+        source_image = self.__get_result_image("ch0")
+        super().__init__(detected_sources, source_image)
+
+    @classmethod
+    def __transform_bdsf_to_reduced_result_array(
+        cls,
+        bdsf_detected_sources: NDArray[np.float_],
+    ) -> NDArray[np.float_]:
+        if (
+            len(bdsf_detected_sources.shape) == 2
+            and bdsf_detected_sources.shape[1] > 14
+        ):
+            sources = bdsf_detected_sources[:, BDSFResultIdxsToUseForKarabo]
+        else:
+            wmsg = (
+                "Got unexpected shape of `bdsf_detected_sources` of "
+                + f"{bdsf_detected_sources.shape}, expected 2-dimensional "
+                + "array with sources!"
+            )
+            warn(KaraboWarning(wmsg))
+            sources = bdsf_detected_sources
+
+        return sources
+
+    def __get_result_image(self, image_type: str, **kwargs: Any) -> Image:
+        tmp_dir = FileHandler().get_tmp_dir(
+            prefix="pybdsf-sdr-",
+            purpose="pybdsf source-detection-result disk-cache",
+            unique=self,
+        )
+        outfile = os.path.join(tmp_dir, f"{image_type}-result.fits")
+        if os.path.exists(outfile):  # allow overwriting for new results
+            os.remove(path=outfile)
+        self.bdsf_result.export_image(
+            outfile=outfile,
+            img_format="fits",
+            img_type=image_type,
+            clobber=True,
+            **kwargs,
+        )
+        image = Image(path=outfile)
+        return image
+
+    def get_RMS_map_image(self) -> Image:
+        return self.__get_result_image("rms")
+
+    def get_mean_map_image(self) -> Image:
+        return self.__get_result_image("mean")
+
+    def get_polarised_intensity_image(self) -> Image:
+        return self.__get_result_image("pi")
+
+    def get_gaussian_residual_image(self) -> Image:
+        return self.__get_result_image("gaus_resid")
+
+    def get_gaussian_model_image(self) -> Image:
+        return self.__get_result_image("gaus_model")
+
+    def get_shapelet_residual_image(self) -> Image:
+        return self.__get_result_image("shap_resid")
+
+    def get_shapelet_model_image(self) -> Image:
+        return self.__get_result_image("shap_model")
+
+    def get_major_axis_FWHM_variation_image(self) -> Image:
+        return self.__get_result_image("psf_major")
+
+    def get_minor_axis_FWHM_variation_image(self) -> Image:
+        return self.__get_result_image("psf_minor")
+
+    def get_position_angle_variation_image(self) -> Image:
+        return self.__get_result_image("psf_pa")
+
+    def get_peak_to_total_flux_variation_image(self) -> Image:
+        return self.__get_result_image("psf_ratio")
+
+    def get_peak_to_aperture_flux_variation_image(self) -> Image:
+        return self.__get_result_image("psf_ratio_aper")
+
+    def get_island_mask_image(self) -> Image:
+        return self.__get_result_image("island_mask")
+
+
+class PyBDSFSourceDetectionResultList(ISourceDetectionResult):
+    """
+    A class to handle the detection results of sources from PyBDSF detections.
+
+    This class calculates the pixel positions of sources in a mosaic image and
+    removes sources that are closer than a specified minimum pixel distance,
+    preferring sources with higher total flux.
+
+    Attributes:
+        bdsf_detection (List[PyBDSFSourceDetectionResult]):
+            The list of detection results from PyBDSF.
+        detected_sources (NDArray[np.float_]):
+            Array of detected sources. Calculated based on `bdsf_detection` and
+            `min_pixel_distance_between_sources`. It's populated when the property
+            is accessed and not beforehand.
+        min_pixel_distance_between_sources (int):
+            The minimum number of pixels that must separate sources to be considered
+            distinct. Defaults to 5. This attribute can be modified before calling
+            any function that relies on it to adjust the minimum distance criterion.
+        verbose (bool):
+            If True, prints verbose output. Defaults to False.
+
+    Args:
+        bdsf_detection (Optional[List[PyBDSFSourceDetectionResult]):
+            A list of PyBDSF source detection results.
+
+    Note:
+        The `detected_sources` property depends on `bdsf_detection` and
+        `min_pixel_distance_between_sources`. It calculates the pixel positions
+        based on these inputs and filters out sources that are closer than the
+        minimum distance. It also assumes a single mosaic header is applicable for
+        all detections for CRPIX calibration.
+    """
+
+    def __init__(
+        self,
+        bdsf_detection: Optional[List[PyBDSFSourceDetectionResult]] = None,
+    ) -> None:
+        self.min_pixel_distance_between_sources = 5
+        self.verbose = False
+        self.bdsf_detection = bdsf_detection
+
+    @classmethod
+    def detect_sources_in_images(
+        cls,
+        images: List[Image],
+        beams: Optional[List[BeamType]] = None,
+        verbose: bool = False,
+        **kwargs: Any,
+    ) -> Optional[PyBDSFSourceDetectionResultList]:
+        # Check if a list of beams is provided
+        if beams is None:
+            beams = list()
+            image_no_beam_idxs: List[int] = list()
+            for image_idx, image in enumerate(images):
+                if not image.has_beam_parameters():
+                    # assumes that `guess_beam_parameters` doesn't take forever
+                    image_no_beam_idxs.append(image_idx)
+                    beam = guess_beam_parameters(img=image)
+                else:
+                    beam = image.get_beam_parameters()
+                beams.append(beam)
+            if len(image_no_beam_idxs) > 0:
+                warn(
+                    "The following images (idxs) in `detect_sources_in_images` didn't "
+                    + "have beam-parameters, for which `Imager.guess_beam_parameters` "
+                    + f"was used instead: {str(image_no_beam_idxs)}"
+                )
+        else:
+            if (n_images := len(images)) != (n_beams := len(beams)):
+                raise ValueError(
+                    f"Providing different numbers of images {n_images} and "
+                    + f"beams {n_beams} is ambiguous."
+                )
+        # Check if there is a dask client
+        if DaskHandler.dask_client is not None:
+            func = delayed(PyBDSFSourceDetectionResult.detect_sources_in_image)
+        else:
+            func = PyBDSFSourceDetectionResult.detect_sources_in_image
+        results: List[PyBDSFSourceDetectionResult] = []
+        for cutout, beam in zip(images, beams):
+            result = func(
+                image=cutout,
+                beam=beam,
+                verbose=verbose,
+                **kwargs,
+            )
+            results.append(result)
+        if DaskHandler.dask_client is not None:
+            results = compute(*results, scheduler="distributed")
+        # Keep only results that are not None
+        results = [result for result in results if result is not None]
+
+        if len(results) == 0:
+            return None
+
+        return PyBDSFSourceDetectionResultList(results)
+
+    @property
+    def detected_sources(self) -> NDArray[np.float_]:
+        """
+        Aggregate detected sources from multiple pybdsf detection instances.
+
+        This method concatenates detected sources from all instances in the
+        `bdsf_detection`attribute.
+        It identifies and removes overlapping sources using pixel overlap.
+
+        Returns:
+            NDArray[np.float_]:
+            A numpy array of detected sources after removing overlaps. The array
+            structure and content depend on the format used by individual
+            detection instances.
+
+        Note:
+            This method relies on `self.__get_idx_of_overlapping_sources()` to
+            identify indices of overlapping sources and `self.__drop_cast_sources()`
+            to remove them.
+        """
+        if self.bdsf_detection is None:
+            raise ValueError(
+                "No PyBDSF detection results found. Did you run "
+                + "`detect_sources_in_images`?"
+            )
+        _detected_sources = np.concatenate(
+            [x.detected_sources for x in self.bdsf_detection],
+            axis=0,
+        )
+        to_drop = self.__get_idx_of_overlapping_sources()
+        if len(to_drop) > 0:
+            _detected_sources = self.__drop_cast_sources(_detected_sources, to_drop)
+        return _detected_sources
+
+    def get_RMS_map_image(self) -> Image:
+        return self.__get_result_image("RMS_map")
+
+    def get_mean_map_image(self) -> Image:
+        return self.__get_result_image("mean_map")
+
+    def get_polarised_intensity_image(self) -> Image:
+        return self.__get_result_image("polarised_intensity")
+
+    def get_gaussian_residual_image(self) -> Image:
+        return self.__get_result_image("gaussian_residual")
+
+    def get_gaussian_model_image(self) -> Image:
+        return self.__get_result_image("gaussian_model")
+
+    def get_shapelet_residual_image(self) -> Image:
+        return self.__get_result_image("shapelet_residual")
+
+    def get_shapelet_model_image(self) -> Image:
+        return self.__get_result_image("shapelet_model")
+
+    def get_major_axis_FWHM_variation_image(self) -> Image:
+        return self.__get_result_image("major_axis_FWHM_variation")
+
+    def get_minor_axis_FWHM_variation_image(self) -> Image:
+        return self.__get_result_image("minor_axis_FWHM_variation")
+
+    def get_position_angle_variation_image(self) -> Image:
+        return self.__get_result_image("position_angle_variation")
+
+    def get_peak_to_total_flux_variation_image(self) -> Image:
+        return self.__get_result_image("peak_to_total_flux_variation")
+
+    def get_peak_to_aperture_flux_variation_image(self) -> Image:
+        return self.__get_result_image("peak_to_aperture_flux_variation")
+
+    def get_island_mask(self) -> Image:
+        return self.__get_result_image("island_mask")
+
+    def get_source_image(self) -> Image:
+        return self.__get_result_image("source")
+
+    def has_source_image(self) -> bool:
+        if self.bdsf_detection is None:
+            raise ValueError(
+                "No PyBDSF detection results found. Did you run "
+                + "`detect_sources_in_images`?"
+            )
+        sources_images = [x.has_source_image() for x in self.bdsf_detection]
+        return all(sources_images)
+
+    def __get_result_image(self, image_type: ImageType) -> Image:
+        if self.bdsf_detection is None:
+            raise ValueError(
+                "No PyBDSF detection results found. Did you run "
+                + "`detect_sources_in_images`?"
+            )
+        images = [
+            getattr(result, f"get_{image_type}_image")()
+            for result in self.bdsf_detection
+        ]
+        mi = ImageMosaicker()
+        if self.verbose:
+            print(f"Getting {image_type} image by mosaicking.")
+
+        return mi.mosaic(images)[0]
+
+    def get_pixel_position_of_sources(self) -> NDArray[np.float_]:
+        """
+        Calculate and return corrected pixel positions of sources in a mosaic image.
+
+        This public method calculates the pixel positions of sources in a mosaic
+        image, corrects them, and removes overlapping sources based on a specified
+        minimum distance and total flux criteria.
+
+        Returns
+        -------
+        NDArray[np.float_]
+            A NumPy array of the corrected and filtered pixel positions of sources
+            in the mosaic image.
+        """
+        if self.bdsf_detection is None:
+            raise ValueError(
+                "No PyBDSF detection results found. Did you run "
+                + "`detect_sources_in_images`?"
+            )
+        to_drop = self.__get_idx_of_overlapping_sources()
+        combined_positions = self.__get_corrected_positions(
+            [x.get_pixel_position_of_sources() for x in self.bdsf_detection]
+        )
+        if len(to_drop) > 0:
+            combined_positions = self.__drop_cast_sources(combined_positions, to_drop)
+        else:
+            if self.verbose:
+                print("No sources were merged.")
+        return combined_positions
+
+    def __drop_cast_sources(
+        self,
+        detected_sources: NDArray[np.float_],
+        to_drop: List[int],
+    ) -> NDArray[np.float_]:
+        if self.verbose:
+            print(f"Merged in total {len(to_drop)*2} sources into {len(to_drop)}")
+        # Create a boolean mask to keep sources not in to_drop
+        mask = np.ones(len(detected_sources), dtype=np.bool_)
+        mask[np.array(to_drop)] = False
+        detected_sources = detected_sources[mask]
+        return detected_sources
+
+    def __get_corrected_positions(
+        self,
+        xy_poss: List[NDArray[np.float_]],
+    ) -> NDArray[np.float_]:
+        """
+        Calculate corrected positions of detected sources in a mosaic image.
+
+        This method adjusts the positions of detected sources from individual images
+        to align them within the context of a larger mosaic image. It considers the
+        differences in reference pixel positions ('CRPIX') from each image's header
+        relative to the mosaic's header.
+
+        Parameters
+        ----------
+        xy_poss : List[NDArray[np.float_]]
+            A list of NumPy arrays. Each array contains the x and y pixel positions
+            of detected sources in individual images that comprise the mosaic.
+
+        Returns
+        -------
+        NDArray[np.float_]
+            A NumPy array containing the combined and corrected pixel positions
+            of the sources in the mosaic image.
+        """
+        if self.bdsf_detection is None:
+            raise ValueError(
+                "No PyBDSF detection results found. Did you run "
+                + "`detect_sources_in_images`?"
+            )
+
+        # Get headers
+        headers: List[fits.header.Header] = []
+        for result in self.bdsf_detection:
+            source_image = result.get_source_image()
+            if source_image is None:
+                raise ValueError(
+                    "Not all PyBDSF detection results have source images. "
+                    + "Did you run `detect_sources_in_images`?"
+                )
+            headers.append(source_image.header)
+
+        # Get mosaic header
+        mosaic_header = self.get_source_image().header
+        # Calculate delta CRPIX for each header relative to the mosaic
+        header_crpixs = np.array(
+            [[header["CRPIX1"], header["CRPIX2"]] for header in headers]
+        )
+        mosaic_crpixs = np.array([mosaic_header["CRPIX1"], mosaic_header["CRPIX2"]])
+        # Apply delta to xy positions
+        corrected_positions: List[NDArray[np.float_]] = []
+        for xy_pos, crpix in zip(xy_poss, header_crpixs):
+            delta_crpixs = crpix - mosaic_crpixs
+            corrected_positions.append(
+                xy_pos - delta_crpixs
+            )  # Subtract delta to align with the mosaic
+
+        # Combine all positions into one array
+        return np.concatenate(corrected_positions, axis=0)
+
+    def __get_idx_of_overlapping_sources(
+        self,
+    ) -> List[int]:
+        """
+        Identify indices of overlapping sources in a mosaic image.
+
+        This method calculates the pixel positions of sources in a mosaic image
+        and identifies sources that are closer than a specified minimum pixel
+        distance. It decides which sources to drop based on their total flux,
+        preferring sources with higher total flux.
+
+        Returns
+        -------
+        List[int]
+            A list of indices corresponding to the sources that should be dropped
+            due to overlapping.
+        """
+        if self.bdsf_detection is None:
+            raise ValueError(
+                "No PyBDSF detection results found. Did you run "
+                + "`detect_sources_in_images`?"
+            )
+        # Get XY pixel position for each result
+        xy_poss = [
+            result.get_pixel_position_of_sources() for result in self.bdsf_detection
+        ]
+        if not all([result.has_source_image() for result in self.bdsf_detection]):
+            raise ValueError(
+                "Not all PyBDSF detection results have source images. "
+                + "Did you run `detect_sources_in_images`?"
+            )
+
+        # Combine all positions into one array
+        combined_positions = self.__get_corrected_positions(xy_poss=xy_poss)
+        # Get Total Flux per Source
+        total_fluxes = np.concatenate(
+            [
+                x.bdsf_detected_sources[:, PYBDSF_TOTAL_FLUX_IDX]
+                for x in self.bdsf_detection
+            ],
+            axis=0,
+        )
+        # Check if some sources overlap
+        to_drop: List[int] = []
+        for i in range(len(combined_positions)):
+            for j in range(
+                i + 1, len(combined_positions)
+            ):  # Compare with subsequent sources to avoid repetition
+                dist = np.linalg.norm(combined_positions[i] - combined_positions[j])
+                if dist < self.min_pixel_distance_between_sources:
+                    if self.verbose:
+                        print(
+                            f"Source {i} and {j} are being merged "
+                            f"because distance between them is {dist}."
+                        )
+                    if total_fluxes[i] > total_fluxes[j]:
+                        to_drop.append(j)
+                    else:
+                        to_drop.append(i)
+        # Remove duplicates
+        to_drop = list(set(to_drop))
+        return to_drop