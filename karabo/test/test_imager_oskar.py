--- conflicted
+++ resolved
@@ -1,45 +1,3 @@
-<<<<<<< HEAD
-import os
-
-from karabo.imaging.imager_oskar import OskarDirtyImager, OskarDirtyImagerConfig
-from karabo.simulation.visibility import Visibility
-from karabo.test.conftest import TFiles
-from karabo.util.file_handler import FileHandler
-
-
-def test_dirty_image(tobject: TFiles):
-    vis = Visibility.read_from_file(tobject.visibilities_gleam_ms)
-
-    dirty_imager = OskarDirtyImager(
-        OskarDirtyImagerConfig(
-            imaging_npixel=2048,
-            imaging_cellsize=3.878509448876288e-05,
-        ),
-    )
-    dirty_image = dirty_imager.create_dirty_image(vis)
-
-    assert dirty_image.data.ndim == 4
-
-
-def test_dirty_image_custom_output_path(tobject: TFiles):
-    vis = Visibility.read_from_file(tobject.visibilities_gleam_ms)
-    dirty_imager = OskarDirtyImager(
-        OskarDirtyImagerConfig(
-            imaging_npixel=2048,
-            imaging_cellsize=3.878509448876288e-05,
-        ),
-    )
-    with FileHandler() as tmp_dir:
-        output_fits_path = os.path.join(
-            tmp_dir,
-            "test_dirty_image_custom_output_path.fits",
-        )
-        dirty_image = dirty_imager.create_dirty_image(vis, output_fits_path)
-
-        assert dirty_image.data.ndim == 4
-        assert os.path.exists(dirty_image.path)
-        assert dirty_image.path == output_fits_path
-=======
 import os
 
 from karabo.imaging.imager_oskar import OskarDirtyImager, OskarDirtyImagerConfig
@@ -82,5 +40,4 @@
 
         assert dirty_image.data.ndim == 4
         assert os.path.exists(dirty_image.path)
-        assert dirty_image.path == output_fits_path
->>>>>>> a7a0b9ba
+        assert dirty_image.path == output_fits_path