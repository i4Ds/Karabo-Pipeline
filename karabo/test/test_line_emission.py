<<<<<<< HEAD
import tempfile
from datetime import datetime, timedelta
from pathlib import Path

import astropy.units as u
import numpy as np
import pytest
from astropy.coordinates import SkyCoord

from karabo.data.external_data import HISourcesSmallCatalogDownloadObject
from karabo.imaging.imager_base import DirtyImagerConfig
from karabo.imaging.util import auto_choose_dirty_imager_from_sim
from karabo.simulation.interferometer import FilterUnits, InterferometerSimulation
from karabo.simulation.line_emission import (
    REFERENCE_FREQUENCY_HZ,
    REFERENCE_FWHM_DEGREES,
    CircleSkyRegion,
    gaussian_beam_fwhm_for_frequency,
    generate_gaussian_beam_data,
    line_emission_pipeline,
)
from karabo.simulation.observation import Observation
from karabo.simulation.sky_model import SkyModel
from karabo.simulation.telescope import Telescope
from karabo.simulator_backend import SimulatorBackend
from karabo.util.file_handler import FileHandler


@pytest.mark.parametrize(
    "simulator_backend,telescope_name",
    [(SimulatorBackend.OSKAR, "SKA1MID"), (SimulatorBackend.RASCIL, "MID")],
)
def test_line_emission_pipeline(simulator_backend, telescope_name):
    print(f"Running test for {simulator_backend = }")
    telescope = Telescope.constructor(telescope_name, backend=simulator_backend)

    output_base_directory = Path(
        FileHandler().get_tmp_dir(
            prefix="line-emission-",
            purpose="Example line emission simulation",
        )
    )

    pointings = [
        CircleSkyRegion(
            radius=1 * u.deg, center=SkyCoord(ra=20, dec=-30, unit="deg", frame="icrs")
        ),
        CircleSkyRegion(
            radius=1 * u.deg,
            center=SkyCoord(ra=20, dec=-31.4, unit="deg", frame="icrs"),
        ),
        CircleSkyRegion(
            radius=1 * u.deg,
            center=SkyCoord(ra=21.4, dec=-30, unit="deg", frame="icrs"),
        ),
        CircleSkyRegion(
            radius=1 * u.deg,
            center=SkyCoord(ra=21.4, dec=-31.4, unit="deg", frame="icrs"),
        ),
    ]

    # The number of time steps is then determined as total_length / integration_time.
    observation_length = timedelta(seconds=10000)  # 14400 = 4hours
    integration_time = timedelta(seconds=10000)

    # Load catalog of sources
    catalog_path = HISourcesSmallCatalogDownloadObject().get()
    sky = SkyModel.get_sky_model_from_h5_to_xarray(
        path=catalog_path,
    )

    # Define observation channels and duration
    observation = Observation(
        start_date_and_time=datetime(2000, 3, 20, 12, 6, 39),
        length=observation_length,
        number_of_time_steps=int(
            observation_length.total_seconds() / integration_time.total_seconds()
        ),
        start_frequency_hz=7e8,
        frequency_increment_hz=8e7,
        number_of_channels=2,
    )

    # Instantiate interferometer
    # Leave time_average_sec as 10, since OSKAR examples use 10.
    # Not sure of the meaning of this parameter.
    interferometer = InterferometerSimulation(
        time_average_sec=10,
        ignore_w_components=True,
        uv_filter_max=10000,
        uv_filter_units=FilterUnits.Metres,
        use_gpus=True,
        station_type="Isotropic beam",
        gauss_beam_fwhm_deg=0,
        gauss_ref_freq_hz=0,
        use_dask=False,
    )

    # Imaging details
    npixels = 4096
    image_width_degrees = 2
    cellsize_radians = np.radians(image_width_degrees) / npixels
    dirty_imager_config = DirtyImagerConfig(
        imaging_npixel=npixels,
        imaging_cellsize=cellsize_radians,
    )
    dirty_imager = auto_choose_dirty_imager_from_sim(
        simulator_backend, dirty_imager_config
    )

    visibilities, dirty_images = line_emission_pipeline(
        output_base_directory=output_base_directory,
        pointings=pointings,
        sky_model=sky,
        observation_details=observation,
        telescope=telescope,
        interferometer=interferometer,
        simulator_backend=simulator_backend,
        dirty_imager=dirty_imager,
    )

    assert len(visibilities) == observation.number_of_channels
    assert len(visibilities[0]) == len(pointings)

    assert len(dirty_images) == observation.number_of_channels
    assert len(dirty_images[0]) == len(pointings)


def test_compare_oskar_rascil_dirty_images():
    pointing = CircleSkyRegion(
        radius=1 * u.deg,
        center=SkyCoord(ra=20, dec=-31.4, unit="deg", frame="icrs"),
    )

    # The number of time steps is then determined as total_length / integration_time.
    observation_length = timedelta(seconds=10000)  # 14400 = 4hours
    integration_time = timedelta(seconds=10000)

    # Load catalog of sources
    catalog_path = HISourcesSmallCatalogDownloadObject().get()
    sky = SkyModel.get_sky_model_from_h5_to_xarray(
        path=catalog_path,
    )

    # Define observation channels and duration
    observation = Observation(
        start_date_and_time=datetime(2000, 3, 20, 12, 6, 39),
        length=observation_length,
        number_of_time_steps=int(
            observation_length.total_seconds() / integration_time.total_seconds()
        ),
        start_frequency_hz=7e8,
        frequency_increment_hz=8e7,
        number_of_channels=1,
    )

    # Instantiate interferometer
    # Leave time_average_sec as 10, since OSKAR examples use 10.
    # Not sure of the meaning of this parameter.
    interferometer = InterferometerSimulation(
        time_average_sec=10,
        ignore_w_components=True,
        uv_filter_max=10000,
        uv_filter_units=FilterUnits.Metres,
        use_gpus=True,
        station_type="Isotropic beam",
        gauss_beam_fwhm_deg=0,
        gauss_ref_freq_hz=0,
        use_dask=False,
    )

    # Imaging details
    npixels = 4096
    image_width_degrees = 2
    cellsize_radians = np.radians(image_width_degrees) / npixels
    dirty_imager_config = DirtyImagerConfig(
        imaging_npixel=npixels,
        imaging_cellsize=cellsize_radians,
    )

    backend_to_dirty_images = {}
    for simulator_backend, telescope_name in (
        (SimulatorBackend.OSKAR, "SKA1MID"),
        (SimulatorBackend.RASCIL, "MID"),
    ):
        telescope = Telescope.constructor(telescope_name, backend=simulator_backend)

        output_base_directory = Path(
            FileHandler().get_tmp_dir(
                prefix="line-emission-",
                purpose="Example line emission simulation",
            )
        )

        dirty_imager = auto_choose_dirty_imager_from_sim(
            simulator_backend, dirty_imager_config
        )
        _, dirty_images = line_emission_pipeline(
            output_base_directory=output_base_directory,
            pointings=[pointing],
            sky_model=sky,
            observation_details=observation,
            telescope=telescope,
            interferometer=interferometer,
            simulator_backend=simulator_backend,
            dirty_imager=dirty_imager,
        )

        backend_to_dirty_images[simulator_backend] = dirty_images

    # Check that the dirty images are close to each other
    oskar_images = backend_to_dirty_images[SimulatorBackend.OSKAR]
    rascil_images = backend_to_dirty_images[SimulatorBackend.RASCIL]

    channel_index = 0  # This test uses only one frequency channel
    pointing_index = 0  # This tests uses only one pointing
    oskar_data = oskar_images[channel_index][pointing_index].data
    rascil_data = rascil_images[channel_index][pointing_index].data

    assert oskar_data.shape == rascil_data.shape
    assert oskar_data.shape == (1, 1, npixels, npixels)

    # Check pixel value differences are mostly within the tolerance
    # set as 10% of maximum pixel value
    tolerance = 0.1 * max(oskar_data.max(), rascil_data.max())
    count_very_different_pixels = np.sum(
        ~np.isclose(oskar_data, rascil_data, atol=tolerance)
    )
    count_pixels = np.prod(oskar_data.shape)  # Number of entries in data array
    fraction_very_different_pixels = count_very_different_pixels / count_pixels

    # Less than 1% of pixels are more different than this threshold
    assert fraction_very_different_pixels < 0.01


@pytest.mark.parametrize(
    "simulator_backend,telescope_name",
    [
        (SimulatorBackend.OSKAR, "SKA1MID"),
        (SimulatorBackend.RASCIL, "MID"),
    ],
)
def test_primary_beam_effects(simulator_backend, telescope_name):
    print(f"Running test for {simulator_backend = }")
    telescope = Telescope.constructor(telescope_name, backend=simulator_backend)

    pointings = [
        CircleSkyRegion(
            radius=1 * u.deg, center=SkyCoord(ra=20, dec=-30, unit="deg", frame="icrs")
        ),
        CircleSkyRegion(
            radius=1 * u.deg,
            center=SkyCoord(ra=20, dec=-31.4, unit="deg", frame="icrs"),
        ),
        CircleSkyRegion(
            radius=1 * u.deg,
            center=SkyCoord(ra=21.4, dec=-30, unit="deg", frame="icrs"),
        ),
        CircleSkyRegion(
            radius=1 * u.deg,
            center=SkyCoord(ra=21.4, dec=-31.4, unit="deg", frame="icrs"),
        ),
    ]

    # The number of time steps is then determined as total_length / integration_time.
    observation_length = timedelta(seconds=10000)  # 14400 = 4hours
    integration_time = timedelta(seconds=1000)

    # Load catalog of sources
    catalog_path = HISourcesSmallCatalogDownloadObject().get()
    sky = SkyModel.get_sky_model_from_h5_to_xarray(
        path=catalog_path,
    )

    # Define observation channels and duration
    observation = Observation(
        start_date_and_time=datetime(2000, 3, 20, 12, 6, 39),
        length=observation_length,
        number_of_time_steps=int(
            observation_length.total_seconds() / integration_time.total_seconds()
        ),
        start_frequency_hz=7e8,
        frequency_increment_hz=8e7,
        number_of_channels=2,
    )

    # Instantiate interferometer
    interferometer_without_primary_beam = InterferometerSimulation(
        time_average_sec=10,  # Not sure of the meaning of this parameter
        ignore_w_components=True,
        uv_filter_max=10000,
        uv_filter_units=FilterUnits.Metres,
        use_gpus=True,
        station_type="Isotropic beam",
        gauss_beam_fwhm_deg=0,
        gauss_ref_freq_hz=0,
        use_dask=False,
    )

    interferometer_with_primary_beam = InterferometerSimulation(
        time_average_sec=10,  # Not sure of the meaning of this parameter
        ignore_w_components=True,
        uv_filter_max=10000,
        uv_filter_units=FilterUnits.Metres,
        use_gpus=True,
        station_type="Gaussian beam",
        gauss_beam_fwhm_deg=REFERENCE_FWHM_DEGREES,
        gauss_ref_freq_hz=REFERENCE_FREQUENCY_HZ,
        use_dask=False,
    )

    # Imaging details
    npixels = 4096
    image_width_degrees = 2
    cellsize_radians = np.radians(image_width_degrees) / npixels
    dirty_imager_config = DirtyImagerConfig(
        imaging_npixel=npixels,
        imaging_cellsize=cellsize_radians,
    )
    dirty_imager = auto_choose_dirty_imager_from_sim(
        simulator_backend, dirty_imager_config
    )

    # Compute frequency channels
    frequency_channel_starts = np.linspace(
        observation.start_frequency_hz,
        observation.start_frequency_hz
        + observation.frequency_increment_hz * observation.number_of_channels,
        num=observation.number_of_channels,
        endpoint=False,
    )

    # Generate primary beam data
    primary_beams = []
    for frequency in frequency_channel_starts:
        fwhm_degrees = gaussian_beam_fwhm_for_frequency(frequency)
        fwhm_pixels = (fwhm_degrees / np.degrees(dirty_imager.config.imaging_cellsize),)

        primary_beam = generate_gaussian_beam_data(
            fwhm_pixels=fwhm_pixels,
            x_size=dirty_imager.config.imaging_npixel,
            y_size=dirty_imager.config.imaging_npixel,
        )
        primary_beams.append(primary_beam)

    with tempfile.TemporaryDirectory() as tmpdir:
        output_base_directory = Path(tmpdir)

        # Verify that we apply the correct primary beam corrections
        # for each frequency channels
        _, dirty_images_corrected_primary_beam = line_emission_pipeline(
            output_base_directory=output_base_directory,
            pointings=pointings,
            sky_model=sky,
            observation_details=observation,
            telescope=telescope,
            interferometer=interferometer_with_primary_beam,
            simulator_backend=simulator_backend,
            dirty_imager=dirty_imager,
            primary_beams=primary_beams,
            should_perform_primary_beam_correction=True,
        )

        _, dirty_images_without_primary_beam = line_emission_pipeline(
            output_base_directory=output_base_directory,
            pointings=pointings,
            sky_model=sky,
            observation_details=observation,
            telescope=telescope,
            interferometer=interferometer_without_primary_beam,
            simulator_backend=simulator_backend,
            dirty_imager=dirty_imager,
            primary_beams=None,
            should_perform_primary_beam_correction=False,
        )

        assert len(dirty_images_without_primary_beam) == observation.number_of_channels
        assert (
            len(dirty_images_corrected_primary_beam) == observation.number_of_channels
        )

        # Verify that images without beam effects are mostly close
        # to images corrected for primary beam effects
        for index_freq in range(observation.number_of_channels):
            for index_p, _ in enumerate(pointings):
                dirty_without_primary_beam = dirty_images_without_primary_beam[
                    index_freq
                ][index_p].data
                dirty_corrected_primary_beam = dirty_images_corrected_primary_beam[
                    index_freq
                ][index_p].data

                # Compute relative difference between images
                # at each pointing and channel
                relative_difference = np.abs(
                    dirty_corrected_primary_beam / dirty_without_primary_beam - 1
                )

                # Set maximum accepted percentage of pixels
                # that can be more different than desired threshold
                threshold_relative_difference = 1
                maximum_accepted_pixel_fraction_over_threshold_difference = 0.25
                fraction_of_very_different_pixels = (
                    relative_difference > threshold_relative_difference
                ).sum() / np.prod(relative_difference.shape)

                assert (
                    fraction_of_very_different_pixels
                    < maximum_accepted_pixel_fraction_over_threshold_difference
                )
=======
import tempfile
from datetime import datetime, timedelta
from pathlib import Path

import astropy.units as u
import numpy as np
import pytest
from astropy.coordinates import SkyCoord

from karabo.data.external_data import HISourcesSmallCatalogDownloadObject
from karabo.imaging.imager_base import DirtyImagerConfig
from karabo.simulation.beam import (
    REFERENCE_FREQUENCY_HZ,
    REFERENCE_FWHM_DEGREES,
    gaussian_beam_fwhm_for_frequency,
    generate_gaussian_beam_data,
)
from karabo.simulation.interferometer import FilterUnits, InterferometerSimulation
from karabo.simulation.line_emission import CircleSkyRegion, line_emission_pipeline
from karabo.simulation.observation import Observation
from karabo.simulation.sky_model import SkyModel
from karabo.simulation.telescope import Telescope
from karabo.simulator_backend import SimulatorBackend
from karabo.util.file_handler import FileHandler


@pytest.mark.parametrize(
    "simulator_backend,telescope_name",
    [(SimulatorBackend.OSKAR, "SKA1MID"), (SimulatorBackend.RASCIL, "MID")],
)
def test_line_emission_pipeline(simulator_backend, telescope_name):
    print(f"Running test for {simulator_backend = }")
    telescope = Telescope.constructor(telescope_name, backend=simulator_backend)

    output_base_directory = Path(
        FileHandler().get_tmp_dir(
            prefix="line-emission-",
            purpose="Example line emission simulation",
        )
    )

    pointings = [
        CircleSkyRegion(
            radius=1 * u.deg, center=SkyCoord(ra=20, dec=-30, unit="deg", frame="icrs")
        ),
        CircleSkyRegion(
            radius=1 * u.deg,
            center=SkyCoord(ra=20, dec=-31.4, unit="deg", frame="icrs"),
        ),
        CircleSkyRegion(
            radius=1 * u.deg,
            center=SkyCoord(ra=21.4, dec=-30, unit="deg", frame="icrs"),
        ),
        CircleSkyRegion(
            radius=1 * u.deg,
            center=SkyCoord(ra=21.4, dec=-31.4, unit="deg", frame="icrs"),
        ),
    ]

    # The number of time steps is then determined as total_length / integration_time.
    observation_length = timedelta(seconds=10000)  # 14400 = 4hours
    integration_time = timedelta(seconds=10000)

    # Load catalog of sources
    catalog_path = HISourcesSmallCatalogDownloadObject().get()
    sky = SkyModel.get_sky_model_from_h5_to_xarray(
        path=catalog_path,
    )

    # Define observation channels and duration
    observation = Observation(
        start_date_and_time=datetime(2000, 3, 20, 12, 6, 39),
        length=observation_length,
        number_of_time_steps=int(
            observation_length.total_seconds() / integration_time.total_seconds()
        ),
        start_frequency_hz=7e8,
        frequency_increment_hz=8e7,
        number_of_channels=2,
    )

    # Instantiate interferometer
    # Leave time_average_sec as 10, since OSKAR examples use 10.
    # Not sure of the meaning of this parameter.
    interferometer = InterferometerSimulation(
        time_average_sec=10,
        ignore_w_components=True,
        uv_filter_max=10000,
        uv_filter_units=FilterUnits.Metres,
        use_gpus=True,
        station_type="Isotropic beam",
        gauss_beam_fwhm_deg=0,
        gauss_ref_freq_hz=0,
        use_dask=False,
    )

    # Imaging details
    npixels = 4096
    image_width_degrees = 2
    cellsize_radians = np.radians(image_width_degrees) / npixels
    dirty_imager_config = DirtyImagerConfig(
        imaging_npixel=npixels,
        imaging_cellsize=cellsize_radians,
    )

    visibilities, dirty_images = line_emission_pipeline(
        output_base_directory=output_base_directory,
        pointings=pointings,
        sky_model=sky,
        observation_details=observation,
        telescope=telescope,
        interferometer=interferometer,
        simulator_backend=simulator_backend,
        dirty_imager_config=dirty_imager_config,
    )

    assert len(visibilities) == observation.number_of_channels
    assert len(visibilities[0]) == len(pointings)

    assert len(dirty_images) == observation.number_of_channels
    assert len(dirty_images[0]) == len(pointings)


def test_compare_oskar_rascil_dirty_images():
    pointing = CircleSkyRegion(
        radius=1 * u.deg,
        center=SkyCoord(ra=20, dec=-31.4, unit="deg", frame="icrs"),
    )

    # The number of time steps is then determined as total_length / integration_time.
    observation_length = timedelta(seconds=10000)  # 14400 = 4hours
    integration_time = timedelta(seconds=10000)

    # Load catalog of sources
    catalog_path = HISourcesSmallCatalogDownloadObject().get()
    sky = SkyModel.get_sky_model_from_h5_to_xarray(
        path=catalog_path,
    )

    # Define observation channels and duration
    observation = Observation(
        start_date_and_time=datetime(2000, 3, 20, 12, 6, 39),
        length=observation_length,
        number_of_time_steps=int(
            observation_length.total_seconds() / integration_time.total_seconds()
        ),
        start_frequency_hz=7e8,
        frequency_increment_hz=8e7,
        number_of_channels=1,
    )

    # Instantiate interferometer
    # Leave time_average_sec as 10, since OSKAR examples use 10.
    # Not sure of the meaning of this parameter.
    interferometer = InterferometerSimulation(
        time_average_sec=10,
        ignore_w_components=True,
        uv_filter_max=10000,
        uv_filter_units=FilterUnits.Metres,
        use_gpus=True,
        station_type="Isotropic beam",
        gauss_beam_fwhm_deg=0,
        gauss_ref_freq_hz=0,
        use_dask=False,
    )

    # Imaging details
    npixels = 4096
    image_width_degrees = 2
    cellsize_radians = np.radians(image_width_degrees) / npixels
    dirty_imager_config = DirtyImagerConfig(
        imaging_npixel=npixels,
        imaging_cellsize=cellsize_radians,
    )

    backend_to_dirty_images = {}
    for simulator_backend, telescope_name in (
        (SimulatorBackend.OSKAR, "SKA1MID"),
        (SimulatorBackend.RASCIL, "MID"),
    ):
        telescope = Telescope.constructor(telescope_name, backend=simulator_backend)

        output_base_directory = Path(
            FileHandler().get_tmp_dir(
                prefix="line-emission-",
                purpose="Example line emission simulation",
            )
        )

        _, dirty_images = line_emission_pipeline(
            output_base_directory=output_base_directory,
            pointings=[pointing],
            sky_model=sky,
            observation_details=observation,
            telescope=telescope,
            interferometer=interferometer,
            simulator_backend=simulator_backend,
            dirty_imager_config=dirty_imager_config,
        )

        backend_to_dirty_images[simulator_backend] = dirty_images

    # Check that the dirty images are close to each other
    oskar_images = backend_to_dirty_images[SimulatorBackend.OSKAR]
    rascil_images = backend_to_dirty_images[SimulatorBackend.RASCIL]

    channel_index = 0  # This test uses only one frequency channel
    pointing_index = 0  # This tests uses only one pointing
    oskar_data = oskar_images[channel_index][pointing_index].data
    rascil_data = rascil_images[channel_index][pointing_index].data

    assert oskar_data.shape == rascil_data.shape
    assert oskar_data.shape == (1, 1, npixels, npixels)

    # Check pixel value differences are mostly within the tolerance
    # set as 10% of maximum pixel value
    tolerance = 0.1 * max(oskar_data.max(), rascil_data.max())
    count_very_different_pixels = np.sum(
        ~np.isclose(oskar_data, rascil_data, atol=tolerance)
    )
    count_pixels = np.prod(oskar_data.shape)  # Number of entries in data array
    fraction_very_different_pixels = count_very_different_pixels / count_pixels

    # Less than 1% of pixels are more different than this threshold
    assert fraction_very_different_pixels < 0.01


@pytest.mark.parametrize(
    "simulator_backend,telescope_name",
    [
        (SimulatorBackend.OSKAR, "SKA1MID"),
        (SimulatorBackend.RASCIL, "MID"),
    ],
)
def test_primary_beam_effects(simulator_backend, telescope_name):
    print(f"Running test for {simulator_backend = }")
    telescope = Telescope.constructor(telescope_name, backend=simulator_backend)

    pointings = [
        CircleSkyRegion(
            radius=1 * u.deg, center=SkyCoord(ra=20, dec=-30, unit="deg", frame="icrs")
        ),
        CircleSkyRegion(
            radius=1 * u.deg,
            center=SkyCoord(ra=20, dec=-31.4, unit="deg", frame="icrs"),
        ),
        CircleSkyRegion(
            radius=1 * u.deg,
            center=SkyCoord(ra=21.4, dec=-30, unit="deg", frame="icrs"),
        ),
        CircleSkyRegion(
            radius=1 * u.deg,
            center=SkyCoord(ra=21.4, dec=-31.4, unit="deg", frame="icrs"),
        ),
    ]

    # The number of time steps is then determined as total_length / integration_time.
    observation_length = timedelta(seconds=10000)  # 14400 = 4hours
    integration_time = timedelta(seconds=1000)

    # Load catalog of sources
    catalog_path = HISourcesSmallCatalogDownloadObject().get()
    sky = SkyModel.get_sky_model_from_h5_to_xarray(
        path=catalog_path,
    )

    # Define observation channels and duration
    observation = Observation(
        start_date_and_time=datetime(2000, 3, 20, 12, 6, 39),
        length=observation_length,
        number_of_time_steps=int(
            observation_length.total_seconds() / integration_time.total_seconds()
        ),
        start_frequency_hz=7e8,
        frequency_increment_hz=8e7,
        number_of_channels=2,
    )

    # Instantiate interferometer
    interferometer_without_primary_beam = InterferometerSimulation(
        time_average_sec=10,  # Not sure of the meaning of this parameter
        ignore_w_components=True,
        uv_filter_max=10000,
        uv_filter_units=FilterUnits.Metres,
        use_gpus=True,
        station_type="Isotropic beam",
        gauss_beam_fwhm_deg=0,
        gauss_ref_freq_hz=0,
        use_dask=False,
    )

    interferometer_with_primary_beam = InterferometerSimulation(
        time_average_sec=10,  # Not sure of the meaning of this parameter
        ignore_w_components=True,
        uv_filter_max=10000,
        uv_filter_units=FilterUnits.Metres,
        use_gpus=True,
        station_type="Gaussian beam",
        gauss_beam_fwhm_deg=REFERENCE_FWHM_DEGREES,
        gauss_ref_freq_hz=REFERENCE_FREQUENCY_HZ,
        use_dask=False,
    )

    # Imaging details
    npixels = 4096
    image_width_degrees = 2
    cellsize_radians = np.radians(image_width_degrees) / npixels
    dirty_imager_config = DirtyImagerConfig(
        imaging_npixel=npixels,
        imaging_cellsize=cellsize_radians,
    )

    # Compute frequency channels
    frequency_channel_starts = np.linspace(
        observation.start_frequency_hz,
        observation.start_frequency_hz
        + observation.frequency_increment_hz * observation.number_of_channels,
        num=observation.number_of_channels,
        endpoint=False,
    )

    # Generate primary beam data
    primary_beams = []
    for frequency in frequency_channel_starts:
        fwhm_degrees = gaussian_beam_fwhm_for_frequency(frequency)
        fwhm_pixels = (fwhm_degrees / np.degrees(dirty_imager_config.imaging_cellsize),)

        primary_beam = generate_gaussian_beam_data(
            fwhm_pixels=fwhm_pixels,
            x_size=dirty_imager_config.imaging_npixel,
            y_size=dirty_imager_config.imaging_npixel,
        )
        primary_beams.append(primary_beam)

    with tempfile.TemporaryDirectory() as tmpdir:
        output_base_directory = Path(tmpdir)

        # Verify that we apply the correct primary beam corrections
        # for each frequency channels
        _, dirty_images_with_primary_beam = line_emission_pipeline(
            output_base_directory=output_base_directory,
            pointings=pointings,
            sky_model=sky,
            observation_details=observation,
            telescope=telescope,
            interferometer=interferometer_with_primary_beam,
            simulator_backend=simulator_backend,
            dirty_imager_config=dirty_imager_config,
            primary_beams=primary_beams,
        )

        _, dirty_images_without_primary_beam = line_emission_pipeline(
            output_base_directory=output_base_directory,
            pointings=pointings,
            sky_model=sky,
            observation_details=observation,
            telescope=telescope,
            interferometer=interferometer_without_primary_beam,
            simulator_backend=simulator_backend,
            dirty_imager_config=dirty_imager_config,
            primary_beams=None,
            should_perform_primary_beam_correction=False,
        )

        assert len(dirty_images_without_primary_beam) == observation.number_of_channels
        assert len(dirty_images_with_primary_beam) == observation.number_of_channels
>>>>>>> a7a0b9ba
<|MERGE_RESOLUTION|>--- conflicted
+++ resolved
@@ -1,779 +1,366 @@
-<<<<<<< HEAD
-import tempfile
-from datetime import datetime, timedelta
-from pathlib import Path
-
-import astropy.units as u
-import numpy as np
-import pytest
-from astropy.coordinates import SkyCoord
-
-from karabo.data.external_data import HISourcesSmallCatalogDownloadObject
-from karabo.imaging.imager_base import DirtyImagerConfig
-from karabo.imaging.util import auto_choose_dirty_imager_from_sim
-from karabo.simulation.interferometer import FilterUnits, InterferometerSimulation
-from karabo.simulation.line_emission import (
-    REFERENCE_FREQUENCY_HZ,
-    REFERENCE_FWHM_DEGREES,
-    CircleSkyRegion,
-    gaussian_beam_fwhm_for_frequency,
-    generate_gaussian_beam_data,
-    line_emission_pipeline,
-)
-from karabo.simulation.observation import Observation
-from karabo.simulation.sky_model import SkyModel
-from karabo.simulation.telescope import Telescope
-from karabo.simulator_backend import SimulatorBackend
-from karabo.util.file_handler import FileHandler
-
-
-@pytest.mark.parametrize(
-    "simulator_backend,telescope_name",
-    [(SimulatorBackend.OSKAR, "SKA1MID"), (SimulatorBackend.RASCIL, "MID")],
-)
-def test_line_emission_pipeline(simulator_backend, telescope_name):
-    print(f"Running test for {simulator_backend = }")
-    telescope = Telescope.constructor(telescope_name, backend=simulator_backend)
-
-    output_base_directory = Path(
-        FileHandler().get_tmp_dir(
-            prefix="line-emission-",
-            purpose="Example line emission simulation",
-        )
-    )
-
-    pointings = [
-        CircleSkyRegion(
-            radius=1 * u.deg, center=SkyCoord(ra=20, dec=-30, unit="deg", frame="icrs")
-        ),
-        CircleSkyRegion(
-            radius=1 * u.deg,
-            center=SkyCoord(ra=20, dec=-31.4, unit="deg", frame="icrs"),
-        ),
-        CircleSkyRegion(
-            radius=1 * u.deg,
-            center=SkyCoord(ra=21.4, dec=-30, unit="deg", frame="icrs"),
-        ),
-        CircleSkyRegion(
-            radius=1 * u.deg,
-            center=SkyCoord(ra=21.4, dec=-31.4, unit="deg", frame="icrs"),
-        ),
-    ]
-
-    # The number of time steps is then determined as total_length / integration_time.
-    observation_length = timedelta(seconds=10000)  # 14400 = 4hours
-    integration_time = timedelta(seconds=10000)
-
-    # Load catalog of sources
-    catalog_path = HISourcesSmallCatalogDownloadObject().get()
-    sky = SkyModel.get_sky_model_from_h5_to_xarray(
-        path=catalog_path,
-    )
-
-    # Define observation channels and duration
-    observation = Observation(
-        start_date_and_time=datetime(2000, 3, 20, 12, 6, 39),
-        length=observation_length,
-        number_of_time_steps=int(
-            observation_length.total_seconds() / integration_time.total_seconds()
-        ),
-        start_frequency_hz=7e8,
-        frequency_increment_hz=8e7,
-        number_of_channels=2,
-    )
-
-    # Instantiate interferometer
-    # Leave time_average_sec as 10, since OSKAR examples use 10.
-    # Not sure of the meaning of this parameter.
-    interferometer = InterferometerSimulation(
-        time_average_sec=10,
-        ignore_w_components=True,
-        uv_filter_max=10000,
-        uv_filter_units=FilterUnits.Metres,
-        use_gpus=True,
-        station_type="Isotropic beam",
-        gauss_beam_fwhm_deg=0,
-        gauss_ref_freq_hz=0,
-        use_dask=False,
-    )
-
-    # Imaging details
-    npixels = 4096
-    image_width_degrees = 2
-    cellsize_radians = np.radians(image_width_degrees) / npixels
-    dirty_imager_config = DirtyImagerConfig(
-        imaging_npixel=npixels,
-        imaging_cellsize=cellsize_radians,
-    )
-    dirty_imager = auto_choose_dirty_imager_from_sim(
-        simulator_backend, dirty_imager_config
-    )
-
-    visibilities, dirty_images = line_emission_pipeline(
-        output_base_directory=output_base_directory,
-        pointings=pointings,
-        sky_model=sky,
-        observation_details=observation,
-        telescope=telescope,
-        interferometer=interferometer,
-        simulator_backend=simulator_backend,
-        dirty_imager=dirty_imager,
-    )
-
-    assert len(visibilities) == observation.number_of_channels
-    assert len(visibilities[0]) == len(pointings)
-
-    assert len(dirty_images) == observation.number_of_channels
-    assert len(dirty_images[0]) == len(pointings)
-
-
-def test_compare_oskar_rascil_dirty_images():
-    pointing = CircleSkyRegion(
-        radius=1 * u.deg,
-        center=SkyCoord(ra=20, dec=-31.4, unit="deg", frame="icrs"),
-    )
-
-    # The number of time steps is then determined as total_length / integration_time.
-    observation_length = timedelta(seconds=10000)  # 14400 = 4hours
-    integration_time = timedelta(seconds=10000)
-
-    # Load catalog of sources
-    catalog_path = HISourcesSmallCatalogDownloadObject().get()
-    sky = SkyModel.get_sky_model_from_h5_to_xarray(
-        path=catalog_path,
-    )
-
-    # Define observation channels and duration
-    observation = Observation(
-        start_date_and_time=datetime(2000, 3, 20, 12, 6, 39),
-        length=observation_length,
-        number_of_time_steps=int(
-            observation_length.total_seconds() / integration_time.total_seconds()
-        ),
-        start_frequency_hz=7e8,
-        frequency_increment_hz=8e7,
-        number_of_channels=1,
-    )
-
-    # Instantiate interferometer
-    # Leave time_average_sec as 10, since OSKAR examples use 10.
-    # Not sure of the meaning of this parameter.
-    interferometer = InterferometerSimulation(
-        time_average_sec=10,
-        ignore_w_components=True,
-        uv_filter_max=10000,
-        uv_filter_units=FilterUnits.Metres,
-        use_gpus=True,
-        station_type="Isotropic beam",
-        gauss_beam_fwhm_deg=0,
-        gauss_ref_freq_hz=0,
-        use_dask=False,
-    )
-
-    # Imaging details
-    npixels = 4096
-    image_width_degrees = 2
-    cellsize_radians = np.radians(image_width_degrees) / npixels
-    dirty_imager_config = DirtyImagerConfig(
-        imaging_npixel=npixels,
-        imaging_cellsize=cellsize_radians,
-    )
-
-    backend_to_dirty_images = {}
-    for simulator_backend, telescope_name in (
-        (SimulatorBackend.OSKAR, "SKA1MID"),
-        (SimulatorBackend.RASCIL, "MID"),
-    ):
-        telescope = Telescope.constructor(telescope_name, backend=simulator_backend)
-
-        output_base_directory = Path(
-            FileHandler().get_tmp_dir(
-                prefix="line-emission-",
-                purpose="Example line emission simulation",
-            )
-        )
-
-        dirty_imager = auto_choose_dirty_imager_from_sim(
-            simulator_backend, dirty_imager_config
-        )
-        _, dirty_images = line_emission_pipeline(
-            output_base_directory=output_base_directory,
-            pointings=[pointing],
-            sky_model=sky,
-            observation_details=observation,
-            telescope=telescope,
-            interferometer=interferometer,
-            simulator_backend=simulator_backend,
-            dirty_imager=dirty_imager,
-        )
-
-        backend_to_dirty_images[simulator_backend] = dirty_images
-
-    # Check that the dirty images are close to each other
-    oskar_images = backend_to_dirty_images[SimulatorBackend.OSKAR]
-    rascil_images = backend_to_dirty_images[SimulatorBackend.RASCIL]
-
-    channel_index = 0  # This test uses only one frequency channel
-    pointing_index = 0  # This tests uses only one pointing
-    oskar_data = oskar_images[channel_index][pointing_index].data
-    rascil_data = rascil_images[channel_index][pointing_index].data
-
-    assert oskar_data.shape == rascil_data.shape
-    assert oskar_data.shape == (1, 1, npixels, npixels)
-
-    # Check pixel value differences are mostly within the tolerance
-    # set as 10% of maximum pixel value
-    tolerance = 0.1 * max(oskar_data.max(), rascil_data.max())
-    count_very_different_pixels = np.sum(
-        ~np.isclose(oskar_data, rascil_data, atol=tolerance)
-    )
-    count_pixels = np.prod(oskar_data.shape)  # Number of entries in data array
-    fraction_very_different_pixels = count_very_different_pixels / count_pixels
-
-    # Less than 1% of pixels are more different than this threshold
-    assert fraction_very_different_pixels < 0.01
-
-
-@pytest.mark.parametrize(
-    "simulator_backend,telescope_name",
-    [
-        (SimulatorBackend.OSKAR, "SKA1MID"),
-        (SimulatorBackend.RASCIL, "MID"),
-    ],
-)
-def test_primary_beam_effects(simulator_backend, telescope_name):
-    print(f"Running test for {simulator_backend = }")
-    telescope = Telescope.constructor(telescope_name, backend=simulator_backend)
-
-    pointings = [
-        CircleSkyRegion(
-            radius=1 * u.deg, center=SkyCoord(ra=20, dec=-30, unit="deg", frame="icrs")
-        ),
-        CircleSkyRegion(
-            radius=1 * u.deg,
-            center=SkyCoord(ra=20, dec=-31.4, unit="deg", frame="icrs"),
-        ),
-        CircleSkyRegion(
-            radius=1 * u.deg,
-            center=SkyCoord(ra=21.4, dec=-30, unit="deg", frame="icrs"),
-        ),
-        CircleSkyRegion(
-            radius=1 * u.deg,
-            center=SkyCoord(ra=21.4, dec=-31.4, unit="deg", frame="icrs"),
-        ),
-    ]
-
-    # The number of time steps is then determined as total_length / integration_time.
-    observation_length = timedelta(seconds=10000)  # 14400 = 4hours
-    integration_time = timedelta(seconds=1000)
-
-    # Load catalog of sources
-    catalog_path = HISourcesSmallCatalogDownloadObject().get()
-    sky = SkyModel.get_sky_model_from_h5_to_xarray(
-        path=catalog_path,
-    )
-
-    # Define observation channels and duration
-    observation = Observation(
-        start_date_and_time=datetime(2000, 3, 20, 12, 6, 39),
-        length=observation_length,
-        number_of_time_steps=int(
-            observation_length.total_seconds() / integration_time.total_seconds()
-        ),
-        start_frequency_hz=7e8,
-        frequency_increment_hz=8e7,
-        number_of_channels=2,
-    )
-
-    # Instantiate interferometer
-    interferometer_without_primary_beam = InterferometerSimulation(
-        time_average_sec=10,  # Not sure of the meaning of this parameter
-        ignore_w_components=True,
-        uv_filter_max=10000,
-        uv_filter_units=FilterUnits.Metres,
-        use_gpus=True,
-        station_type="Isotropic beam",
-        gauss_beam_fwhm_deg=0,
-        gauss_ref_freq_hz=0,
-        use_dask=False,
-    )
-
-    interferometer_with_primary_beam = InterferometerSimulation(
-        time_average_sec=10,  # Not sure of the meaning of this parameter
-        ignore_w_components=True,
-        uv_filter_max=10000,
-        uv_filter_units=FilterUnits.Metres,
-        use_gpus=True,
-        station_type="Gaussian beam",
-        gauss_beam_fwhm_deg=REFERENCE_FWHM_DEGREES,
-        gauss_ref_freq_hz=REFERENCE_FREQUENCY_HZ,
-        use_dask=False,
-    )
-
-    # Imaging details
-    npixels = 4096
-    image_width_degrees = 2
-    cellsize_radians = np.radians(image_width_degrees) / npixels
-    dirty_imager_config = DirtyImagerConfig(
-        imaging_npixel=npixels,
-        imaging_cellsize=cellsize_radians,
-    )
-    dirty_imager = auto_choose_dirty_imager_from_sim(
-        simulator_backend, dirty_imager_config
-    )
-
-    # Compute frequency channels
-    frequency_channel_starts = np.linspace(
-        observation.start_frequency_hz,
-        observation.start_frequency_hz
-        + observation.frequency_increment_hz * observation.number_of_channels,
-        num=observation.number_of_channels,
-        endpoint=False,
-    )
-
-    # Generate primary beam data
-    primary_beams = []
-    for frequency in frequency_channel_starts:
-        fwhm_degrees = gaussian_beam_fwhm_for_frequency(frequency)
-        fwhm_pixels = (fwhm_degrees / np.degrees(dirty_imager.config.imaging_cellsize),)
-
-        primary_beam = generate_gaussian_beam_data(
-            fwhm_pixels=fwhm_pixels,
-            x_size=dirty_imager.config.imaging_npixel,
-            y_size=dirty_imager.config.imaging_npixel,
-        )
-        primary_beams.append(primary_beam)
-
-    with tempfile.TemporaryDirectory() as tmpdir:
-        output_base_directory = Path(tmpdir)
-
-        # Verify that we apply the correct primary beam corrections
-        # for each frequency channels
-        _, dirty_images_corrected_primary_beam = line_emission_pipeline(
-            output_base_directory=output_base_directory,
-            pointings=pointings,
-            sky_model=sky,
-            observation_details=observation,
-            telescope=telescope,
-            interferometer=interferometer_with_primary_beam,
-            simulator_backend=simulator_backend,
-            dirty_imager=dirty_imager,
-            primary_beams=primary_beams,
-            should_perform_primary_beam_correction=True,
-        )
-
-        _, dirty_images_without_primary_beam = line_emission_pipeline(
-            output_base_directory=output_base_directory,
-            pointings=pointings,
-            sky_model=sky,
-            observation_details=observation,
-            telescope=telescope,
-            interferometer=interferometer_without_primary_beam,
-            simulator_backend=simulator_backend,
-            dirty_imager=dirty_imager,
-            primary_beams=None,
-            should_perform_primary_beam_correction=False,
-        )
-
-        assert len(dirty_images_without_primary_beam) == observation.number_of_channels
-        assert (
-            len(dirty_images_corrected_primary_beam) == observation.number_of_channels
-        )
-
-        # Verify that images without beam effects are mostly close
-        # to images corrected for primary beam effects
-        for index_freq in range(observation.number_of_channels):
-            for index_p, _ in enumerate(pointings):
-                dirty_without_primary_beam = dirty_images_without_primary_beam[
-                    index_freq
-                ][index_p].data
-                dirty_corrected_primary_beam = dirty_images_corrected_primary_beam[
-                    index_freq
-                ][index_p].data
-
-                # Compute relative difference between images
-                # at each pointing and channel
-                relative_difference = np.abs(
-                    dirty_corrected_primary_beam / dirty_without_primary_beam - 1
-                )
-
-                # Set maximum accepted percentage of pixels
-                # that can be more different than desired threshold
-                threshold_relative_difference = 1
-                maximum_accepted_pixel_fraction_over_threshold_difference = 0.25
-                fraction_of_very_different_pixels = (
-                    relative_difference > threshold_relative_difference
-                ).sum() / np.prod(relative_difference.shape)
-
-                assert (
-                    fraction_of_very_different_pixels
-                    < maximum_accepted_pixel_fraction_over_threshold_difference
-                )
-=======
-import tempfile
-from datetime import datetime, timedelta
-from pathlib import Path
-
-import astropy.units as u
-import numpy as np
-import pytest
-from astropy.coordinates import SkyCoord
-
-from karabo.data.external_data import HISourcesSmallCatalogDownloadObject
-from karabo.imaging.imager_base import DirtyImagerConfig
-from karabo.simulation.beam import (
-    REFERENCE_FREQUENCY_HZ,
-    REFERENCE_FWHM_DEGREES,
-    gaussian_beam_fwhm_for_frequency,
-    generate_gaussian_beam_data,
-)
-from karabo.simulation.interferometer import FilterUnits, InterferometerSimulation
-from karabo.simulation.line_emission import CircleSkyRegion, line_emission_pipeline
-from karabo.simulation.observation import Observation
-from karabo.simulation.sky_model import SkyModel
-from karabo.simulation.telescope import Telescope
-from karabo.simulator_backend import SimulatorBackend
-from karabo.util.file_handler import FileHandler
-
-
-@pytest.mark.parametrize(
-    "simulator_backend,telescope_name",
-    [(SimulatorBackend.OSKAR, "SKA1MID"), (SimulatorBackend.RASCIL, "MID")],
-)
-def test_line_emission_pipeline(simulator_backend, telescope_name):
-    print(f"Running test for {simulator_backend = }")
-    telescope = Telescope.constructor(telescope_name, backend=simulator_backend)
-
-    output_base_directory = Path(
-        FileHandler().get_tmp_dir(
-            prefix="line-emission-",
-            purpose="Example line emission simulation",
-        )
-    )
-
-    pointings = [
-        CircleSkyRegion(
-            radius=1 * u.deg, center=SkyCoord(ra=20, dec=-30, unit="deg", frame="icrs")
-        ),
-        CircleSkyRegion(
-            radius=1 * u.deg,
-            center=SkyCoord(ra=20, dec=-31.4, unit="deg", frame="icrs"),
-        ),
-        CircleSkyRegion(
-            radius=1 * u.deg,
-            center=SkyCoord(ra=21.4, dec=-30, unit="deg", frame="icrs"),
-        ),
-        CircleSkyRegion(
-            radius=1 * u.deg,
-            center=SkyCoord(ra=21.4, dec=-31.4, unit="deg", frame="icrs"),
-        ),
-    ]
-
-    # The number of time steps is then determined as total_length / integration_time.
-    observation_length = timedelta(seconds=10000)  # 14400 = 4hours
-    integration_time = timedelta(seconds=10000)
-
-    # Load catalog of sources
-    catalog_path = HISourcesSmallCatalogDownloadObject().get()
-    sky = SkyModel.get_sky_model_from_h5_to_xarray(
-        path=catalog_path,
-    )
-
-    # Define observation channels and duration
-    observation = Observation(
-        start_date_and_time=datetime(2000, 3, 20, 12, 6, 39),
-        length=observation_length,
-        number_of_time_steps=int(
-            observation_length.total_seconds() / integration_time.total_seconds()
-        ),
-        start_frequency_hz=7e8,
-        frequency_increment_hz=8e7,
-        number_of_channels=2,
-    )
-
-    # Instantiate interferometer
-    # Leave time_average_sec as 10, since OSKAR examples use 10.
-    # Not sure of the meaning of this parameter.
-    interferometer = InterferometerSimulation(
-        time_average_sec=10,
-        ignore_w_components=True,
-        uv_filter_max=10000,
-        uv_filter_units=FilterUnits.Metres,
-        use_gpus=True,
-        station_type="Isotropic beam",
-        gauss_beam_fwhm_deg=0,
-        gauss_ref_freq_hz=0,
-        use_dask=False,
-    )
-
-    # Imaging details
-    npixels = 4096
-    image_width_degrees = 2
-    cellsize_radians = np.radians(image_width_degrees) / npixels
-    dirty_imager_config = DirtyImagerConfig(
-        imaging_npixel=npixels,
-        imaging_cellsize=cellsize_radians,
-    )
-
-    visibilities, dirty_images = line_emission_pipeline(
-        output_base_directory=output_base_directory,
-        pointings=pointings,
-        sky_model=sky,
-        observation_details=observation,
-        telescope=telescope,
-        interferometer=interferometer,
-        simulator_backend=simulator_backend,
-        dirty_imager_config=dirty_imager_config,
-    )
-
-    assert len(visibilities) == observation.number_of_channels
-    assert len(visibilities[0]) == len(pointings)
-
-    assert len(dirty_images) == observation.number_of_channels
-    assert len(dirty_images[0]) == len(pointings)
-
-
-def test_compare_oskar_rascil_dirty_images():
-    pointing = CircleSkyRegion(
-        radius=1 * u.deg,
-        center=SkyCoord(ra=20, dec=-31.4, unit="deg", frame="icrs"),
-    )
-
-    # The number of time steps is then determined as total_length / integration_time.
-    observation_length = timedelta(seconds=10000)  # 14400 = 4hours
-    integration_time = timedelta(seconds=10000)
-
-    # Load catalog of sources
-    catalog_path = HISourcesSmallCatalogDownloadObject().get()
-    sky = SkyModel.get_sky_model_from_h5_to_xarray(
-        path=catalog_path,
-    )
-
-    # Define observation channels and duration
-    observation = Observation(
-        start_date_and_time=datetime(2000, 3, 20, 12, 6, 39),
-        length=observation_length,
-        number_of_time_steps=int(
-            observation_length.total_seconds() / integration_time.total_seconds()
-        ),
-        start_frequency_hz=7e8,
-        frequency_increment_hz=8e7,
-        number_of_channels=1,
-    )
-
-    # Instantiate interferometer
-    # Leave time_average_sec as 10, since OSKAR examples use 10.
-    # Not sure of the meaning of this parameter.
-    interferometer = InterferometerSimulation(
-        time_average_sec=10,
-        ignore_w_components=True,
-        uv_filter_max=10000,
-        uv_filter_units=FilterUnits.Metres,
-        use_gpus=True,
-        station_type="Isotropic beam",
-        gauss_beam_fwhm_deg=0,
-        gauss_ref_freq_hz=0,
-        use_dask=False,
-    )
-
-    # Imaging details
-    npixels = 4096
-    image_width_degrees = 2
-    cellsize_radians = np.radians(image_width_degrees) / npixels
-    dirty_imager_config = DirtyImagerConfig(
-        imaging_npixel=npixels,
-        imaging_cellsize=cellsize_radians,
-    )
-
-    backend_to_dirty_images = {}
-    for simulator_backend, telescope_name in (
-        (SimulatorBackend.OSKAR, "SKA1MID"),
-        (SimulatorBackend.RASCIL, "MID"),
-    ):
-        telescope = Telescope.constructor(telescope_name, backend=simulator_backend)
-
-        output_base_directory = Path(
-            FileHandler().get_tmp_dir(
-                prefix="line-emission-",
-                purpose="Example line emission simulation",
-            )
-        )
-
-        _, dirty_images = line_emission_pipeline(
-            output_base_directory=output_base_directory,
-            pointings=[pointing],
-            sky_model=sky,
-            observation_details=observation,
-            telescope=telescope,
-            interferometer=interferometer,
-            simulator_backend=simulator_backend,
-            dirty_imager_config=dirty_imager_config,
-        )
-
-        backend_to_dirty_images[simulator_backend] = dirty_images
-
-    # Check that the dirty images are close to each other
-    oskar_images = backend_to_dirty_images[SimulatorBackend.OSKAR]
-    rascil_images = backend_to_dirty_images[SimulatorBackend.RASCIL]
-
-    channel_index = 0  # This test uses only one frequency channel
-    pointing_index = 0  # This tests uses only one pointing
-    oskar_data = oskar_images[channel_index][pointing_index].data
-    rascil_data = rascil_images[channel_index][pointing_index].data
-
-    assert oskar_data.shape == rascil_data.shape
-    assert oskar_data.shape == (1, 1, npixels, npixels)
-
-    # Check pixel value differences are mostly within the tolerance
-    # set as 10% of maximum pixel value
-    tolerance = 0.1 * max(oskar_data.max(), rascil_data.max())
-    count_very_different_pixels = np.sum(
-        ~np.isclose(oskar_data, rascil_data, atol=tolerance)
-    )
-    count_pixels = np.prod(oskar_data.shape)  # Number of entries in data array
-    fraction_very_different_pixels = count_very_different_pixels / count_pixels
-
-    # Less than 1% of pixels are more different than this threshold
-    assert fraction_very_different_pixels < 0.01
-
-
-@pytest.mark.parametrize(
-    "simulator_backend,telescope_name",
-    [
-        (SimulatorBackend.OSKAR, "SKA1MID"),
-        (SimulatorBackend.RASCIL, "MID"),
-    ],
-)
-def test_primary_beam_effects(simulator_backend, telescope_name):
-    print(f"Running test for {simulator_backend = }")
-    telescope = Telescope.constructor(telescope_name, backend=simulator_backend)
-
-    pointings = [
-        CircleSkyRegion(
-            radius=1 * u.deg, center=SkyCoord(ra=20, dec=-30, unit="deg", frame="icrs")
-        ),
-        CircleSkyRegion(
-            radius=1 * u.deg,
-            center=SkyCoord(ra=20, dec=-31.4, unit="deg", frame="icrs"),
-        ),
-        CircleSkyRegion(
-            radius=1 * u.deg,
-            center=SkyCoord(ra=21.4, dec=-30, unit="deg", frame="icrs"),
-        ),
-        CircleSkyRegion(
-            radius=1 * u.deg,
-            center=SkyCoord(ra=21.4, dec=-31.4, unit="deg", frame="icrs"),
-        ),
-    ]
-
-    # The number of time steps is then determined as total_length / integration_time.
-    observation_length = timedelta(seconds=10000)  # 14400 = 4hours
-    integration_time = timedelta(seconds=1000)
-
-    # Load catalog of sources
-    catalog_path = HISourcesSmallCatalogDownloadObject().get()
-    sky = SkyModel.get_sky_model_from_h5_to_xarray(
-        path=catalog_path,
-    )
-
-    # Define observation channels and duration
-    observation = Observation(
-        start_date_and_time=datetime(2000, 3, 20, 12, 6, 39),
-        length=observation_length,
-        number_of_time_steps=int(
-            observation_length.total_seconds() / integration_time.total_seconds()
-        ),
-        start_frequency_hz=7e8,
-        frequency_increment_hz=8e7,
-        number_of_channels=2,
-    )
-
-    # Instantiate interferometer
-    interferometer_without_primary_beam = InterferometerSimulation(
-        time_average_sec=10,  # Not sure of the meaning of this parameter
-        ignore_w_components=True,
-        uv_filter_max=10000,
-        uv_filter_units=FilterUnits.Metres,
-        use_gpus=True,
-        station_type="Isotropic beam",
-        gauss_beam_fwhm_deg=0,
-        gauss_ref_freq_hz=0,
-        use_dask=False,
-    )
-
-    interferometer_with_primary_beam = InterferometerSimulation(
-        time_average_sec=10,  # Not sure of the meaning of this parameter
-        ignore_w_components=True,
-        uv_filter_max=10000,
-        uv_filter_units=FilterUnits.Metres,
-        use_gpus=True,
-        station_type="Gaussian beam",
-        gauss_beam_fwhm_deg=REFERENCE_FWHM_DEGREES,
-        gauss_ref_freq_hz=REFERENCE_FREQUENCY_HZ,
-        use_dask=False,
-    )
-
-    # Imaging details
-    npixels = 4096
-    image_width_degrees = 2
-    cellsize_radians = np.radians(image_width_degrees) / npixels
-    dirty_imager_config = DirtyImagerConfig(
-        imaging_npixel=npixels,
-        imaging_cellsize=cellsize_radians,
-    )
-
-    # Compute frequency channels
-    frequency_channel_starts = np.linspace(
-        observation.start_frequency_hz,
-        observation.start_frequency_hz
-        + observation.frequency_increment_hz * observation.number_of_channels,
-        num=observation.number_of_channels,
-        endpoint=False,
-    )
-
-    # Generate primary beam data
-    primary_beams = []
-    for frequency in frequency_channel_starts:
-        fwhm_degrees = gaussian_beam_fwhm_for_frequency(frequency)
-        fwhm_pixels = (fwhm_degrees / np.degrees(dirty_imager_config.imaging_cellsize),)
-
-        primary_beam = generate_gaussian_beam_data(
-            fwhm_pixels=fwhm_pixels,
-            x_size=dirty_imager_config.imaging_npixel,
-            y_size=dirty_imager_config.imaging_npixel,
-        )
-        primary_beams.append(primary_beam)
-
-    with tempfile.TemporaryDirectory() as tmpdir:
-        output_base_directory = Path(tmpdir)
-
-        # Verify that we apply the correct primary beam corrections
-        # for each frequency channels
-        _, dirty_images_with_primary_beam = line_emission_pipeline(
-            output_base_directory=output_base_directory,
-            pointings=pointings,
-            sky_model=sky,
-            observation_details=observation,
-            telescope=telescope,
-            interferometer=interferometer_with_primary_beam,
-            simulator_backend=simulator_backend,
-            dirty_imager_config=dirty_imager_config,
-            primary_beams=primary_beams,
-        )
-
-        _, dirty_images_without_primary_beam = line_emission_pipeline(
-            output_base_directory=output_base_directory,
-            pointings=pointings,
-            sky_model=sky,
-            observation_details=observation,
-            telescope=telescope,
-            interferometer=interferometer_without_primary_beam,
-            simulator_backend=simulator_backend,
-            dirty_imager_config=dirty_imager_config,
-            primary_beams=None,
-            should_perform_primary_beam_correction=False,
-        )
-
-        assert len(dirty_images_without_primary_beam) == observation.number_of_channels
-        assert len(dirty_images_with_primary_beam) == observation.number_of_channels
->>>>>>> a7a0b9ba
+import tempfile
+from datetime import datetime, timedelta
+from pathlib import Path
+
+import astropy.units as u
+import numpy as np
+import pytest
+from astropy.coordinates import SkyCoord
+
+from karabo.data.external_data import HISourcesSmallCatalogDownloadObject
+from karabo.imaging.imager_base import DirtyImagerConfig
+from karabo.simulation.beam import (
+    REFERENCE_FREQUENCY_HZ,
+    REFERENCE_FWHM_DEGREES,
+    gaussian_beam_fwhm_for_frequency,
+    generate_gaussian_beam_data,
+)
+from karabo.simulation.interferometer import FilterUnits, InterferometerSimulation
+from karabo.simulation.line_emission import CircleSkyRegion, line_emission_pipeline
+from karabo.simulation.observation import Observation
+from karabo.simulation.sky_model import SkyModel
+from karabo.simulation.telescope import Telescope
+from karabo.simulator_backend import SimulatorBackend
+from karabo.util.file_handler import FileHandler
+
+
+@pytest.mark.parametrize(
+    "simulator_backend,telescope_name",
+    [(SimulatorBackend.OSKAR, "SKA1MID"), (SimulatorBackend.RASCIL, "MID")],
+)
+def test_line_emission_pipeline(simulator_backend, telescope_name):
+    print(f"Running test for {simulator_backend = }")
+    telescope = Telescope.constructor(telescope_name, backend=simulator_backend)
+
+    output_base_directory = Path(
+        FileHandler().get_tmp_dir(
+            prefix="line-emission-",
+            purpose="Example line emission simulation",
+        )
+    )
+
+    pointings = [
+        CircleSkyRegion(
+            radius=1 * u.deg, center=SkyCoord(ra=20, dec=-30, unit="deg", frame="icrs")
+        ),
+        CircleSkyRegion(
+            radius=1 * u.deg,
+            center=SkyCoord(ra=20, dec=-31.4, unit="deg", frame="icrs"),
+        ),
+        CircleSkyRegion(
+            radius=1 * u.deg,
+            center=SkyCoord(ra=21.4, dec=-30, unit="deg", frame="icrs"),
+        ),
+        CircleSkyRegion(
+            radius=1 * u.deg,
+            center=SkyCoord(ra=21.4, dec=-31.4, unit="deg", frame="icrs"),
+        ),
+    ]
+
+    # The number of time steps is then determined as total_length / integration_time.
+    observation_length = timedelta(seconds=10000)  # 14400 = 4hours
+    integration_time = timedelta(seconds=10000)
+
+    # Load catalog of sources
+    catalog_path = HISourcesSmallCatalogDownloadObject().get()
+    sky = SkyModel.get_sky_model_from_h5_to_xarray(
+        path=catalog_path,
+    )
+
+    # Define observation channels and duration
+    observation = Observation(
+        start_date_and_time=datetime(2000, 3, 20, 12, 6, 39),
+        length=observation_length,
+        number_of_time_steps=int(
+            observation_length.total_seconds() / integration_time.total_seconds()
+        ),
+        start_frequency_hz=7e8,
+        frequency_increment_hz=8e7,
+        number_of_channels=2,
+    )
+
+    # Instantiate interferometer
+    # Leave time_average_sec as 10, since OSKAR examples use 10.
+    # Not sure of the meaning of this parameter.
+    interferometer = InterferometerSimulation(
+        time_average_sec=10,
+        ignore_w_components=True,
+        uv_filter_max=10000,
+        uv_filter_units=FilterUnits.Metres,
+        use_gpus=True,
+        station_type="Isotropic beam",
+        gauss_beam_fwhm_deg=0,
+        gauss_ref_freq_hz=0,
+        use_dask=False,
+    )
+
+    # Imaging details
+    npixels = 4096
+    image_width_degrees = 2
+    cellsize_radians = np.radians(image_width_degrees) / npixels
+    dirty_imager_config = DirtyImagerConfig(
+        imaging_npixel=npixels,
+        imaging_cellsize=cellsize_radians,
+    )
+
+    visibilities, dirty_images = line_emission_pipeline(
+        output_base_directory=output_base_directory,
+        pointings=pointings,
+        sky_model=sky,
+        observation_details=observation,
+        telescope=telescope,
+        interferometer=interferometer,
+        simulator_backend=simulator_backend,
+        dirty_imager_config=dirty_imager_config,
+    )
+
+    assert len(visibilities) == observation.number_of_channels
+    assert len(visibilities[0]) == len(pointings)
+
+    assert len(dirty_images) == observation.number_of_channels
+    assert len(dirty_images[0]) == len(pointings)
+
+
+def test_compare_oskar_rascil_dirty_images():
+    pointing = CircleSkyRegion(
+        radius=1 * u.deg,
+        center=SkyCoord(ra=20, dec=-31.4, unit="deg", frame="icrs"),
+    )
+
+    # The number of time steps is then determined as total_length / integration_time.
+    observation_length = timedelta(seconds=10000)  # 14400 = 4hours
+    integration_time = timedelta(seconds=10000)
+
+    # Load catalog of sources
+    catalog_path = HISourcesSmallCatalogDownloadObject().get()
+    sky = SkyModel.get_sky_model_from_h5_to_xarray(
+        path=catalog_path,
+    )
+
+    # Define observation channels and duration
+    observation = Observation(
+        start_date_and_time=datetime(2000, 3, 20, 12, 6, 39),
+        length=observation_length,
+        number_of_time_steps=int(
+            observation_length.total_seconds() / integration_time.total_seconds()
+        ),
+        start_frequency_hz=7e8,
+        frequency_increment_hz=8e7,
+        number_of_channels=1,
+    )
+
+    # Instantiate interferometer
+    # Leave time_average_sec as 10, since OSKAR examples use 10.
+    # Not sure of the meaning of this parameter.
+    interferometer = InterferometerSimulation(
+        time_average_sec=10,
+        ignore_w_components=True,
+        uv_filter_max=10000,
+        uv_filter_units=FilterUnits.Metres,
+        use_gpus=True,
+        station_type="Isotropic beam",
+        gauss_beam_fwhm_deg=0,
+        gauss_ref_freq_hz=0,
+        use_dask=False,
+    )
+
+    # Imaging details
+    npixels = 4096
+    image_width_degrees = 2
+    cellsize_radians = np.radians(image_width_degrees) / npixels
+    dirty_imager_config = DirtyImagerConfig(
+        imaging_npixel=npixels,
+        imaging_cellsize=cellsize_radians,
+    )
+
+    backend_to_dirty_images = {}
+    for simulator_backend, telescope_name in (
+        (SimulatorBackend.OSKAR, "SKA1MID"),
+        (SimulatorBackend.RASCIL, "MID"),
+    ):
+        telescope = Telescope.constructor(telescope_name, backend=simulator_backend)
+
+        output_base_directory = Path(
+            FileHandler().get_tmp_dir(
+                prefix="line-emission-",
+                purpose="Example line emission simulation",
+            )
+        )
+
+        _, dirty_images = line_emission_pipeline(
+            output_base_directory=output_base_directory,
+            pointings=[pointing],
+            sky_model=sky,
+            observation_details=observation,
+            telescope=telescope,
+            interferometer=interferometer,
+            simulator_backend=simulator_backend,
+            dirty_imager_config=dirty_imager_config,
+        )
+
+        backend_to_dirty_images[simulator_backend] = dirty_images
+
+    # Check that the dirty images are close to each other
+    oskar_images = backend_to_dirty_images[SimulatorBackend.OSKAR]
+    rascil_images = backend_to_dirty_images[SimulatorBackend.RASCIL]
+
+    channel_index = 0  # This test uses only one frequency channel
+    pointing_index = 0  # This tests uses only one pointing
+    oskar_data = oskar_images[channel_index][pointing_index].data
+    rascil_data = rascil_images[channel_index][pointing_index].data
+
+    assert oskar_data.shape == rascil_data.shape
+    assert oskar_data.shape == (1, 1, npixels, npixels)
+
+    # Check pixel value differences are mostly within the tolerance
+    # set as 10% of maximum pixel value
+    tolerance = 0.1 * max(oskar_data.max(), rascil_data.max())
+    count_very_different_pixels = np.sum(
+        ~np.isclose(oskar_data, rascil_data, atol=tolerance)
+    )
+    count_pixels = np.prod(oskar_data.shape)  # Number of entries in data array
+    fraction_very_different_pixels = count_very_different_pixels / count_pixels
+
+    # Less than 1% of pixels are more different than this threshold
+    assert fraction_very_different_pixels < 0.01
+
+
+@pytest.mark.parametrize(
+    "simulator_backend,telescope_name",
+    [
+        (SimulatorBackend.OSKAR, "SKA1MID"),
+        (SimulatorBackend.RASCIL, "MID"),
+    ],
+)
+def test_primary_beam_effects(simulator_backend, telescope_name):
+    print(f"Running test for {simulator_backend = }")
+    telescope = Telescope.constructor(telescope_name, backend=simulator_backend)
+
+    pointings = [
+        CircleSkyRegion(
+            radius=1 * u.deg, center=SkyCoord(ra=20, dec=-30, unit="deg", frame="icrs")
+        ),
+        CircleSkyRegion(
+            radius=1 * u.deg,
+            center=SkyCoord(ra=20, dec=-31.4, unit="deg", frame="icrs"),
+        ),
+        CircleSkyRegion(
+            radius=1 * u.deg,
+            center=SkyCoord(ra=21.4, dec=-30, unit="deg", frame="icrs"),
+        ),
+        CircleSkyRegion(
+            radius=1 * u.deg,
+            center=SkyCoord(ra=21.4, dec=-31.4, unit="deg", frame="icrs"),
+        ),
+    ]
+
+    # The number of time steps is then determined as total_length / integration_time.
+    observation_length = timedelta(seconds=10000)  # 14400 = 4hours
+    integration_time = timedelta(seconds=1000)
+
+    # Load catalog of sources
+    catalog_path = HISourcesSmallCatalogDownloadObject().get()
+    sky = SkyModel.get_sky_model_from_h5_to_xarray(
+        path=catalog_path,
+    )
+
+    # Define observation channels and duration
+    observation = Observation(
+        start_date_and_time=datetime(2000, 3, 20, 12, 6, 39),
+        length=observation_length,
+        number_of_time_steps=int(
+            observation_length.total_seconds() / integration_time.total_seconds()
+        ),
+        start_frequency_hz=7e8,
+        frequency_increment_hz=8e7,
+        number_of_channels=2,
+    )
+
+    # Instantiate interferometer
+    interferometer_without_primary_beam = InterferometerSimulation(
+        time_average_sec=10,  # Not sure of the meaning of this parameter
+        ignore_w_components=True,
+        uv_filter_max=10000,
+        uv_filter_units=FilterUnits.Metres,
+        use_gpus=True,
+        station_type="Isotropic beam",
+        gauss_beam_fwhm_deg=0,
+        gauss_ref_freq_hz=0,
+        use_dask=False,
+    )
+
+    interferometer_with_primary_beam = InterferometerSimulation(
+        time_average_sec=10,  # Not sure of the meaning of this parameter
+        ignore_w_components=True,
+        uv_filter_max=10000,
+        uv_filter_units=FilterUnits.Metres,
+        use_gpus=True,
+        station_type="Gaussian beam",
+        gauss_beam_fwhm_deg=REFERENCE_FWHM_DEGREES,
+        gauss_ref_freq_hz=REFERENCE_FREQUENCY_HZ,
+        use_dask=False,
+    )
+
+    # Imaging details
+    npixels = 4096
+    image_width_degrees = 2
+    cellsize_radians = np.radians(image_width_degrees) / npixels
+    dirty_imager_config = DirtyImagerConfig(
+        imaging_npixel=npixels,
+        imaging_cellsize=cellsize_radians,
+    )
+
+    # Compute frequency channels
+    frequency_channel_starts = np.linspace(
+        observation.start_frequency_hz,
+        observation.start_frequency_hz
+        + observation.frequency_increment_hz * observation.number_of_channels,
+        num=observation.number_of_channels,
+        endpoint=False,
+    )
+
+    # Generate primary beam data
+    primary_beams = []
+    for frequency in frequency_channel_starts:
+        fwhm_degrees = gaussian_beam_fwhm_for_frequency(frequency)
+        fwhm_pixels = (fwhm_degrees / np.degrees(dirty_imager_config.imaging_cellsize),)
+
+        primary_beam = generate_gaussian_beam_data(
+            fwhm_pixels=fwhm_pixels,
+            x_size=dirty_imager_config.imaging_npixel,
+            y_size=dirty_imager_config.imaging_npixel,
+        )
+        primary_beams.append(primary_beam)
+
+    with tempfile.TemporaryDirectory() as tmpdir:
+        output_base_directory = Path(tmpdir)
+
+        # Verify that we apply the correct primary beam corrections
+        # for each frequency channels
+        _, dirty_images_with_primary_beam = line_emission_pipeline(
+            output_base_directory=output_base_directory,
+            pointings=pointings,
+            sky_model=sky,
+            observation_details=observation,
+            telescope=telescope,
+            interferometer=interferometer_with_primary_beam,
+            simulator_backend=simulator_backend,
+            dirty_imager_config=dirty_imager_config,
+            primary_beams=primary_beams,
+        )
+
+        _, dirty_images_without_primary_beam = line_emission_pipeline(
+            output_base_directory=output_base_directory,
+            pointings=pointings,
+            sky_model=sky,
+            observation_details=observation,
+            telescope=telescope,
+            interferometer=interferometer_without_primary_beam,
+            simulator_backend=simulator_backend,
+            dirty_imager_config=dirty_imager_config,
+            primary_beams=None,
+            should_perform_primary_beam_correction=False,
+        )
+
+        assert len(dirty_images_without_primary_beam) == observation.number_of_channels
+        assert len(dirty_images_with_primary_beam) == observation.number_of_channels