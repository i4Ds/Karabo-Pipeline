--- conflicted
+++ resolved
@@ -9,34 +9,17 @@
     simple_gaussian_beam_correction,
 )
 from karabo.simulation.sky_model import SkyModel
+from karabo.util.dask import DaskHandler
 
 
-<<<<<<< HEAD
 def test_line_emission_run():
-    # Tests parallelised line emission simulation and beam correction
-    sky_pointing = SkyModel.sky_test()
-    num_sources = len(sky_pointing[:, 2])
-    z_obs_pointing = np.random.uniform(0.5, 1.0, num_sources)
+    DaskHandler.n_threads_per_worker = 1
+
+    # Read in the sky
+    survey = DilutedBATTYESurveyDownloadObject()
+    catalog_path = survey.get()
     with tempfile.TemporaryDirectory() as tmpdir:
         outpath = os.path.join(tmpdir, "test_line_emission")
-=======
-class TestLineEmission(unittest.TestCase):
-    @classmethod
-    def setUpClass(cls) -> None:
-        # make dir for result files
-        if not os.path.exists("result/lin_em"):
-            os.makedirs("result/lin_em")
-
-    def test_line_emission_run(self):
-        # Tests parallelized line emission simulation and beam correction
-        from karabo.util.dask import DaskHandler
-
-        DaskHandler.n_threads_per_worker = 1
-
-        # Read in the sky
-        survey = DilutedBATTYESurveyDownloadObject()
-        catalog_path = survey.get()
-        outpath = "result/lin_em/test_line_emission"
         ra = 20
         dec = -30
         cut = 1.0
@@ -44,7 +27,6 @@
             path=catalog_path, ra_deg=ra, dec_deg=dec, outer_rad=3
         )
         # Simulation of line emission observation
->>>>>>> de9034b3
         dirty_im, _, header_dirty, freq_mid_dirty = line_emission_pointing(
             path_outfile=outpath, sky=sky_pointing, cut=cut, img_size=1024
         )
@@ -60,11 +42,6 @@
             beam_corrected,
             outpath + "_GaussianBeam_Corrected",
             header_dirty,
-<<<<<<< HEAD
-            cut=3.0,
-        )
-=======
             cut=cut,
         )
-        print("Finished")
->>>>>>> de9034b3
+        print("Finished")