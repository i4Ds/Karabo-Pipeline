--- conflicted
+++ resolved
@@ -1,4 +1,3 @@
-<<<<<<< HEAD
 import os
 import pathlib as pl
 import tempfile
@@ -256,263 +255,4 @@
     ang_res_arcsec = Telescope.ang_res(freq, b)
     assert np.isclose(
         ang_res_arcsec, exp_ang_res_arcsec, rtol=1e-5
-=======
-import os
-import pathlib as pl
-import tempfile
-from unittest import mock
-
-import numpy as np
-import pytest
-from astropy import constants as const
-from ska_sdp_datamodels.configuration.config_model import Configuration
-
-from karabo.simulation.telescope import Telescope
-from karabo.simulation.telescope_versions import (
-    ACAVersions,
-    ALMAVersions,
-    CARMAVersions,
-    NGVLAVersions,
-    PDBIVersions,
-    SMAVersions,
-    VLAVersions,
-)
-from karabo.simulator_backend import SimulatorBackend
-
-
-@pytest.mark.parametrize("filename", ["test_telescope.tm"])
-def test_write_and_read_tm_file(filename):
-    BACKEND = SimulatorBackend.OSKAR
-    tel = Telescope.constructor("EXAMPLE", backend=BACKEND)
-    with tempfile.TemporaryDirectory() as tmpdir:
-        tmp_filename = os.path.join(tmpdir, filename)
-        tel.write_to_disk(tmp_filename)
-        assert pl.Path(tmp_filename).resolve().exists()
-        new_tel = Telescope.read_OSKAR_tm_file(tmp_filename)
-        assert len(new_tel.stations) == 30
-
-
-def test_convert_to_oskar():
-    tel = Telescope.constructor("EXAMPLE")
-    oskar_tel = tel.get_OSKAR_telescope()
-    assert oskar_tel.get_num_stations() == 30
-
-
-def test_invalid_OSKAR_telescope():
-    with pytest.raises(TypeError):
-        Telescope.constructor("FAKETELESCOPE")
-
-
-def test_OSKAR_telescope_with_missing_version():
-    # ALMA requires a version
-    with pytest.raises(AssertionError):
-        Telescope.constructor("ALMA", version=None)
-
-
-def test_OSKAR_telescope_with_invalid_version():
-    # Use NGVLA version for ALMA telescope
-    with pytest.raises(AssertionError):
-        Telescope.constructor("ALMA", version=NGVLAVersions.CORE_rev_B)
-
-
-def test_OSKAR_telescope_with_version_but_version_not_required():
-    # MeerKAT does not require a version
-    with pytest.raises(AssertionError):
-        Telescope.constructor("MeerKAT", version="Not None version")
-
-
-def test_OSKAR_telescope_plot_file_created():
-    with tempfile.TemporaryDirectory() as tmpfile:
-        temp_plot_file_name = os.path.join(tmpfile, "test-plot.png")
-        tel = Telescope.constructor("MeerKAT")
-        tel.plot_telescope(temp_plot_file_name)
-        assert os.path.exists(temp_plot_file_name)
-        # It is tedious to check a specific file size. Even
-        # small changes to the code creating the image will make
-        # this test fail. Thus, I check only if the file size
-        # is > 0.
-        assert os.path.getsize(temp_plot_file_name) > 0
-
-
-def test_create_alma_telescope():
-    tel = Telescope.constructor("ALMA", ALMAVersions.CYCLE_1_1)
-    assert len(tel.stations) == 32
-
-
-def test_create_meerkat_telescope():
-    tel = Telescope.constructor("MeerKAT")
-    assert len(tel.stations) == 64
-
-
-@pytest.mark.parametrize("version", ALMAVersions)
-def test_read_all_ALMA_versions(version):
-    try:
-        _ = Telescope.constructor("ALMA", version)
-    except FileNotFoundError:
-        pytest.fail(f"Cannot create ALMA telescope with version {version}")
-
-
-@pytest.mark.parametrize("version", ACAVersions)
-def test_read_all_ACA_versions(version):
-    try:
-        _ = Telescope.constructor("ACA", version)
-    except FileNotFoundError:
-        pytest.fail(f"Cannot create ALMA telescope with version {version}")
-
-
-@pytest.mark.parametrize("version", CARMAVersions)
-def test_read_all_CARMA_versions(version):
-    try:
-        _ = Telescope.constructor("CARMA", version)
-    except FileNotFoundError:
-        pytest.fail(f"Cannot create CARMA telescope with version {version}")
-
-
-@pytest.mark.parametrize("version", NGVLAVersions)
-def test_read_all_NG_VLA_versions(version):
-    try:
-        _ = Telescope.constructor("NGVLA", version)
-    except FileNotFoundError:
-        pytest.fail(f"Cannot create NGVLA telescope with version {version}")
-
-
-@pytest.mark.parametrize("version", PDBIVersions)
-def test_read_all_PDBI_versions(version):
-    try:
-        _ = Telescope.constructor("PDBI", version)
-    except FileNotFoundError:
-        pytest.fail(f"Cannot create PDBI telescope with version {version}")
-
-
-@pytest.mark.parametrize("version", SMAVersions)
-def test_read_all_SMA_versions(version):
-    try:
-        _ = Telescope.constructor("SMA", version)
-    except FileNotFoundError:
-        pytest.fail(f"Cannot create SMA telescope with version {version}")
-
-
-@pytest.mark.parametrize("version", VLAVersions)
-def rest_read_all_VLA_versions(version):
-    try:
-        _ = Telescope.constructor("VLA", version)
-    except FileNotFoundError:
-        pytest.fail(f"Cannot create VLA telescope with version {version}")
-
-
-def test_read_SKA_LOW():
-    tel = Telescope.constructor("SKA1LOW")
-    assert len(tel.stations) == 512
-
-
-def test_read_SKA_MID():
-    tel = Telescope.constructor("SKA1MID")
-    assert len(tel.stations) == 197
-
-
-def test_read_VLBA():
-    tel = Telescope.constructor("VLBA")
-    assert len(tel.stations) == 10
-
-
-def test_read_WSRT():
-    tel = Telescope.constructor("WSRT")
-    assert len(tel.stations) == 14
-
-
-def test_RASCIL_telescope():
-    tel = Telescope.constructor("MID", backend=SimulatorBackend.RASCIL)
-    assert tel.backend is SimulatorBackend.RASCIL
-    info = tel.get_backend_specific_information()
-    assert isinstance(info, Configuration)
-
-
-# Interesting and funny article on asserting with mocks:
-# https://engineeringblog.yelp.com/2015/02/assert_called_once-threat-or-menace.html
-@mock.patch("logging.warning", autospec=True)
-def test_RASCIL_telescope_with_version_triggers_logging(mock_logging_warning):
-    Telescope.constructor(
-        "MID", backend=SimulatorBackend.RASCIL, version="Not None version"
-    )
-    assert mock_logging_warning.call_count == 1
-
-
-def test_invalid_RASCIL_telescope():
-    with pytest.raises(AssertionError):
-        Telescope.constructor("FAKETELESCOPE", backend=SimulatorBackend.RASCIL)
-
-
-def test_invalid_backend():
-    with pytest.raises(AssertionError):
-        Telescope.constructor("FAKETELESCOPE", backend="FAKEBACKEND")
-
-
-def test_get_OSKAR_backend_information():
-    tel = Telescope.constructor("MeerKAT", backend=SimulatorBackend.OSKAR)
-    info = tel.get_backend_specific_information()
-    assert isinstance(info, str)
-
-
-def test_get_RASCIL_backend_information():
-    from ska_sdp_datamodels.configuration.config_model import Configuration
-
-    tel = Telescope.constructor("MID", backend=SimulatorBackend.RASCIL)
-    info = tel.get_backend_specific_information()
-    assert isinstance(info, Configuration)
-
-
-def test_RASCIL_telescope_plot_file_created():
-    with tempfile.TemporaryDirectory() as tmpfile:
-        temp_plot_file_name = os.path.join(tmpfile, "test-plot.png")
-        tel = Telescope.constructor("MID", backend=SimulatorBackend.RASCIL)
-        tel.plot_telescope(temp_plot_file_name)
-        assert os.path.exists(temp_plot_file_name)
-        # It is tedious to check a specific file size. Even
-        # small changes to the code creating the image will make
-        # this test fail. Thus, I check only if the file size
-        # is > 0.
-        assert os.path.getsize(temp_plot_file_name) > 0
-
-
-# There is an if statement in Telescope::plot_telescope for the
-# RASCIL backend. Let's test it
-def test_RASCIL_telescope_no_plot_file_created():
-    with tempfile.TemporaryDirectory() as tmpfile:
-        temp_plot_file_name = os.path.join(tmpfile, "test-plot.png")
-        tel = Telescope.constructor("MID", backend=SimulatorBackend.RASCIL)
-        tel.plot_telescope()
-        assert not os.path.exists(temp_plot_file_name)
-
-
-def test_get_invalid_backend_information():
-    tel = Telescope.constructor("MeerKAT", backend=SimulatorBackend.OSKAR)
-    # Modify backend
-    tel.backend = "FAKEBACKEND"
-    with pytest.raises(ValueError):
-        tel.get_backend_specific_information()
-
-
-@mock.patch("logging.warning", autospec=True)
-def test_plot_invalid_backend(mock_logging_warning):
-    tel = Telescope.constructor("MeerKAT", backend=SimulatorBackend.OSKAR)
-    # Modify backend
-    tel.backend = "FAKEBACKEND"
-    # Attempt plotting, which triggers logging but no plot
-    tel.plot_telescope()
-    assert mock_logging_warning.call_count == 1
-
-
-def test_ang_res():
-    """
-    At 1m wavelength, a 1km baseline resolves 1/1000rad => 206asec
-    """
-    wavelength = 1  # 1m
-    freq = const.c.value / wavelength
-    b = 1000  # 1km
-    exp_ang_res_radians = wavelength / b
-    exp_ang_res_arcsec = (exp_ang_res_radians * 180 * 3600) / np.pi
-    ang_res_arcsec = Telescope.ang_res(freq, b)
-    assert np.isclose(
-        ang_res_arcsec, exp_ang_res_arcsec, rtol=1e-5
->>>>>>> a7a0b9ba
     ), f"Expected {exp_ang_res_arcsec}, got {ang_res_arcsec}"