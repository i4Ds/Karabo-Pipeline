<<<<<<< HEAD
import math
import os
from datetime import datetime

from karabo.imaging.imager_base import DirtyImagerConfig
from karabo.imaging.imager_wsclean import (
    WscleanDirtyImager,
    WscleanImageCleaner,
    WscleanImageCleanerConfig,
    create_image_custom_command,
)
from karabo.simulation.interferometer import InterferometerSimulation
from karabo.simulation.observation import Observation
from karabo.simulation.sky_model import SkyModel
from karabo.simulation.telescope import Telescope
from karabo.simulation.visibility import Visibility
from karabo.test.conftest import TFiles
from karabo.util.file_handler import FileHandler


def test_dirty_image(tobject: TFiles):
    vis = Visibility.read_from_file(tobject.visibilities_gleam_ms)

    dirty_imager = WscleanDirtyImager(
        DirtyImagerConfig(
            imaging_npixel=2048,
            imaging_cellsize=3.878509448876288e-05,
        ),
    )
    dirty_image = dirty_imager.create_dirty_image(vis)

    assert os.path.exists(dirty_image.path)


def test_dirty_image_custom_path(tobject: TFiles):
    vis = Visibility.read_from_file(tobject.visibilities_gleam_ms)
    dirty_imager = WscleanDirtyImager(
        DirtyImagerConfig(
            imaging_npixel=2048,
            imaging_cellsize=3.878509448876288e-05,
        ),
    )
    with FileHandler() as tmp_dir:
        output_fits_path = os.path.join(
            tmp_dir,
            "test_dirty_image_custom_path.fits",
        )
        dirty_image = dirty_imager.create_dirty_image(vis, output_fits_path)

        assert dirty_image.path == output_fits_path
        assert os.path.exists(dirty_image.path)


def _run_sim() -> Visibility:
    phase_center = [250, -80]
    gleam_sky = SkyModel.get_GLEAM_Sky(min_freq=72e6, max_freq=80e6)
    sky = gleam_sky.filter_by_radius(0, 0.55, phase_center[0], phase_center[1])
    sky.setup_default_wcs(phase_center=phase_center)
    askap_tel = Telescope.constructor("ASKAP")
    observation_settings = Observation(
        start_frequency_hz=100e6,
        start_date_and_time=datetime(2024, 3, 15, 10, 46, 0),
        phase_centre_ra_deg=phase_center[0],
        phase_centre_dec_deg=phase_center[1],
        number_of_channels=16,
        number_of_time_steps=24,
    )

    interferometer_sim = InterferometerSimulation(channel_bandwidth_hz=1e6)

    return interferometer_sim.run_simulation(
        askap_tel,
        sky,
        observation_settings,
    )


def test_create_cleaned_image():
    visibility = _run_sim()

    imaging_npixel = 2048
    imaging_cellsize = 3.878509448876288e-05

    restored = WscleanImageCleaner(
        WscleanImageCleanerConfig(
            imaging_npixel=imaging_npixel,
            imaging_cellsize=imaging_cellsize,
        )
    ).create_cleaned_image(
        ms_file_path=visibility.ms_file_path,
    )

    assert os.path.exists(restored.path)


def test_create_cleaned_image_custom_path():
    visibility = _run_sim()

    imaging_npixel = 2048
    imaging_cellsize = 3.878509448876288e-05

    with FileHandler() as tmp_dir:
        output_fits_path = os.path.join(
            tmp_dir,
            "test_create_cleaned_image_custom_path.fits",
        )
        restored = WscleanImageCleaner(
            WscleanImageCleanerConfig(
                imaging_npixel=imaging_npixel,
                imaging_cellsize=imaging_cellsize,
            )
        ).create_cleaned_image(
            ms_file_path=visibility.ms_file_path,
            output_fits_path=output_fits_path,
        )

        assert restored.path == output_fits_path
        assert os.path.exists(restored.path)


def test_create_cleaned_image_reuse_dirty():
    visibility = _run_sim()

    imaging_npixel = 2048
    imaging_cellsize = 3.878509448876288e-05

    dirty_imager = WscleanDirtyImager(
        DirtyImagerConfig(
            imaging_npixel=2048,
            imaging_cellsize=3.878509448876288e-05,
        ),
    )
    dirty_image = dirty_imager.create_dirty_image(visibility)

    assert os.path.exists(dirty_image.path)

    restored = WscleanImageCleaner(
        WscleanImageCleanerConfig(
            imaging_npixel=imaging_npixel,
            imaging_cellsize=imaging_cellsize,
        )
    ).create_cleaned_image(
        ms_file_path=visibility.ms_file_path,
        dirty_fits_path=dirty_image.path,
    )

    assert os.path.exists(dirty_image.path)
    assert os.path.exists(restored.path)


def test_create_image_custom_command():
    visibility = _run_sim()

    imaging_npixel = 2048
    imaging_cellsize = 3.878509448876288e-05

    restored = create_image_custom_command(
        "wsclean "
        f"-size {imaging_npixel} {imaging_npixel} "
        f"-scale {math.degrees(imaging_cellsize)}deg "
        "-niter 50000 "
        "-mgain 0.8 "
        "-auto-threshold 3 "
        f"{visibility.ms_file_path}"
    )

    assert os.path.exists(restored.path)


def test_create_image_custom_command_multiple_outputs():
    visibility = _run_sim()

    imaging_npixel = 2048
    imaging_cellsize = 3.878509448876288e-05

    restored, residual = create_image_custom_command(
        "wsclean "
        f"-size {imaging_npixel} {imaging_npixel} "
        f"-scale {math.degrees(imaging_cellsize)}deg "
        "-niter 50000 "
        "-mgain 0.8 "
        "-auto-threshold 3 "
        f"{visibility.ms_file_path}",
        ["wsclean-image.fits", "wsclean-residual.fits"],
    )

    assert os.path.exists(restored.path)
    assert os.path.exists(residual.path)
=======
import math
import os

from karabo.imaging.imager_base import DirtyImagerConfig
from karabo.imaging.imager_wsclean import (
    WscleanDirtyImager,
    WscleanImageCleaner,
    WscleanImageCleanerConfig,
    create_image_custom_command,
)
from karabo.simulation.visibility import Visibility
from karabo.test.conftest import TFiles
from karabo.util.file_handler import FileHandler


def test_dirty_image(tobject: TFiles):
    vis = Visibility(tobject.visibilities_gleam_ms)

    dirty_imager = WscleanDirtyImager(
        DirtyImagerConfig(
            imaging_npixel=2048,
            imaging_cellsize=3.878509448876288e-05,
        ),
    )
    dirty_image = dirty_imager.create_dirty_image(vis)

    assert os.path.exists(dirty_image.path)


def test_dirty_image_custom_path(tobject: TFiles):
    vis = Visibility(tobject.visibilities_gleam_ms)
    dirty_imager = WscleanDirtyImager(
        DirtyImagerConfig(
            imaging_npixel=2048,
            imaging_cellsize=3.878509448876288e-05,
        ),
    )
    with FileHandler() as tmp_dir:
        output_fits_path = os.path.join(
            tmp_dir,
            "test_dirty_image_custom_path.fits",
        )
        dirty_image = dirty_imager.create_dirty_image(
            vis,
            output_fits_path=output_fits_path,
        )

        assert dirty_image.path == output_fits_path
        assert os.path.exists(dirty_image.path)


def test_create_cleaned_image(default_sample_simulation_visibility: Visibility):
    imaging_npixel = 2048
    imaging_cellsize = 3.878509448876288e-05

    restored = WscleanImageCleaner(
        WscleanImageCleanerConfig(
            imaging_npixel=imaging_npixel,
            imaging_cellsize=imaging_cellsize,
        )
    ).create_cleaned_image(default_sample_simulation_visibility)

    assert os.path.exists(restored.path)


def test_create_cleaned_image_custom_path(
    default_sample_simulation_visibility: Visibility,
):
    imaging_npixel = 2048
    imaging_cellsize = 3.878509448876288e-05

    with FileHandler() as tmp_dir:
        output_fits_path = os.path.join(
            tmp_dir,
            "test_create_cleaned_image_custom_path.fits",
        )
        restored = WscleanImageCleaner(
            WscleanImageCleanerConfig(
                imaging_npixel=imaging_npixel,
                imaging_cellsize=imaging_cellsize,
            )
        ).create_cleaned_image(
            default_sample_simulation_visibility,
            output_fits_path=output_fits_path,
        )

        assert restored.path == output_fits_path
        assert os.path.exists(restored.path)


def test_create_cleaned_image_reuse_dirty(
    default_sample_simulation_visibility: Visibility,
):
    imaging_npixel = 2048
    imaging_cellsize = 3.878509448876288e-05

    dirty_imager = WscleanDirtyImager(
        DirtyImagerConfig(
            imaging_npixel=imaging_npixel,
            imaging_cellsize=imaging_cellsize,
        ),
    )
    dirty_image = dirty_imager.create_dirty_image(default_sample_simulation_visibility)
    assert os.path.exists(dirty_image.path)

    restored = WscleanImageCleaner(
        WscleanImageCleanerConfig(
            imaging_npixel=imaging_npixel,
            imaging_cellsize=imaging_cellsize,
        )
    ).create_cleaned_image(
        default_sample_simulation_visibility,
        dirty_fits_path=dirty_image.path,
    )
    assert os.path.exists(dirty_image.path)
    assert os.path.exists(restored.path)


def test_create_image_custom_command(default_sample_simulation_visibility: Visibility):
    imaging_npixel = 2048
    imaging_cellsize = 3.878509448876288e-05

    restored = create_image_custom_command(
        "wsclean "
        f"-size {imaging_npixel} {imaging_npixel} "
        f"-scale {math.degrees(imaging_cellsize)}deg "
        "-niter 50000 "
        "-mgain 0.8 "
        "-auto-threshold 3 "
        f"{default_sample_simulation_visibility.path}"
    )

    assert os.path.exists(restored.path)


def test_create_image_custom_command_multiple_outputs(
    default_sample_simulation_visibility: Visibility,
):
    imaging_npixel = 2048
    imaging_cellsize = 3.878509448876288e-05

    restored, residual = create_image_custom_command(
        "wsclean "
        f"-size {imaging_npixel} {imaging_npixel} "
        f"-scale {math.degrees(imaging_cellsize)}deg "
        "-niter 50000 "
        "-mgain 0.8 "
        "-auto-threshold 3 "
        f"{default_sample_simulation_visibility.path}",
        ["wsclean-image.fits", "wsclean-residual.fits"],
    )

    assert os.path.exists(restored.path)
    assert os.path.exists(residual.path)
>>>>>>> a7a0b9ba
<|MERGE_RESOLUTION|>--- conflicted
+++ resolved
@@ -1,345 +1,154 @@
-<<<<<<< HEAD
-import math
-import os
-from datetime import datetime
-
-from karabo.imaging.imager_base import DirtyImagerConfig
-from karabo.imaging.imager_wsclean import (
-    WscleanDirtyImager,
-    WscleanImageCleaner,
-    WscleanImageCleanerConfig,
-    create_image_custom_command,
-)
-from karabo.simulation.interferometer import InterferometerSimulation
-from karabo.simulation.observation import Observation
-from karabo.simulation.sky_model import SkyModel
-from karabo.simulation.telescope import Telescope
-from karabo.simulation.visibility import Visibility
-from karabo.test.conftest import TFiles
-from karabo.util.file_handler import FileHandler
-
-
-def test_dirty_image(tobject: TFiles):
-    vis = Visibility.read_from_file(tobject.visibilities_gleam_ms)
-
-    dirty_imager = WscleanDirtyImager(
-        DirtyImagerConfig(
-            imaging_npixel=2048,
-            imaging_cellsize=3.878509448876288e-05,
-        ),
-    )
-    dirty_image = dirty_imager.create_dirty_image(vis)
-
-    assert os.path.exists(dirty_image.path)
-
-
-def test_dirty_image_custom_path(tobject: TFiles):
-    vis = Visibility.read_from_file(tobject.visibilities_gleam_ms)
-    dirty_imager = WscleanDirtyImager(
-        DirtyImagerConfig(
-            imaging_npixel=2048,
-            imaging_cellsize=3.878509448876288e-05,
-        ),
-    )
-    with FileHandler() as tmp_dir:
-        output_fits_path = os.path.join(
-            tmp_dir,
-            "test_dirty_image_custom_path.fits",
-        )
-        dirty_image = dirty_imager.create_dirty_image(vis, output_fits_path)
-
-        assert dirty_image.path == output_fits_path
-        assert os.path.exists(dirty_image.path)
-
-
-def _run_sim() -> Visibility:
-    phase_center = [250, -80]
-    gleam_sky = SkyModel.get_GLEAM_Sky(min_freq=72e6, max_freq=80e6)
-    sky = gleam_sky.filter_by_radius(0, 0.55, phase_center[0], phase_center[1])
-    sky.setup_default_wcs(phase_center=phase_center)
-    askap_tel = Telescope.constructor("ASKAP")
-    observation_settings = Observation(
-        start_frequency_hz=100e6,
-        start_date_and_time=datetime(2024, 3, 15, 10, 46, 0),
-        phase_centre_ra_deg=phase_center[0],
-        phase_centre_dec_deg=phase_center[1],
-        number_of_channels=16,
-        number_of_time_steps=24,
-    )
-
-    interferometer_sim = InterferometerSimulation(channel_bandwidth_hz=1e6)
-
-    return interferometer_sim.run_simulation(
-        askap_tel,
-        sky,
-        observation_settings,
-    )
-
-
-def test_create_cleaned_image():
-    visibility = _run_sim()
-
-    imaging_npixel = 2048
-    imaging_cellsize = 3.878509448876288e-05
-
-    restored = WscleanImageCleaner(
-        WscleanImageCleanerConfig(
-            imaging_npixel=imaging_npixel,
-            imaging_cellsize=imaging_cellsize,
-        )
-    ).create_cleaned_image(
-        ms_file_path=visibility.ms_file_path,
-    )
-
-    assert os.path.exists(restored.path)
-
-
-def test_create_cleaned_image_custom_path():
-    visibility = _run_sim()
-
-    imaging_npixel = 2048
-    imaging_cellsize = 3.878509448876288e-05
-
-    with FileHandler() as tmp_dir:
-        output_fits_path = os.path.join(
-            tmp_dir,
-            "test_create_cleaned_image_custom_path.fits",
-        )
-        restored = WscleanImageCleaner(
-            WscleanImageCleanerConfig(
-                imaging_npixel=imaging_npixel,
-                imaging_cellsize=imaging_cellsize,
-            )
-        ).create_cleaned_image(
-            ms_file_path=visibility.ms_file_path,
-            output_fits_path=output_fits_path,
-        )
-
-        assert restored.path == output_fits_path
-        assert os.path.exists(restored.path)
-
-
-def test_create_cleaned_image_reuse_dirty():
-    visibility = _run_sim()
-
-    imaging_npixel = 2048
-    imaging_cellsize = 3.878509448876288e-05
-
-    dirty_imager = WscleanDirtyImager(
-        DirtyImagerConfig(
-            imaging_npixel=2048,
-            imaging_cellsize=3.878509448876288e-05,
-        ),
-    )
-    dirty_image = dirty_imager.create_dirty_image(visibility)
-
-    assert os.path.exists(dirty_image.path)
-
-    restored = WscleanImageCleaner(
-        WscleanImageCleanerConfig(
-            imaging_npixel=imaging_npixel,
-            imaging_cellsize=imaging_cellsize,
-        )
-    ).create_cleaned_image(
-        ms_file_path=visibility.ms_file_path,
-        dirty_fits_path=dirty_image.path,
-    )
-
-    assert os.path.exists(dirty_image.path)
-    assert os.path.exists(restored.path)
-
-
-def test_create_image_custom_command():
-    visibility = _run_sim()
-
-    imaging_npixel = 2048
-    imaging_cellsize = 3.878509448876288e-05
-
-    restored = create_image_custom_command(
-        "wsclean "
-        f"-size {imaging_npixel} {imaging_npixel} "
-        f"-scale {math.degrees(imaging_cellsize)}deg "
-        "-niter 50000 "
-        "-mgain 0.8 "
-        "-auto-threshold 3 "
-        f"{visibility.ms_file_path}"
-    )
-
-    assert os.path.exists(restored.path)
-
-
-def test_create_image_custom_command_multiple_outputs():
-    visibility = _run_sim()
-
-    imaging_npixel = 2048
-    imaging_cellsize = 3.878509448876288e-05
-
-    restored, residual = create_image_custom_command(
-        "wsclean "
-        f"-size {imaging_npixel} {imaging_npixel} "
-        f"-scale {math.degrees(imaging_cellsize)}deg "
-        "-niter 50000 "
-        "-mgain 0.8 "
-        "-auto-threshold 3 "
-        f"{visibility.ms_file_path}",
-        ["wsclean-image.fits", "wsclean-residual.fits"],
-    )
-
-    assert os.path.exists(restored.path)
-    assert os.path.exists(residual.path)
-=======
-import math
-import os
-
-from karabo.imaging.imager_base import DirtyImagerConfig
-from karabo.imaging.imager_wsclean import (
-    WscleanDirtyImager,
-    WscleanImageCleaner,
-    WscleanImageCleanerConfig,
-    create_image_custom_command,
-)
-from karabo.simulation.visibility import Visibility
-from karabo.test.conftest import TFiles
-from karabo.util.file_handler import FileHandler
-
-
-def test_dirty_image(tobject: TFiles):
-    vis = Visibility(tobject.visibilities_gleam_ms)
-
-    dirty_imager = WscleanDirtyImager(
-        DirtyImagerConfig(
-            imaging_npixel=2048,
-            imaging_cellsize=3.878509448876288e-05,
-        ),
-    )
-    dirty_image = dirty_imager.create_dirty_image(vis)
-
-    assert os.path.exists(dirty_image.path)
-
-
-def test_dirty_image_custom_path(tobject: TFiles):
-    vis = Visibility(tobject.visibilities_gleam_ms)
-    dirty_imager = WscleanDirtyImager(
-        DirtyImagerConfig(
-            imaging_npixel=2048,
-            imaging_cellsize=3.878509448876288e-05,
-        ),
-    )
-    with FileHandler() as tmp_dir:
-        output_fits_path = os.path.join(
-            tmp_dir,
-            "test_dirty_image_custom_path.fits",
-        )
-        dirty_image = dirty_imager.create_dirty_image(
-            vis,
-            output_fits_path=output_fits_path,
-        )
-
-        assert dirty_image.path == output_fits_path
-        assert os.path.exists(dirty_image.path)
-
-
-def test_create_cleaned_image(default_sample_simulation_visibility: Visibility):
-    imaging_npixel = 2048
-    imaging_cellsize = 3.878509448876288e-05
-
-    restored = WscleanImageCleaner(
-        WscleanImageCleanerConfig(
-            imaging_npixel=imaging_npixel,
-            imaging_cellsize=imaging_cellsize,
-        )
-    ).create_cleaned_image(default_sample_simulation_visibility)
-
-    assert os.path.exists(restored.path)
-
-
-def test_create_cleaned_image_custom_path(
-    default_sample_simulation_visibility: Visibility,
-):
-    imaging_npixel = 2048
-    imaging_cellsize = 3.878509448876288e-05
-
-    with FileHandler() as tmp_dir:
-        output_fits_path = os.path.join(
-            tmp_dir,
-            "test_create_cleaned_image_custom_path.fits",
-        )
-        restored = WscleanImageCleaner(
-            WscleanImageCleanerConfig(
-                imaging_npixel=imaging_npixel,
-                imaging_cellsize=imaging_cellsize,
-            )
-        ).create_cleaned_image(
-            default_sample_simulation_visibility,
-            output_fits_path=output_fits_path,
-        )
-
-        assert restored.path == output_fits_path
-        assert os.path.exists(restored.path)
-
-
-def test_create_cleaned_image_reuse_dirty(
-    default_sample_simulation_visibility: Visibility,
-):
-    imaging_npixel = 2048
-    imaging_cellsize = 3.878509448876288e-05
-
-    dirty_imager = WscleanDirtyImager(
-        DirtyImagerConfig(
-            imaging_npixel=imaging_npixel,
-            imaging_cellsize=imaging_cellsize,
-        ),
-    )
-    dirty_image = dirty_imager.create_dirty_image(default_sample_simulation_visibility)
-    assert os.path.exists(dirty_image.path)
-
-    restored = WscleanImageCleaner(
-        WscleanImageCleanerConfig(
-            imaging_npixel=imaging_npixel,
-            imaging_cellsize=imaging_cellsize,
-        )
-    ).create_cleaned_image(
-        default_sample_simulation_visibility,
-        dirty_fits_path=dirty_image.path,
-    )
-    assert os.path.exists(dirty_image.path)
-    assert os.path.exists(restored.path)
-
-
-def test_create_image_custom_command(default_sample_simulation_visibility: Visibility):
-    imaging_npixel = 2048
-    imaging_cellsize = 3.878509448876288e-05
-
-    restored = create_image_custom_command(
-        "wsclean "
-        f"-size {imaging_npixel} {imaging_npixel} "
-        f"-scale {math.degrees(imaging_cellsize)}deg "
-        "-niter 50000 "
-        "-mgain 0.8 "
-        "-auto-threshold 3 "
-        f"{default_sample_simulation_visibility.path}"
-    )
-
-    assert os.path.exists(restored.path)
-
-
-def test_create_image_custom_command_multiple_outputs(
-    default_sample_simulation_visibility: Visibility,
-):
-    imaging_npixel = 2048
-    imaging_cellsize = 3.878509448876288e-05
-
-    restored, residual = create_image_custom_command(
-        "wsclean "
-        f"-size {imaging_npixel} {imaging_npixel} "
-        f"-scale {math.degrees(imaging_cellsize)}deg "
-        "-niter 50000 "
-        "-mgain 0.8 "
-        "-auto-threshold 3 "
-        f"{default_sample_simulation_visibility.path}",
-        ["wsclean-image.fits", "wsclean-residual.fits"],
-    )
-
-    assert os.path.exists(restored.path)
-    assert os.path.exists(residual.path)
->>>>>>> a7a0b9ba
+import math
+import os
+
+from karabo.imaging.imager_base import DirtyImagerConfig
+from karabo.imaging.imager_wsclean import (
+    WscleanDirtyImager,
+    WscleanImageCleaner,
+    WscleanImageCleanerConfig,
+    create_image_custom_command,
+)
+from karabo.simulation.visibility import Visibility
+from karabo.test.conftest import TFiles
+from karabo.util.file_handler import FileHandler
+
+
+def test_dirty_image(tobject: TFiles):
+    vis = Visibility(tobject.visibilities_gleam_ms)
+
+    dirty_imager = WscleanDirtyImager(
+        DirtyImagerConfig(
+            imaging_npixel=2048,
+            imaging_cellsize=3.878509448876288e-05,
+        ),
+    )
+    dirty_image = dirty_imager.create_dirty_image(vis)
+
+    assert os.path.exists(dirty_image.path)
+
+
+def test_dirty_image_custom_path(tobject: TFiles):
+    vis = Visibility(tobject.visibilities_gleam_ms)
+    dirty_imager = WscleanDirtyImager(
+        DirtyImagerConfig(
+            imaging_npixel=2048,
+            imaging_cellsize=3.878509448876288e-05,
+        ),
+    )
+    with FileHandler() as tmp_dir:
+        output_fits_path = os.path.join(
+            tmp_dir,
+            "test_dirty_image_custom_path.fits",
+        )
+        dirty_image = dirty_imager.create_dirty_image(
+            vis,
+            output_fits_path=output_fits_path,
+        )
+
+        assert dirty_image.path == output_fits_path
+        assert os.path.exists(dirty_image.path)
+
+
+def test_create_cleaned_image(default_sample_simulation_visibility: Visibility):
+    imaging_npixel = 2048
+    imaging_cellsize = 3.878509448876288e-05
+
+    restored = WscleanImageCleaner(
+        WscleanImageCleanerConfig(
+            imaging_npixel=imaging_npixel,
+            imaging_cellsize=imaging_cellsize,
+        )
+    ).create_cleaned_image(default_sample_simulation_visibility)
+
+    assert os.path.exists(restored.path)
+
+
+def test_create_cleaned_image_custom_path(
+    default_sample_simulation_visibility: Visibility,
+):
+    imaging_npixel = 2048
+    imaging_cellsize = 3.878509448876288e-05
+
+    with FileHandler() as tmp_dir:
+        output_fits_path = os.path.join(
+            tmp_dir,
+            "test_create_cleaned_image_custom_path.fits",
+        )
+        restored = WscleanImageCleaner(
+            WscleanImageCleanerConfig(
+                imaging_npixel=imaging_npixel,
+                imaging_cellsize=imaging_cellsize,
+            )
+        ).create_cleaned_image(
+            default_sample_simulation_visibility,
+            output_fits_path=output_fits_path,
+        )
+
+        assert restored.path == output_fits_path
+        assert os.path.exists(restored.path)
+
+
+def test_create_cleaned_image_reuse_dirty(
+    default_sample_simulation_visibility: Visibility,
+):
+    imaging_npixel = 2048
+    imaging_cellsize = 3.878509448876288e-05
+
+    dirty_imager = WscleanDirtyImager(
+        DirtyImagerConfig(
+            imaging_npixel=imaging_npixel,
+            imaging_cellsize=imaging_cellsize,
+        ),
+    )
+    dirty_image = dirty_imager.create_dirty_image(default_sample_simulation_visibility)
+    assert os.path.exists(dirty_image.path)
+
+    restored = WscleanImageCleaner(
+        WscleanImageCleanerConfig(
+            imaging_npixel=imaging_npixel,
+            imaging_cellsize=imaging_cellsize,
+        )
+    ).create_cleaned_image(
+        default_sample_simulation_visibility,
+        dirty_fits_path=dirty_image.path,
+    )
+    assert os.path.exists(dirty_image.path)
+    assert os.path.exists(restored.path)
+
+
+def test_create_image_custom_command(default_sample_simulation_visibility: Visibility):
+    imaging_npixel = 2048
+    imaging_cellsize = 3.878509448876288e-05
+
+    restored = create_image_custom_command(
+        "wsclean "
+        f"-size {imaging_npixel} {imaging_npixel} "
+        f"-scale {math.degrees(imaging_cellsize)}deg "
+        "-niter 50000 "
+        "-mgain 0.8 "
+        "-auto-threshold 3 "
+        f"{default_sample_simulation_visibility.path}"
+    )
+
+    assert os.path.exists(restored.path)
+
+
+def test_create_image_custom_command_multiple_outputs(
+    default_sample_simulation_visibility: Visibility,
+):
+    imaging_npixel = 2048
+    imaging_cellsize = 3.878509448876288e-05
+
+    restored, residual = create_image_custom_command(
+        "wsclean "
+        f"-size {imaging_npixel} {imaging_npixel} "
+        f"-scale {math.degrees(imaging_cellsize)}deg "
+        "-niter 50000 "
+        "-mgain 0.8 "
+        "-auto-threshold 3 "
+        f"{default_sample_simulation_visibility.path}",
+        ["wsclean-image.fits", "wsclean-residual.fits"],
+    )
+
+    assert os.path.exists(restored.path)
+    assert os.path.exists(residual.path)