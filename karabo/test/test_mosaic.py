<<<<<<< HEAD
import numpy as np

from karabo.imaging.image import ImageMosaicker
from karabo.imaging.imager_base import DirtyImagerConfig
from karabo.imaging.util import auto_choose_dirty_imager_from_vis
from karabo.simulation.visibility import Visibility
from karabo.test.conftest import TFiles


def test_ImageMosaicker(tobject: TFiles):
    vis = Visibility.read_from_file(tobject.visibilities_gleam_ms)

    dirty_imager = auto_choose_dirty_imager_from_vis(
        vis,
        DirtyImagerConfig(
            imaging_npixel=2048,
            imaging_cellsize=3.878509448876288e-05,
        ),
    )
    dirty = dirty_imager.create_dirty_image(vis)

    dirties = dirty.split_image(N=4, overlap=50)
    mosaicker = ImageMosaicker()
    dirty_mosaic = mosaicker.mosaic(dirties)[0]
    assert dirty.data.shape[2:] == dirty_mosaic.data.shape[2:]
    assert np.linalg.norm(dirty.data[0, 0, :, :] - dirty_mosaic.data[0, 0, :, :]) < 1e-6
=======
import numpy as np

from karabo.imaging.image import ImageMosaicker
from karabo.imaging.imager_base import DirtyImagerConfig
from karabo.simulation.visibility import Visibility
from karabo.test.conftest import TFiles
from karabo.test.util import get_compatible_dirty_imager


def test_ImageMosaicker(tobject: TFiles):
    vis = Visibility(tobject.visibilities_gleam_ms)

    dirty_imager = get_compatible_dirty_imager(
        vis,
        DirtyImagerConfig(
            imaging_npixel=2048,
            imaging_cellsize=3.878509448876288e-05,
        ),
    )
    dirty = dirty_imager.create_dirty_image(vis)

    dirties = dirty.split_image(N=4, overlap=50)
    mosaicker = ImageMosaicker()
    dirty_mosaic = mosaicker.mosaic(dirties)[0]
    assert dirty.data.shape[2:] == dirty_mosaic.data.shape[2:]
    assert np.linalg.norm(dirty.data[0, 0, :, :] - dirty_mosaic.data[0, 0, :, :]) < 1e-6
>>>>>>> a7a0b9ba
<|MERGE_RESOLUTION|>--- conflicted
+++ resolved
@@ -1,31 +1,3 @@
-<<<<<<< HEAD
-import numpy as np
-
-from karabo.imaging.image import ImageMosaicker
-from karabo.imaging.imager_base import DirtyImagerConfig
-from karabo.imaging.util import auto_choose_dirty_imager_from_vis
-from karabo.simulation.visibility import Visibility
-from karabo.test.conftest import TFiles
-
-
-def test_ImageMosaicker(tobject: TFiles):
-    vis = Visibility.read_from_file(tobject.visibilities_gleam_ms)
-
-    dirty_imager = auto_choose_dirty_imager_from_vis(
-        vis,
-        DirtyImagerConfig(
-            imaging_npixel=2048,
-            imaging_cellsize=3.878509448876288e-05,
-        ),
-    )
-    dirty = dirty_imager.create_dirty_image(vis)
-
-    dirties = dirty.split_image(N=4, overlap=50)
-    mosaicker = ImageMosaicker()
-    dirty_mosaic = mosaicker.mosaic(dirties)[0]
-    assert dirty.data.shape[2:] == dirty_mosaic.data.shape[2:]
-    assert np.linalg.norm(dirty.data[0, 0, :, :] - dirty_mosaic.data[0, 0, :, :]) < 1e-6
-=======
 import numpy as np
 
 from karabo.imaging.image import ImageMosaicker
@@ -51,5 +23,4 @@
     mosaicker = ImageMosaicker()
     dirty_mosaic = mosaicker.mosaic(dirties)[0]
     assert dirty.data.shape[2:] == dirty_mosaic.data.shape[2:]
-    assert np.linalg.norm(dirty.data[0, 0, :, :] - dirty_mosaic.data[0, 0, :, :]) < 1e-6
->>>>>>> a7a0b9ba
+    assert np.linalg.norm(dirty.data[0, 0, :, :] - dirty_mosaic.data[0, 0, :, :]) < 1e-6