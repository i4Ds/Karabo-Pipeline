<<<<<<< HEAD
import os

import nbformat
import nest_asyncio
import pytest
from nbconvert.preprocessors import ExecutePreprocessor

from karabo.test.conftest import IS_GITHUB_RUNNER
from karabo.util.plotting_util import Font

nest_asyncio.apply()

RUN_NOTEBOOK_TESTS = os.environ.get("RUN_NOTEBOOK_TESTS", "false").lower() == "true"

# get notebook-dir not matter cwd
notebook_dir = os.path.join(os.path.dirname(os.path.dirname(__file__)), "examples")


def _run_notebook(notebook: str) -> None:
    notebook = os.path.join(notebook_dir, notebook)
    print(Font.BOLD + Font.BLUE + "Testing notebook " + notebook + Font.END)

    with open(notebook) as f:
        nb = nbformat.read(f, as_version=4)
        ep = ExecutePreprocessor(timeout=-1)
        cwd = os.getcwd()
        os.chdir(notebook_dir)
        try:
            assert ep.preprocess(nb) is not None, f"Got empty notebook for {notebook}"
        except AssertionError as e:
            pytest.fail(reason=f"Assertion error, details: {e}")
        except Exception as e:
            pytest.fail(reason=f"Failed executing {notebook}, Exception: {e}")
        finally:
            os.chdir(cwd)


@pytest.mark.skipif(
    IS_GITHUB_RUNNER or not RUN_NOTEBOOK_TESTS,
    reason="Error: Process completed with exit code 143",
)
def test_source_detection_notebook() -> None:
    _run_notebook(notebook="source_detection.ipynb")


@pytest.mark.skipif(
    not RUN_NOTEBOOK_TESTS,
    reason="'Error: The operation was canceled' when running this test on the package",
)
def test_source_detection_big_files_notebook() -> None:
    _run_notebook(notebook="source_detection_big_files.ipynb")


@pytest.mark.skipif(
    IS_GITHUB_RUNNER or not RUN_NOTEBOOK_TESTS,
    reason="'Error: The operation was canceled' when running this test on the package",
)
def test_source_detection_assessment_notebook() -> None:
    _run_notebook(notebook="source_detection_assessment.ipynb")


@pytest.mark.skipif(
    IS_GITHUB_RUNNER or not RUN_NOTEBOOK_TESTS,
    reason="'Error: The operation was canceled' when running this test on the package",
)
def test_LineEmission_notebook() -> None:
    _run_notebook(notebook="LineEmissionBackendsComparison.ipynb")


@pytest.mark.skipif(
    not RUN_NOTEBOOK_TESTS,
    reason="'Error: The operation was canceled' when running this test on the package",
)
def test_ImageMosaicker_notebook() -> None:
    _run_notebook(notebook="ImageMosaicker.ipynb")
=======
import os

import nbformat
import nest_asyncio
import pytest
from nbconvert.preprocessors import ExecutePreprocessor

from karabo.test.conftest import IS_GITHUB_RUNNER
from karabo.util.plotting_util import Font

nest_asyncio.apply()

RUN_NOTEBOOK_TESTS = os.environ.get("RUN_NOTEBOOK_TESTS", "false").lower() == "true"

# get notebook-dir not matter cwd
notebook_dir = os.path.join(os.path.dirname(os.path.dirname(__file__)), "examples")


def _run_notebook(notebook: str) -> None:
    notebook = os.path.join(notebook_dir, notebook)
    print(Font.BOLD + Font.BLUE + "Testing notebook " + notebook + Font.END)

    with open(notebook) as f:
        nb = nbformat.read(f, as_version=4)
        ep = ExecutePreprocessor(timeout=-1)
        cwd = os.getcwd()
        os.chdir(notebook_dir)
        try:
            assert ep.preprocess(nb) is not None, f"Got empty notebook for {notebook}"
        except AssertionError as e:
            pytest.fail(reason=f"Assertion error, details: {e}")
        except Exception as e:
            pytest.fail(reason=f"Failed executing {notebook}, Exception: {e}")
        finally:
            os.chdir(cwd)


@pytest.mark.skipif(
    IS_GITHUB_RUNNER or not RUN_NOTEBOOK_TESTS,
    reason="Error: Process completed with exit code 143",
)
def test_source_detection_notebook() -> None:
    _run_notebook(notebook="source_detection.ipynb")


@pytest.mark.skipif(
    not RUN_NOTEBOOK_TESTS,
    reason="'Error: The operation was canceled' when running this test on the package",
)
def test_source_detection_big_files_notebook() -> None:
    _run_notebook(notebook="source_detection_big_files.ipynb")


@pytest.mark.skipif(
    IS_GITHUB_RUNNER or not RUN_NOTEBOOK_TESTS,
    reason="'Error: The operation was canceled' when running this test on the package",
)
def test_source_detection_assessment_notebook() -> None:
    _run_notebook(notebook="source_detection_assessment.ipynb")


@pytest.mark.skipif(
    IS_GITHUB_RUNNER or not RUN_NOTEBOOK_TESTS,
    reason="'Error: The operation was canceled' when running this test on the package",
)
def test_LineEmission_notebook() -> None:
    _run_notebook(notebook="LineEmissionBackendsComparison.ipynb")


@pytest.mark.skipif(
    not RUN_NOTEBOOK_TESTS,
    reason="'Error: The operation was canceled' when running this test on the package",
)
def test_ImageMosaicker_notebook() -> None:
    _run_notebook(notebook="ImageMosaicker.ipynb")


@pytest.mark.skipif(
    IS_GITHUB_RUNNER or not RUN_NOTEBOOK_TESTS,
    reason="'Error: The operation was canceled' when running this test on the package",
)
def test_imaging_notebook() -> None:
    _run_notebook(notebook="imaging.ipynb")
>>>>>>> a7a0b9ba
<|MERGE_RESOLUTION|>--- conflicted
+++ resolved
@@ -1,80 +1,3 @@
-<<<<<<< HEAD
-import os
-
-import nbformat
-import nest_asyncio
-import pytest
-from nbconvert.preprocessors import ExecutePreprocessor
-
-from karabo.test.conftest import IS_GITHUB_RUNNER
-from karabo.util.plotting_util import Font
-
-nest_asyncio.apply()
-
-RUN_NOTEBOOK_TESTS = os.environ.get("RUN_NOTEBOOK_TESTS", "false").lower() == "true"
-
-# get notebook-dir not matter cwd
-notebook_dir = os.path.join(os.path.dirname(os.path.dirname(__file__)), "examples")
-
-
-def _run_notebook(notebook: str) -> None:
-    notebook = os.path.join(notebook_dir, notebook)
-    print(Font.BOLD + Font.BLUE + "Testing notebook " + notebook + Font.END)
-
-    with open(notebook) as f:
-        nb = nbformat.read(f, as_version=4)
-        ep = ExecutePreprocessor(timeout=-1)
-        cwd = os.getcwd()
-        os.chdir(notebook_dir)
-        try:
-            assert ep.preprocess(nb) is not None, f"Got empty notebook for {notebook}"
-        except AssertionError as e:
-            pytest.fail(reason=f"Assertion error, details: {e}")
-        except Exception as e:
-            pytest.fail(reason=f"Failed executing {notebook}, Exception: {e}")
-        finally:
-            os.chdir(cwd)
-
-
-@pytest.mark.skipif(
-    IS_GITHUB_RUNNER or not RUN_NOTEBOOK_TESTS,
-    reason="Error: Process completed with exit code 143",
-)
-def test_source_detection_notebook() -> None:
-    _run_notebook(notebook="source_detection.ipynb")
-
-
-@pytest.mark.skipif(
-    not RUN_NOTEBOOK_TESTS,
-    reason="'Error: The operation was canceled' when running this test on the package",
-)
-def test_source_detection_big_files_notebook() -> None:
-    _run_notebook(notebook="source_detection_big_files.ipynb")
-
-
-@pytest.mark.skipif(
-    IS_GITHUB_RUNNER or not RUN_NOTEBOOK_TESTS,
-    reason="'Error: The operation was canceled' when running this test on the package",
-)
-def test_source_detection_assessment_notebook() -> None:
-    _run_notebook(notebook="source_detection_assessment.ipynb")
-
-
-@pytest.mark.skipif(
-    IS_GITHUB_RUNNER or not RUN_NOTEBOOK_TESTS,
-    reason="'Error: The operation was canceled' when running this test on the package",
-)
-def test_LineEmission_notebook() -> None:
-    _run_notebook(notebook="LineEmissionBackendsComparison.ipynb")
-
-
-@pytest.mark.skipif(
-    not RUN_NOTEBOOK_TESTS,
-    reason="'Error: The operation was canceled' when running this test on the package",
-)
-def test_ImageMosaicker_notebook() -> None:
-    _run_notebook(notebook="ImageMosaicker.ipynb")
-=======
 import os
 
 import nbformat
@@ -157,5 +80,4 @@
     reason="'Error: The operation was canceled' when running this test on the package",
 )
 def test_imaging_notebook() -> None:
-    _run_notebook(notebook="imaging.ipynb")
->>>>>>> a7a0b9ba
+    _run_notebook(notebook="imaging.ipynb")