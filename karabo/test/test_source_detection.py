--- conflicted
+++ resolved
@@ -1,4 +1,3 @@
-<<<<<<< HEAD
 import os
 import tempfile
 from datetime import datetime
@@ -267,9 +266,7 @@
             ingest_vis_nchan=3,
             use_cuda=True,
         )
-    ).create_cleaned_image_variants(
-        ms_file_path=visibility.ms_file_path,
-    )
+    ).create_cleaned_image_variants(visibility)
 
     with tempfile.TemporaryDirectory() as tmpdir:
         convolved.write_to_file(os.path.join(tmpdir, "convolved.fits"))
@@ -277,283 +274,4 @@
         residual.write_to_file(os.path.join(tmpdir, "residual.fits"))
 
         result = PyBDSFSourceDetectionResult.detect_sources_in_image(restored)
-        result.write_to_file(os.path.join(tmpdir, "sources.zip"))
-=======
-import os
-import tempfile
-from datetime import datetime
-
-import numpy as np
-import pytest
-
-from karabo.data.external_data import (
-    SingleFileDownloadObject,
-    cscs_karabo_public_testing_base_url,
-)
-from karabo.imaging.image import Image
-from karabo.imaging.imager_rascil import RascilImageCleaner, RascilImageCleanerConfig
-from karabo.imaging.util import project_sky_to_image
-from karabo.simulation.interferometer import InterferometerSimulation
-from karabo.simulation.observation import Observation
-from karabo.simulation.sky_model import SkyModel
-from karabo.simulation.telescope import Telescope
-from karabo.sourcedetection.evaluation import SourceDetectionEvaluation
-from karabo.sourcedetection.result import (
-    PyBDSFSourceDetectionResult,
-    PyBDSFSourceDetectionResultList,
-    SourceDetectionResult,
-)
-from karabo.test.conftest import RUN_GPU_TESTS, NNImageDiffCallable, TFiles
-from karabo.util.dask import DaskHandler
-
-
-@pytest.fixture
-def restored_filtered_example_gleam() -> str:
-    return "restored_filtered_example_gleam.fits"
-
-
-@pytest.fixture
-def test_restored_filtered_example_gleam_downloader(
-    restored_filtered_example_gleam,
-) -> SingleFileDownloadObject:
-    return SingleFileDownloadObject(
-        remote_file_path=restored_filtered_example_gleam,
-        remote_base_url=cscs_karabo_public_testing_base_url,
-    )
-
-
-def test_source_detection_plot(
-    tobject: TFiles, normalized_norm_diff: NNImageDiffCallable
-):
-    phase_center = [250, -80]
-    sky = SkyModel.read_from_file(tobject.filtered_sky_csv)
-    sky.setup_default_wcs(phase_center=phase_center)
-    detection = SourceDetectionResult.read_from_file(tobject.detection_zip)
-    with tempfile.TemporaryDirectory() as tmpdir:
-        detection.write_to_file(os.path.join(tmpdir, "detection.zip"))
-
-    img = detection.get_source_image()
-    imaging_npixel = img.header["NAXIS1"]
-    imaging_cellsize = img.get_cellsize()
-
-    ground_truth, sky_idxs = project_sky_to_image(
-        sky=sky,
-        phase_center=phase_center,
-        imaging_cellsize=imaging_cellsize,
-        imaging_npixel=imaging_npixel,
-        filter_outlier=True,
-        invert_ra=True,
-    )
-    assignments = SourceDetectionEvaluation.automatic_assignment_of_ground_truth_and_prediction(  # noqa
-        ground_truth=ground_truth.T,
-        detected=detection.get_pixel_position_of_sources(),
-        max_dist=10,
-        top_k=3,
-    )
-    # Compare the assignment
-    np.testing.assert_array_equal(
-        assignments,
-        np.load(tobject.gt_assignment),
-        err_msg="The assignment has changed!",
-    )
-    mapping = SourceDetectionEvaluation(
-        sky=sky,
-        ground_truth=ground_truth,
-        assignments=assignments,
-        sky_idxs=sky_idxs,
-        source_detection=detection,
-    )
-    with tempfile.TemporaryDirectory() as tmpdir:
-        mapping.plot(filename=os.path.join(tmpdir, "plot.png"))
-        mapping.plot_error_ra_dec(
-            filename=os.path.join(tmpdir, "plot_error_ra_dec.png")
-        )
-        mapping.plot_quiver_positions(
-            filename=os.path.join(tmpdir, "plot_quiver_positions.png")
-        )
-        mapping.plot_flux_ratio_to_distance(
-            filename=os.path.join(tmpdir, "plot_flux_ratio_to_distance.png")
-        )
-        mapping.plot_flux_ratio_to_ra_dec(
-            filename=os.path.join(tmpdir, "plot_flux_ratio_to_ra_dec.png")
-        )
-        mapping.plot_flux_histogram(
-            filename=os.path.join(tmpdir, "plot_flux_histogram.png")
-        )
-
-        # Compare the images
-        assert (
-            normalized_norm_diff(os.path.join(tmpdir, "plot.png"), tobject.gt_plot)
-            < 0.1
-        )
-        assert (
-            normalized_norm_diff(
-                os.path.join(tmpdir, "plot_error_ra_dec.png"),
-                tobject.gt_plot_error_ra_dec,
-            )
-            < 0.1
-        )
-        assert (
-            normalized_norm_diff(
-                os.path.join(tmpdir, "plot_flux_ratio_to_distance.png"),
-                tobject.gt_plot_flux_ratio_to_distance,
-            )
-            < 0.1
-        )
-        assert (
-            normalized_norm_diff(
-                os.path.join(tmpdir, "plot_flux_ratio_to_ra_dec.png"),
-                tobject.gt_plot_flux_ratio_to_ra_dec,
-            )
-            < 0.1
-        )
-        assert (
-            normalized_norm_diff(
-                os.path.join(tmpdir, "plot_quiver_positions.png"),
-                tobject.gt_plot_quiver_positions,
-            )
-            < 0.1
-        )
-        assert (
-            normalized_norm_diff(
-                os.path.join(tmpdir, "plot_flux_histogram.png"),
-                tobject.gt_plot_flux_histogram,
-            )
-            < 0.1
-        )
-
-
-def test_bdsf_image_blanked(tobject: TFiles):
-    # Read example blank image (all pixel values equal 0)
-    image_blanked = Image.read_from_file(tobject.blank_image_file_for_source_detection)
-    ret = PyBDSFSourceDetectionResult.detect_sources_in_image(image=image_blanked)
-    if ret is not None:
-        pytest.fail(
-            "The return value is not None as expected due to PyBDSF RuntimeError!"
-        )
-
-
-def test_automatic_assignment_of_ground_truth_and_prediction():
-    # Test that the automatic assignment of ground truth and prediction works
-    # Create matrices of ground truth and prediction
-    gtruth = np.random.randn(5000, 2) * 100
-    detected = np.flipud(gtruth)
-
-    # Calculate result
-    assignment = SourceDetectionEvaluation.automatic_assignment_of_ground_truth_and_prediction(  # noqa
-        gtruth, detected, 0.5, top_k=3
-    )
-
-    # Check that the result is correct by flipping the assignment
-    # and checking that it is equal
-    assert np.all(
-        assignment[:, 0] == np.flipud(assignment[:, 1])
-    ), "Automatic assignment of ground truth and detected is not correct"
-
-    # Check reassignment of detected points, i.e. that the same detected point is
-    # not assigned to multiple ground truth points
-    # Create matrices of ground truth and prediction
-    gtruth = np.array([[1.0, 0.0], [2.0, 0.0], [3.0, 0.0], [4.0, 0.0]])
-
-    detected = np.array([[0.0, 0.0], [0.1, 0.0], [0.2, 0.0], [0.3, 0.0]])
-
-    # Calculate result
-    assignment = SourceDetectionEvaluation.automatic_assignment_of_ground_truth_and_prediction(  # noqa
-        gtruth, detected, np.inf, top_k=4
-    )
-
-    # Check that the result is correct by flipping the assignment
-    # and checking that it is equal
-    assert np.all(
-        assignment[:, 0] == np.flipud(assignment[:, 1])
-    ), "Automatic assignment of ground truth and detected is not correct"
-
-
-def test_full_source_detection(
-    test_restored_filtered_example_gleam_downloader: SingleFileDownloadObject,
-):
-    restored = Image.read_from_file(
-        test_restored_filtered_example_gleam_downloader.get()
-    )
-    detection_result = PyBDSFSourceDetectionResult.detect_sources_in_image(
-        restored, thresh_isl=15, thresh_pix=20
-    )
-    gtruth = np.array(
-        [
-            [981.74904041, 843.23261492],
-            [923.99869192, 856.80790319],
-            [875.39219674, 889.2266872],
-            [811.14161381, 929.42900662],
-            [1018.00786977, 925.23273295],
-            [1045.25482933, 1039.90727384],
-            [1212.06660484, 930.03800074],
-        ]
-    )
-    detected = detection_result.get_pixel_position_of_sources()
-    mse = np.linalg.norm(gtruth - detected, axis=1)
-    assert np.all(mse < 1), "Source detection is not correct"
-
-    # Now compare it with splitting the image
-    restored_cuts = restored.split_image(N=2, overlap=100)
-    # TODO DASK_TEST_ISSUE Disable Dask to avoid test failure on GitHub
-    DaskHandler.dask_client = None
-    detection_results = PyBDSFSourceDetectionResultList.detect_sources_in_images(
-        restored_cuts, thresh_isl=15, thresh_pix=20
-    )
-    detected = detection_results.get_pixel_position_of_sources()
-    # Sometimes the order of the sources is different, so we need to sort them
-    detected = detected[np.argsort(detected[:, 0])]
-    gtruth = gtruth[np.argsort(gtruth[:, 0])]
-    mse = np.linalg.norm(gtruth - detected, axis=1)
-    assert np.all(mse < 1), "Source detection is not correct"
-
-
-@pytest.mark.skipif(not RUN_GPU_TESTS, reason="GPU tests are disabled")
-def test_create_detection_from_ms_cuda():
-    phase_center = np.array([225, -65])
-    sky = SkyModel.get_random_poisson_disk_sky(
-        phase_center + np.array([-5, -5]),
-        phase_center + np.array([+5, +5]),
-        100,
-        200,
-        0.4,
-    )
-
-    telescope = Telescope.constructor("MeerKAT")
-    # telescope.centre_longitude = 3
-
-    simulation = InterferometerSimulation(channel_bandwidth_hz=1e6, time_average_sec=1)
-
-    observation = Observation(
-        start_frequency_hz=100e6,
-        start_date_and_time=datetime(2024, 3, 15, 10, 46, 0),
-        phase_centre_ra_deg=phase_center[0],
-        phase_centre_dec_deg=phase_center[1],
-        number_of_time_steps=1,
-        frequency_increment_hz=20e6,
-        number_of_channels=3,
-    )
-
-    visibility = simulation.run_simulation(telescope, sky, observation)
-
-    (
-        convolved,
-        restored,
-        residual,
-    ) = RascilImageCleaner(
-        RascilImageCleanerConfig(
-            imaging_npixel=2048,
-            imaging_cellsize=0.0003,
-            ingest_vis_nchan=3,
-            use_cuda=True,
-        )
-    ).create_cleaned_image_variants(visibility)
-
-    with tempfile.TemporaryDirectory() as tmpdir:
-        convolved.write_to_file(os.path.join(tmpdir, "convolved.fits"))
-        restored.write_to_file(os.path.join(tmpdir, "restored.fits"))
-        residual.write_to_file(os.path.join(tmpdir, "residual.fits"))
-
-        result = PyBDSFSourceDetectionResult.detect_sources_in_image(restored)
-        result.write_to_file(os.path.join(tmpdir, "sources.zip"))
->>>>>>> a7a0b9ba
+        result.write_to_file(os.path.join(tmpdir, "sources.zip"))