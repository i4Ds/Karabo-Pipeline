--- conflicted
+++ resolved
@@ -1,21 +1,24 @@
-<<<<<<< HEAD
 from __future__ import annotations
 
 import os
 import tempfile
 from datetime import datetime
-from typing import Any
+from typing import Any, get_args
 
 import numpy as np
 import pytest
+from astropy import constants as const
 from astropy import units as u
+from astropy.time import Time
+from pytest import FixtureRequest
 from rfc3986.exceptions import InvalidComponentsError
 
-from karabo.data.external_data import (
-    SingleFileDownloadObject,
-    cscs_karabo_public_testing_base_url,
+from karabo.data.obscore import (
+    FitsHeaderAxes,
+    FitsHeaderAxis,
+    ObsCoreMeta,
+    _PolStatesType,
 )
-from karabo.data.obscore import FitsHeaderAxes, FitsHeaderAxis, ObsCoreMeta
 from karabo.data.src import RucioMeta
 from karabo.imaging.image import Image
 from karabo.simulation.observation import Observation
@@ -23,24 +26,6 @@
 from karabo.simulation.visibility import Visibility
 from karabo.simulator_backend import SimulatorBackend
 from karabo.util.helpers import get_rnd_str
-
-
-@pytest.fixture(scope="module")
-def minimal_visibility() -> Visibility:
-    vis_path = SingleFileDownloadObject(
-        remote_file_path="test_minimal_visibility.vis",
-        remote_base_url=cscs_karabo_public_testing_base_url,
-    ).get()
-    return Visibility(vis_path=vis_path)
-
-
-@pytest.fixture(scope="module")
-def minimal_fits_restored() -> Image:
-    restored_path = SingleFileDownloadObject(
-        remote_file_path="test_minimal_clean_restored.fits",
-        remote_base_url=cscs_karabo_public_testing_base_url,
-    ).get()
-    return Image(path=restored_path)
 
 
 class TestObsCoreMeta:
@@ -120,217 +105,6 @@
                     fragment=fragment,
                 )
 
-    def test_from_visibility(self, minimal_visibility: Visibility) -> None:
-        telescope = Telescope.constructor("ASKAP", backend=SimulatorBackend.OSKAR)
-        observation = Observation(  # settings from notebook, of `minimal_visibility`
-            start_frequency_hz=100e6,
-            start_date_and_time=datetime(2024, 3, 15, 10, 46, 0),
-            phase_centre_ra_deg=250.0,
-            phase_centre_dec_deg=-80.0,
-            number_of_channels=16,
-            frequency_increment_hz=1e6,
-            number_of_time_steps=24,
-        )
-        ocm = ObsCoreMeta.from_visibility(
-            vis=minimal_visibility,
-            calibrated=False,
-            tel=telescope,
-            obs=observation,
-        )
-        assert ocm.dataproduct_type == "visibility"
-        assert ocm.s_ra is not None and np.allclose(ocm.s_ra, 250.0)
-        assert ocm.s_dec is not None and np.allclose(ocm.s_dec, -80.0)
-        assert ocm.t_min is not None
-        assert ocm.t_max is not None and ocm.t_max > ocm.t_min
-        assert ocm.t_exptime is not None and ocm.t_exptime > 0.0
-        assert ocm.t_resolution is not None and ocm.t_resolution > 0.0
-        assert ocm.t_xel is not None
-        assert ocm.em_min is not None and ocm.em_min > 0.0
-        assert (
-            ocm.em_max is not None and ocm.em_max > 0.0 and ocm.em_max <= ocm.em_min
-        )  # <= because max-freq = min-wavelength
-        assert ocm.em_xel is not None and ocm.em_xel >= 1
-        assert ocm.access_estsize is not None and ocm.access_estsize > 0.0
-        assert ocm.em_ucd is not None
-        assert ocm.o_ucd is not None
-        assert ocm.calib_level == 1  # because `calibrated` flag set to False
-        assert ocm.instrument_name == telescope.name
-        assert ocm.s_resolution is not None and ocm.s_resolution > 0.0
-
-        with tempfile.TemporaryDirectory() as tmpdir:
-            meta_path = os.path.join(tmpdir, "obscore-vis.json")
-            with pytest.warns(UserWarning):  # mandatory fields not set
-                _ = ocm.to_dict()
-            ocm.obs_collection = "<obs-collection>"
-            ocm.obs_id = "<obs-id>"
-            ocm.obs_publisher_did = "<obs-publisher-did>"
-            _ = ocm.to_dict(fpath=meta_path)
-            assert os.path.exists(meta_path)
-
-    def test_from_image(self, minimal_fits_restored: Image) -> None:
-        axes = FitsHeaderAxes(freq=FitsHeaderAxis(axis=4, unit=u.Hz))
-        ocm = ObsCoreMeta.from_image(img=minimal_fits_restored, fits_axes=axes)
-        assert ocm.calib_level == 3
-        assert ocm.dataproduct_type is not None and ocm.dataproduct_type == "image"
-        assert ocm.access_format is not None and ocm.access_format == "image/fits"
-        assert ocm.s_xel1 is not None and ocm.s_xel1 >= 1
-        assert ocm.s_xel2 is not None and ocm.s_xel2 >= 1
-        assert ocm.s_pixel_scale is not None and ocm.s_pixel_scale > 0.0
-        assert ocm.s_fov is not None and ocm.s_fov > 0.0
-        assert ocm.s_region is not None
-        assert ocm.em_min is not None and ocm.em_min > 0.0
-        assert (
-            ocm.em_max is not None and ocm.em_max > 0.0 and ocm.em_max <= ocm.em_min
-        )  # <= because max-freq = min-wavelength
-        assert ocm.em_xel is not None and ocm.em_xel >= 1
-        assert ocm.em_ucd is not None and ocm.em_ucd == "em.freq;em.radio"
-        assert ocm.access_estsize is not None and ocm.access_estsize > 0.0
-
-        with tempfile.TemporaryDirectory() as tmpdir:
-            meta_path = os.path.join(tmpdir, "obscore-img.json")
-            with pytest.warns(UserWarning):  # mandatory fields not set
-                _ = ocm.to_dict()
-            ocm.obs_collection = "<obs-collection>"
-            ocm.obs_id = "<obs-id>"
-            ocm.obs_publisher_did = "<obs-publisher-did>"
-            _ = ocm.to_dict(fpath=meta_path)
-            assert os.path.exists(meta_path)
-
-
-class TestRucioMeta:
-    def test_json_creation(self, minimal_fits_restored: Image) -> None:
-        axes = FitsHeaderAxes(freq=FitsHeaderAxis(axis=4, unit=u.Hz))
-        ocm = ObsCoreMeta.from_image(img=minimal_fits_restored, fits_axes=axes)
-        name = os.path.split(minimal_fits_restored.path)[-1]
-        rm = RucioMeta(
-            namespace="karabo-sim",
-            name=name,
-            lifetime=86400,  # 1 day
-            dataset_name=None,
-            meta=ocm,
-        )
-        ocm.obs_collection = "MRO/ASKAP"
-        obs_sim_id = 0  # unique observation-simulation ID of `USER`
-        user_rnd_str = get_rnd_str(k=10, seed=os.environ.get("USER"))
-        ocm.obs_id = f"karabo-{user_rnd_str}-{obs_sim_id}"
-        obs_publisher_did = RucioMeta.get_ivoid(  # rest args are defaults
-            namespace=rm.namespace,
-            name=rm.name,
-        )
-        ocm.obs_publisher_did = obs_publisher_did
-        fname_meta = RucioMeta.get_meta_fname(fname=minimal_fits_restored.path)
-        with tempfile.TemporaryDirectory() as tmpdir:
-            fpath_meta = os.path.join(tmpdir, os.path.split(fname_meta)[-1])
-            _ = rm.to_dict(fpath=fpath_meta)
-            assert os.path.exists(fpath_meta)
-=======
-from __future__ import annotations
-
-import os
-import tempfile
-from datetime import datetime
-from typing import Any, get_args
-
-import numpy as np
-import pytest
-from astropy import constants as const
-from astropy import units as u
-from astropy.time import Time
-from pytest import FixtureRequest
-from rfc3986.exceptions import InvalidComponentsError
-
-from karabo.data.obscore import (
-    FitsHeaderAxes,
-    FitsHeaderAxis,
-    ObsCoreMeta,
-    _PolStatesType,
-)
-from karabo.data.src import RucioMeta
-from karabo.imaging.image import Image
-from karabo.simulation.observation import Observation
-from karabo.simulation.telescope import Telescope
-from karabo.simulation.visibility import Visibility
-from karabo.simulator_backend import SimulatorBackend
-from karabo.util.helpers import get_rnd_str
-
-
-class TestObsCoreMeta:
-    def test_sshapes(self) -> None:
-        assert (
-            ObsCoreMeta.scircle(point=(214.2344, -21.5), radius=1.46)
-            == "<(214.234d,-21.5d),1.46d>"
-        )
-        assert (
-            ObsCoreMeta.spoint(point=(214.2344, -21.5), ndigits=4)
-            == "(214.2344d,-21.5d)"
-        )
-        assert (
-            ObsCoreMeta.spoly(poly=((0.0, 0.0), (100.0, -21.4), (332.1, 87.34)))
-            == "{(0.0d,0.0d),(100.0d,-21.4d),(332.1d,87.34d)}"
-        )
-
-        with pytest.raises(ValueError):
-            ObsCoreMeta.spoint(point=(214.2344, -90.1), ndigits=4)
-            ObsCoreMeta.spoint(point=(214.2344, 90.1), ndigits=4)
-            ObsCoreMeta.scircle(point=(214.2344, -21.5), radius=-1.0)
-            ObsCoreMeta.scircle(point=(214.2344, -21.5), radius=181.4)
-            ObsCoreMeta.spoly(poly=((0.0, 0.0), (100.0, -21.4), (332.1, 97.34)))
-        with pytest.raises(RuntimeError):
-            ObsCoreMeta.spoly(poly=((0.0, 0.0), (100.0, -21.4)))
-
-    @pytest.mark.parametrize(
-        ("authority", "path", "query", "fragment", "expected"),
-        [
-            ("", None, None, None, pytest.raises(ValueError)),  # authority < 3
-            ("sk", None, None, None, pytest.raises(ValueError)),  # authority < 3
-            ("ska", None, None, None, "ivo://ska"),
-            ("éka", None, None, None, pytest.raises(ValueError)),  # start is not alphan
-            ("skao", None, None, None, "ivo://skao"),
-            ("skao", "~", None, None, pytest.raises(ValueError)),  # path must start w /
-            ("skao", "/~", None, None, "ivo://skao/~"),
-            ("skao", "/~%", None, None, pytest.raises(InvalidComponentsError)),
-            ("skao", "/~/sth", None, None, "ivo://skao/~/sth"),
-            ("skao", "/~/sth@", None, None, pytest.raises(ValueError)),  # has @ in path
-            ("skao", "/~/sth:", None, None, pytest.raises(ValueError)),  # has : in path
-            ("skao", None, "karabo", None, "ivo://skao?karabo"),
-            ("skao", "/~", "karabo", None, "ivo://skao/~?karabo"),
-            ("skao", "/~", "karabo:image.fits", None, "ivo://skao/~?karabo:image.fits"),
-            (
-                "skao",
-                "/~",
-                "karabo:image.fits",
-                "header",
-                "ivo://skao/~?karabo:image.fits#header",
-            ),
-        ],
-    )
-    def test_ivoid(
-        self,
-        authority: str,
-        path: str,
-        query: str,
-        fragment: str,
-        expected: Any,
-    ) -> None:
-        if isinstance(expected, str):
-            assert (
-                ObsCoreMeta.get_ivoid(
-                    authority=authority,
-                    path=path,
-                    query=query,
-                    fragment=fragment,
-                )
-                == expected
-            )
-        else:
-            with expected:
-                _ = ObsCoreMeta.get_ivoid(
-                    authority=authority,
-                    path=path,
-                    query=query,
-                    fragment=fragment,
-                )
-
     @pytest.mark.parametrize(
         "vis_fixture_name",
         [
@@ -541,5 +315,4 @@
         with tempfile.TemporaryDirectory() as tmpdir:
             fpath_meta = os.path.join(tmpdir, os.path.split(fname_meta)[-1])
             _ = rm.to_dict(fpath=fpath_meta)
-            assert os.path.exists(fpath_meta)
->>>>>>> a7a0b9ba
+            assert os.path.exists(fpath_meta)