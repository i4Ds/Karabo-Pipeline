<<<<<<< HEAD
from datetime import datetime

import numpy as np
import pytest
from numpy.typing import NDArray
from ska_sdp_datamodels.visibility import Visibility as RASCILVisibility
from typing_extensions import assert_never

from karabo.imaging.imager_base import DirtyImagerConfig
from karabo.imaging.imager_oskar import OskarDirtyImager
from karabo.imaging.imager_rascil import RascilDirtyImager
from karabo.imaging.util import (
    auto_choose_dirty_imager_from_sim,
    auto_choose_dirty_imager_from_vis,
)
from karabo.simulation.interferometer import InterferometerSimulation
from karabo.simulation.observation import Observation
from karabo.simulation.sky_model import SkyModel
from karabo.simulation.telescope import Telescope
from karabo.simulation.visibility import Visibility
from karabo.simulator_backend import SimulatorBackend


@pytest.mark.parametrize(
    "backend,telescope_name",
    [
        (SimulatorBackend.OSKAR, "SKA1MID"),
        (SimulatorBackend.RASCIL, "MID"),
    ],
)
def test_auto_choose_dirty_imager(
    sky_data: NDArray[np.float64], backend: SimulatorBackend, telescope_name: str
) -> None:
    sky = SkyModel()
    sky.add_point_sources(sky_data)
    sky = SkyModel.get_random_poisson_disk_sky((220, -60), (260, -80), 1, 1, 1)
    sky.explore_sky([240, -70], s=10)
    telescope = Telescope.constructor(telescope_name, backend=backend)
    telescope.centre_longitude = 3

    simulation = InterferometerSimulation(
        channel_bandwidth_hz=1e6,
        time_average_sec=10,
    )
    observation = Observation(
        start_frequency_hz=100e6,
        start_date_and_time=datetime(2024, 3, 15, 10, 46, 0),
        phase_centre_ra_deg=240,
        phase_centre_dec_deg=-70,
        number_of_time_steps=4,
        frequency_increment_hz=20e6,
        number_of_channels=4,
    )

    visibility = simulation.run_simulation(telescope, sky, observation, backend=backend)

    dirty_imager_config = DirtyImagerConfig(
        imaging_npixel=1024,
        imaging_cellsize=3 / 180 * np.pi / 1024,
    )

    dirty_imager = auto_choose_dirty_imager_from_vis(visibility, dirty_imager_config)
    if backend is SimulatorBackend.OSKAR:
        assert isinstance(visibility, Visibility)
        assert isinstance(dirty_imager, OskarDirtyImager)
    elif backend is SimulatorBackend.RASCIL:
        assert isinstance(visibility, RASCILVisibility)
        assert isinstance(dirty_imager, RascilDirtyImager)
    else:
        assert_never(backend)

    dirty_imager = auto_choose_dirty_imager_from_sim(backend, dirty_imager_config)
    if backend is SimulatorBackend.OSKAR:
        assert isinstance(dirty_imager, OskarDirtyImager)
    elif backend is SimulatorBackend.RASCIL:
        assert isinstance(dirty_imager, RascilDirtyImager)
    else:
        assert_never(backend)
=======
from datetime import datetime

import numpy as np
import pytest
from numpy.typing import NDArray

from karabo.imaging.imager_base import DirtyImagerConfig
from karabo.simulation.interferometer import InterferometerSimulation
from karabo.simulation.observation import Observation
from karabo.simulation.sky_model import SkyModel
from karabo.simulation.telescope import Telescope
from karabo.simulation.visibility import VisibilityFormat
from karabo.simulator_backend import SimulatorBackend
from karabo.test.util import get_compatible_dirty_imager


@pytest.mark.parametrize(
    "backend,telescope_name,visibility_format,combine_across_frequencies",
    [
        (SimulatorBackend.OSKAR, "SKA1MID", "OSKAR_VIS", True),
        (SimulatorBackend.OSKAR, "SKA1MID", "MS", True),
        (SimulatorBackend.RASCIL, "MID", "MS", False),
    ],
)
def test_get_compatible_dirty_imager(
    sky_data: NDArray[np.float64],
    backend: SimulatorBackend,
    telescope_name: str,
    visibility_format: VisibilityFormat,
    combine_across_frequencies: bool,
) -> None:
    sky = SkyModel()
    sky.add_point_sources(sky_data)
    sky = SkyModel.get_random_poisson_disk_sky((220, -60), (260, -80), 1, 1, 1)
    sky.explore_sky([240, -70], s=10)
    telescope = Telescope.constructor(telescope_name, backend=backend)
    telescope.centre_longitude = 3

    simulation = InterferometerSimulation(
        channel_bandwidth_hz=1e6,
        time_average_sec=10,
    )
    observation = Observation(
        start_frequency_hz=100e6,
        start_date_and_time=datetime(2024, 3, 15, 10, 46, 0),
        phase_centre_ra_deg=240,
        phase_centre_dec_deg=-70,
        number_of_time_steps=4,
        frequency_increment_hz=20e6,
        number_of_channels=4,
    )

    visibility = simulation.run_simulation(
        telescope,
        sky,
        observation,
        backend=backend,
        visibility_format=visibility_format,
    )

    dirty_imager_config = DirtyImagerConfig(
        imaging_npixel=1024,
        imaging_cellsize=3 / 180 * np.pi / 1024,
        combine_across_frequencies=combine_across_frequencies,
    )

    dirty_imager = get_compatible_dirty_imager(visibility, dirty_imager_config)
    dirty_image = dirty_imager.create_dirty_image(visibility)
    assert dirty_image.data.ndim == 4
>>>>>>> a7a0b9ba
<|MERGE_RESOLUTION|>--- conflicted
+++ resolved
@@ -1,150 +1,69 @@
-<<<<<<< HEAD
-from datetime import datetime
-
-import numpy as np
-import pytest
-from numpy.typing import NDArray
-from ska_sdp_datamodels.visibility import Visibility as RASCILVisibility
-from typing_extensions import assert_never
-
-from karabo.imaging.imager_base import DirtyImagerConfig
-from karabo.imaging.imager_oskar import OskarDirtyImager
-from karabo.imaging.imager_rascil import RascilDirtyImager
-from karabo.imaging.util import (
-    auto_choose_dirty_imager_from_sim,
-    auto_choose_dirty_imager_from_vis,
-)
-from karabo.simulation.interferometer import InterferometerSimulation
-from karabo.simulation.observation import Observation
-from karabo.simulation.sky_model import SkyModel
-from karabo.simulation.telescope import Telescope
-from karabo.simulation.visibility import Visibility
-from karabo.simulator_backend import SimulatorBackend
-
-
-@pytest.mark.parametrize(
-    "backend,telescope_name",
-    [
-        (SimulatorBackend.OSKAR, "SKA1MID"),
-        (SimulatorBackend.RASCIL, "MID"),
-    ],
-)
-def test_auto_choose_dirty_imager(
-    sky_data: NDArray[np.float64], backend: SimulatorBackend, telescope_name: str
-) -> None:
-    sky = SkyModel()
-    sky.add_point_sources(sky_data)
-    sky = SkyModel.get_random_poisson_disk_sky((220, -60), (260, -80), 1, 1, 1)
-    sky.explore_sky([240, -70], s=10)
-    telescope = Telescope.constructor(telescope_name, backend=backend)
-    telescope.centre_longitude = 3
-
-    simulation = InterferometerSimulation(
-        channel_bandwidth_hz=1e6,
-        time_average_sec=10,
-    )
-    observation = Observation(
-        start_frequency_hz=100e6,
-        start_date_and_time=datetime(2024, 3, 15, 10, 46, 0),
-        phase_centre_ra_deg=240,
-        phase_centre_dec_deg=-70,
-        number_of_time_steps=4,
-        frequency_increment_hz=20e6,
-        number_of_channels=4,
-    )
-
-    visibility = simulation.run_simulation(telescope, sky, observation, backend=backend)
-
-    dirty_imager_config = DirtyImagerConfig(
-        imaging_npixel=1024,
-        imaging_cellsize=3 / 180 * np.pi / 1024,
-    )
-
-    dirty_imager = auto_choose_dirty_imager_from_vis(visibility, dirty_imager_config)
-    if backend is SimulatorBackend.OSKAR:
-        assert isinstance(visibility, Visibility)
-        assert isinstance(dirty_imager, OskarDirtyImager)
-    elif backend is SimulatorBackend.RASCIL:
-        assert isinstance(visibility, RASCILVisibility)
-        assert isinstance(dirty_imager, RascilDirtyImager)
-    else:
-        assert_never(backend)
-
-    dirty_imager = auto_choose_dirty_imager_from_sim(backend, dirty_imager_config)
-    if backend is SimulatorBackend.OSKAR:
-        assert isinstance(dirty_imager, OskarDirtyImager)
-    elif backend is SimulatorBackend.RASCIL:
-        assert isinstance(dirty_imager, RascilDirtyImager)
-    else:
-        assert_never(backend)
-=======
-from datetime import datetime
-
-import numpy as np
-import pytest
-from numpy.typing import NDArray
-
-from karabo.imaging.imager_base import DirtyImagerConfig
-from karabo.simulation.interferometer import InterferometerSimulation
-from karabo.simulation.observation import Observation
-from karabo.simulation.sky_model import SkyModel
-from karabo.simulation.telescope import Telescope
-from karabo.simulation.visibility import VisibilityFormat
-from karabo.simulator_backend import SimulatorBackend
-from karabo.test.util import get_compatible_dirty_imager
-
-
-@pytest.mark.parametrize(
-    "backend,telescope_name,visibility_format,combine_across_frequencies",
-    [
-        (SimulatorBackend.OSKAR, "SKA1MID", "OSKAR_VIS", True),
-        (SimulatorBackend.OSKAR, "SKA1MID", "MS", True),
-        (SimulatorBackend.RASCIL, "MID", "MS", False),
-    ],
-)
-def test_get_compatible_dirty_imager(
-    sky_data: NDArray[np.float64],
-    backend: SimulatorBackend,
-    telescope_name: str,
-    visibility_format: VisibilityFormat,
-    combine_across_frequencies: bool,
-) -> None:
-    sky = SkyModel()
-    sky.add_point_sources(sky_data)
-    sky = SkyModel.get_random_poisson_disk_sky((220, -60), (260, -80), 1, 1, 1)
-    sky.explore_sky([240, -70], s=10)
-    telescope = Telescope.constructor(telescope_name, backend=backend)
-    telescope.centre_longitude = 3
-
-    simulation = InterferometerSimulation(
-        channel_bandwidth_hz=1e6,
-        time_average_sec=10,
-    )
-    observation = Observation(
-        start_frequency_hz=100e6,
-        start_date_and_time=datetime(2024, 3, 15, 10, 46, 0),
-        phase_centre_ra_deg=240,
-        phase_centre_dec_deg=-70,
-        number_of_time_steps=4,
-        frequency_increment_hz=20e6,
-        number_of_channels=4,
-    )
-
-    visibility = simulation.run_simulation(
-        telescope,
-        sky,
-        observation,
-        backend=backend,
-        visibility_format=visibility_format,
-    )
-
-    dirty_imager_config = DirtyImagerConfig(
-        imaging_npixel=1024,
-        imaging_cellsize=3 / 180 * np.pi / 1024,
-        combine_across_frequencies=combine_across_frequencies,
-    )
-
-    dirty_imager = get_compatible_dirty_imager(visibility, dirty_imager_config)
-    dirty_image = dirty_imager.create_dirty_image(visibility)
-    assert dirty_image.data.ndim == 4
->>>>>>> a7a0b9ba
+from datetime import datetime
+
+import numpy as np
+import pytest
+from numpy.typing import NDArray
+
+from karabo.imaging.imager_base import DirtyImagerConfig
+from karabo.simulation.interferometer import InterferometerSimulation
+from karabo.simulation.observation import Observation
+from karabo.simulation.sky_model import SkyModel
+from karabo.simulation.telescope import Telescope
+from karabo.simulation.visibility import VisibilityFormat
+from karabo.simulator_backend import SimulatorBackend
+from karabo.test.util import get_compatible_dirty_imager
+
+
+@pytest.mark.parametrize(
+    "backend,telescope_name,visibility_format,combine_across_frequencies",
+    [
+        (SimulatorBackend.OSKAR, "SKA1MID", "OSKAR_VIS", True),
+        (SimulatorBackend.OSKAR, "SKA1MID", "MS", True),
+        (SimulatorBackend.RASCIL, "MID", "MS", False),
+    ],
+)
+def test_get_compatible_dirty_imager(
+    sky_data: NDArray[np.float64],
+    backend: SimulatorBackend,
+    telescope_name: str,
+    visibility_format: VisibilityFormat,
+    combine_across_frequencies: bool,
+) -> None:
+    sky = SkyModel()
+    sky.add_point_sources(sky_data)
+    sky = SkyModel.get_random_poisson_disk_sky((220, -60), (260, -80), 1, 1, 1)
+    sky.explore_sky([240, -70], s=10)
+    telescope = Telescope.constructor(telescope_name, backend=backend)
+    telescope.centre_longitude = 3
+
+    simulation = InterferometerSimulation(
+        channel_bandwidth_hz=1e6,
+        time_average_sec=10,
+    )
+    observation = Observation(
+        start_frequency_hz=100e6,
+        start_date_and_time=datetime(2024, 3, 15, 10, 46, 0),
+        phase_centre_ra_deg=240,
+        phase_centre_dec_deg=-70,
+        number_of_time_steps=4,
+        frequency_increment_hz=20e6,
+        number_of_channels=4,
+    )
+
+    visibility = simulation.run_simulation(
+        telescope,
+        sky,
+        observation,
+        backend=backend,
+        visibility_format=visibility_format,
+    )
+
+    dirty_imager_config = DirtyImagerConfig(
+        imaging_npixel=1024,
+        imaging_cellsize=3 / 180 * np.pi / 1024,
+        combine_across_frequencies=combine_across_frequencies,
+    )
+
+    dirty_imager = get_compatible_dirty_imager(visibility, dirty_imager_config)
+    dirty_image = dirty_imager.create_dirty_image(visibility)
+    assert dirty_image.data.ndim == 4