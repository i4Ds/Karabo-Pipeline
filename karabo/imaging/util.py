<<<<<<< HEAD
from __future__ import annotations

import warnings
from typing import List, Tuple, Union

import numpy as np
from astropy.modeling import fitting, models
from astropy.wcs import WCS
from numpy.typing import NDArray
from rascil import processing_components as rpc
from scipy.optimize import minpack
from ska_sdp_datamodels.image.image_model import Image as SkaSdpImage
from ska_sdp_datamodels.visibility import Visibility as RASCILVisibility
from typing_extensions import assert_never

from karabo.data.external_data import MGCLSContainerDownloadObject
from karabo.imaging.image import Image
from karabo.imaging.imager_base import DirtyImager, DirtyImagerConfig
from karabo.imaging.imager_oskar import OskarDirtyImager, OskarDirtyImagerConfig
from karabo.imaging.imager_rascil import RascilDirtyImager, RascilDirtyImagerConfig
from karabo.simulation.sky_model import SkyModel
from karabo.simulation.visibility import Visibility
from karabo.simulator_backend import SimulatorBackend
from karabo.util._types import BeamType
from karabo.warning import KaraboWarning


def auto_choose_dirty_imager_from_vis(
    visibility: Union[Visibility, RASCILVisibility],
    config: DirtyImagerConfig,
) -> DirtyImager:
    """Automatically choose a suitable dirty imager based on a visibility object.

    Temporary function until we have a general visibility object
    and functions to convert general objects to implementation-specific
    objects on demand.

    Args:
        visibility (Union[Visibility, RASCILVisibility]): Visibility object
        config (DirtyImagerConfig): Config to initialize dirty imager
            object with.

    Returns:
        DirtyImager: The created dirty imager object
    """
    dirty_imager: DirtyImager
    if isinstance(visibility, Visibility):
        dirty_imager = OskarDirtyImager(
            OskarDirtyImagerConfig(
                imaging_npixel=config.imaging_npixel,
                imaging_cellsize=config.imaging_cellsize,
                combine_across_frequencies=config.combine_across_frequencies,
            )
        )
    elif isinstance(visibility, RASCILVisibility):
        dirty_imager = RascilDirtyImager(
            RascilDirtyImagerConfig(
                imaging_npixel=config.imaging_npixel,
                imaging_cellsize=config.imaging_cellsize,
                combine_across_frequencies=config.combine_across_frequencies,
            )
        )
    else:
        assert_never(visibility)

    return dirty_imager


def auto_choose_dirty_imager_from_sim(
    simulator_backend: SimulatorBackend,
    config: DirtyImagerConfig,
) -> DirtyImager:
    """Automatically choose a suitable dirty imager based on a simulator.

    Temporary function until all dirty imagers support all simulators.

    Args:
        simulator_backend (SimulatorBackend): Simulator backend being used
        config (DirtyImagerConfig): Config to initialize dirty imager
            object with.

    Returns:
        DirtyImager: The created dirty imager object
    """
    dirty_imager: DirtyImager
    if simulator_backend == SimulatorBackend.OSKAR:
        dirty_imager = OskarDirtyImager(
            OskarDirtyImagerConfig(
                imaging_npixel=config.imaging_npixel,
                imaging_cellsize=config.imaging_cellsize,
                combine_across_frequencies=config.combine_across_frequencies,
            )
        )
    elif simulator_backend == SimulatorBackend.RASCIL:
        dirty_imager = RascilDirtyImager(
            RascilDirtyImagerConfig(
                imaging_npixel=config.imaging_npixel,
                imaging_cellsize=config.imaging_cellsize,
                combine_across_frequencies=config.combine_across_frequencies,
            )
        )
    else:
        assert_never(simulator_backend)

    return dirty_imager


def get_MGCLS_images(regex_pattern: str, verbose: bool = False) -> List[SkaSdpImage]:
    """
    MeerKAT Galaxy Cluster Legacy Survey Data Release 1 (MGCLS DR1)
    https://doi.org/10.48479/7epd-w356
    The first data release of the MeerKAT Galaxy Cluster Legacy Survey (MGCLS)
    consists of the uncalibrated visibilities, a set of continuum imaging products,
    and several source catalogues. All clusters have Stokes-I products,
    and approximately 40% have Stokes-Q and U products as well. For full details,
    including caveats for usage,
    see the survey overview and DR1 paper (Knowles et al., 2021).

    When using any of the below products, please cite Knowles et al. (2021)
    and include the following Observatory acknowledgement:
    "MGCLS data products were provided by the South African Radio
    Astronomy Observatory and the MGCLS team and were derived from observations
    with the MeerKAT radio telescope. The MeerKAT telescope is operated by the
    South African Radio Astronomy Observatory, which is a facility of the National
    Research Foundation, an agency of the Department of Science and Innovation."

    The final enhanced image data products are five-plane cubes
    (referred to as the 5pln cubes in the following) in which the first
    plane is the brightness at the reference frequency, and the second
    is the spectral index, a**1656/908 , both determined by a least-squares fit
    to log(I) vs. log(v) at each pixel. The third plane is the brightness
    uncertainty estimate, fourth is the spectral index uncertainty, and
    fifth is the χ2 of the least-squares fit. Uncertainty estimates are
    only the statistical noise component and do not include calibration
    or other systematic effects. The five planes are accessible in the
    Xarray.Image in the frequency dimension (first dimension).

    Data will be accessed from the karabo_public folder. The data was downloaded
    from https://archive-gw-1.kat.ac.za/public/repository/10.48479/7epd-w356/
    data/enhanced_products/bucket_contents.html

    Parameters:
    ----------
    regex_pattern : str
        Regex pattern to match the files to download. Best is to check in the bucket
        and paper which data is available and then use the regex pattern to match
        the files you want to download.
    verbose : bool, optional
        If True, prints out the files being downloaded. Defaults to False.

    Returns:
    -------
    List[SkaSdpImage]
        List of images from the MGCLS Enhanced Products bucket.
    """
    mgcls_cdo = MGCLSContainerDownloadObject(regexr_pattern=regex_pattern)
    local_file_paths = mgcls_cdo.get_all(verbose=verbose)
    if len(local_file_paths) == 0:
        raise FileNotFoundError(
            f"No files in {mgcls_cdo._remote_container_url} for {regex_pattern=}"
        )
    mgcls_images: List[SkaSdpImage] = list()
    for local_file_path in local_file_paths:
        mgcls_images.append(
            rpc.image.operations.import_image_from_fits(local_file_path)
        )
    return mgcls_images


def _convert_clean_beam_to_degrees(
    im: Image,
    beam_pixels: tuple[float, float, float],
) -> BeamType:
    """Convert clean beam in pixels to arcsec, arcsec, degree.

    Source: https://gitlab.com/ska-telescope/sdp/ska-sdp-func-python/-/blob/main/src/ska_sdp_func_python/image/operations.py  # noqa: E501

    Args:
        im: Image
        beam_pixels: Beam size in pixels

    Returns:
        "bmaj" (arcsec), "bmin" (arcsec), "bpa" (degree)
    """
    cellsize = im.get_cellsize()
    to_mm: np.float64 = np.sqrt(8.0 * np.log(2.0))
    clean_beam: BeamType
    if beam_pixels[1] > beam_pixels[0]:
        clean_beam = {
            "bmaj": np.rad2deg(beam_pixels[1] * cellsize * to_mm),
            "bmin": np.rad2deg(beam_pixels[0] * cellsize * to_mm),
            "bpa": np.rad2deg(beam_pixels[2]),
        }
    else:
        clean_beam = {
            "bmaj": np.rad2deg(beam_pixels[0] * cellsize * to_mm),
            "bmin": np.rad2deg(beam_pixels[1] * cellsize * to_mm),
            "bpa": np.rad2deg(beam_pixels[2]) + 90.0,
        }
    return clean_beam


def guess_beam_parameters(img: Image) -> BeamType:
    """Fit a two-dimensional Gaussian to img using astropy.modeling.

    This function is usually applied on a PSF-image. Therefore, just
    images who don't have beam-params in the header (e.g. dirty image) may need a
    beam-guess.

    Source: https://gitlab.com/ska-telescope/sdp/ska-sdp-func-python/-/blob/main/src/ska_sdp_func_python/image/deconvolution.py  # noqa: E501

    Args:
        img: Image to guess the beam

    Returns:
        major-axis (arcsec), minor-axis (arcsec), position-angle (degree)
    """
    if img.has_beam_parameters():
        warnings.warn(
            f"Image {img.path} already has beam-info in the header.",
            KaraboWarning,
        )
    npixel = img.data.shape[3]
    sl = slice(npixel // 2 - 7, npixel // 2 + 8)
    y, x = np.mgrid[sl, sl]
    z = img.data[0, 0, sl, sl]

    # isotropic at the moment!
    try:
        p_init = models.Gaussian2D(
            amplitude=np.max(z), x_mean=np.mean(x), y_mean=np.mean(y)
        )
        fit_p = fitting.LevMarLSQFitter()
        with warnings.catch_warnings():
            # Ignore model linearity warning from the fitter
            warnings.simplefilter("ignore")
            fit = fit_p(p_init, x, y, z)
        if fit.x_stddev <= 0.0 or fit.y_stddev <= 0.0:
            warnings.warn(
                "guess_beam_parameters: error in fitting to psf, "
                + "using 1 pixel stddev"
            )
            beam_pixels = (1.0, 1.0, 0.0)
        else:
            beam_pixels = (
                fit.x_stddev.value,
                fit.y_stddev.value,
                fit.theta.value,
            )
    except minpack.error:
        warnings.warn("guess_beam_parameters: minpack error, using 1 pixel stddev")
        beam_pixels = (1.0, 1.0, 0.0)
    except ValueError:
        warnings.warn(
            "guess_beam_parameters: warning in fit to psf, using 1 pixel stddev"
        )
        beam_pixels = (1.0, 1.0, 0.0)

    return _convert_clean_beam_to_degrees(img, beam_pixels)


def project_sky_to_image(
    sky: SkyModel,
    phase_center: Union[List[int], List[float]],
    imaging_cellsize: float,
    imaging_npixel: int,
    filter_outlier: bool = True,
    invert_ra: bool = True,
) -> Tuple[NDArray[np.float64], NDArray[np.int64]]:
    """
    Calculates the pixel coordinates `sky` sources as floats.
    If you want to have integer indices, just round them.

    :param sky: `SkyModel` with the sources
    :param phase_center: [RA,DEC]
    :param imaging_cellsize: Image cellsize in radian (pixel coverage)
    :param imaging_npixel: Number of pixels of the image
    :param filter_outlier: Exclude source outside of image?
    :param invert_ra: Invert RA axis?

    :return: image-coordinates as np.ndarray[px,py] and
    `SkyModel` sources indices as np.ndarray[idxs]
    """

    # calc WCS args
    def radian_degree(rad: float) -> float:
        return rad * (180 / np.pi)

    cdelt = radian_degree(imaging_cellsize)
    crpix = np.floor((imaging_npixel / 2)) + 1

    # setup WCS
    w = WCS(naxis=2)
    w.wcs.crpix = np.array([crpix, crpix])  # coordinate reference pixel per axis
    ra_sign = -1 if invert_ra else 1
    w.wcs.cdelt = np.array(
        [ra_sign * cdelt, cdelt]
    )  # coordinate increments on sphere per axis
    w.wcs.crval = phase_center
    w.wcs.ctype = ["RA---AIR", "DEC--AIR"]  # coordinate axis type

    # convert coordinates
    px, py = w.wcs_world2pix(sky[:, 0], sky[:, 1], 1)

    # check length to cover single source pre-filtering
    if len(px.shape) == 0 and len(py.shape) == 0:
        px, py = [px], [py]
        idxs = np.arange(sky.num_sources)
    # post processing, pre filtering before calling wcs.wcs_world2pix would be
    # more efficient, however this has to be done in the ra-dec space.
    # Maybe for future work!?
    elif filter_outlier:
        px_idxs = np.where(np.logical_and(px <= imaging_npixel, px >= 0))[0]
        py_idxs = np.where(np.logical_and(py <= imaging_npixel, py >= 0))[0]
        idxs = np.intersect1d(px_idxs, py_idxs)
        px, py = px[idxs], py[idxs]
    else:
        idxs = np.arange(sky.num_sources)
    img_coords = np.array([px, py])

    return img_coords, idxs
=======
from __future__ import annotations

import warnings
from typing import List, Tuple, Union

import numpy as np
from astropy.modeling import fitting, models
from astropy.wcs import WCS
from numpy.typing import NDArray
from rascil import processing_components as rpc
from scipy.optimize import minpack
from ska_sdp_datamodels.image.image_model import Image as SkaSdpImage

from karabo.data.external_data import MGCLSContainerDownloadObject
from karabo.imaging.image import Image
from karabo.simulation.sky_model import SkyModel
from karabo.util._types import BeamType
from karabo.warning import KaraboWarning


def get_MGCLS_images(regex_pattern: str, verbose: bool = False) -> List[SkaSdpImage]:
    """
    MeerKAT Galaxy Cluster Legacy Survey Data Release 1 (MGCLS DR1)
    https://doi.org/10.48479/7epd-w356
    The first data release of the MeerKAT Galaxy Cluster Legacy Survey (MGCLS)
    consists of the uncalibrated visibilities, a set of continuum imaging products,
    and several source catalogues. All clusters have Stokes-I products,
    and approximately 40% have Stokes-Q and U products as well. For full details,
    including caveats for usage,
    see the survey overview and DR1 paper (Knowles et al., 2021).

    When using any of the below products, please cite Knowles et al. (2021)
    and include the following Observatory acknowledgement:
    "MGCLS data products were provided by the South African Radio
    Astronomy Observatory and the MGCLS team and were derived from observations
    with the MeerKAT radio telescope. The MeerKAT telescope is operated by the
    South African Radio Astronomy Observatory, which is a facility of the National
    Research Foundation, an agency of the Department of Science and Innovation."

    The final enhanced image data products are five-plane cubes
    (referred to as the 5pln cubes in the following) in which the first
    plane is the brightness at the reference frequency, and the second
    is the spectral index, a**1656/908 , both determined by a least-squares fit
    to log(I) vs. log(v) at each pixel. The third plane is the brightness
    uncertainty estimate, fourth is the spectral index uncertainty, and
    fifth is the χ2 of the least-squares fit. Uncertainty estimates are
    only the statistical noise component and do not include calibration
    or other systematic effects. The five planes are accessible in the
    Xarray.Image in the frequency dimension (first dimension).

    Data will be accessed from the karabo_public folder. The data was downloaded
    from https://archive-gw-1.kat.ac.za/public/repository/10.48479/7epd-w356/
    data/enhanced_products/bucket_contents.html

    Parameters:
    ----------
    regex_pattern : str
        Regex pattern to match the files to download. Best is to check in the bucket
        and paper which data is available and then use the regex pattern to match
        the files you want to download.
    verbose : bool, optional
        If True, prints out the files being downloaded. Defaults to False.

    Returns:
    -------
    List[SkaSdpImage]
        List of images from the MGCLS Enhanced Products bucket.
    """
    mgcls_cdo = MGCLSContainerDownloadObject(regexr_pattern=regex_pattern)
    local_file_paths = mgcls_cdo.get_all(verbose=verbose)
    if len(local_file_paths) == 0:
        raise FileNotFoundError(
            f"No files in {mgcls_cdo._remote_container_url} for {regex_pattern=}"
        )
    mgcls_images: List[SkaSdpImage] = list()
    for local_file_path in local_file_paths:
        mgcls_images.append(
            rpc.image.operations.import_image_from_fits(local_file_path)
        )
    return mgcls_images


def _convert_clean_beam_to_degrees(
    im: Image,
    beam_pixels: tuple[float, float, float],
) -> BeamType:
    """Convert clean beam in pixels to arcsec, arcsec, degree.

    Source: https://gitlab.com/ska-telescope/sdp/ska-sdp-func-python/-/blob/main/src/ska_sdp_func_python/image/operations.py  # noqa: E501

    Args:
        im: Image
        beam_pixels: Beam size in pixels

    Returns:
        "bmaj" (arcsec), "bmin" (arcsec), "bpa" (degree)
    """
    cellsize = im.get_cellsize()
    to_mm: np.float64 = np.sqrt(8.0 * np.log(2.0))
    clean_beam: BeamType
    if beam_pixels[1] > beam_pixels[0]:
        clean_beam = {
            "bmaj": np.rad2deg(beam_pixels[1] * cellsize * to_mm),
            "bmin": np.rad2deg(beam_pixels[0] * cellsize * to_mm),
            "bpa": np.rad2deg(beam_pixels[2]),
        }
    else:
        clean_beam = {
            "bmaj": np.rad2deg(beam_pixels[0] * cellsize * to_mm),
            "bmin": np.rad2deg(beam_pixels[1] * cellsize * to_mm),
            "bpa": np.rad2deg(beam_pixels[2]) + 90.0,
        }
    return clean_beam


def guess_beam_parameters(img: Image) -> BeamType:
    """Fit a two-dimensional Gaussian to img using astropy.modeling.

    This function is usually applied on a PSF-image. Therefore, just
    images who don't have beam-params in the header (e.g. dirty image) may need a
    beam-guess.

    Source: https://gitlab.com/ska-telescope/sdp/ska-sdp-func-python/-/blob/main/src/ska_sdp_func_python/image/deconvolution.py  # noqa: E501

    Args:
        img: Image to guess the beam

    Returns:
        major-axis (arcsec), minor-axis (arcsec), position-angle (degree)
    """
    if img.has_beam_parameters():
        warnings.warn(
            f"Image {img.path} already has beam-info in the header.",
            KaraboWarning,
        )
    npixel = img.data.shape[3]
    sl = slice(npixel // 2 - 7, npixel // 2 + 8)
    y, x = np.mgrid[sl, sl]
    z = img.data[0, 0, sl, sl]

    # isotropic at the moment!
    try:
        p_init = models.Gaussian2D(
            amplitude=np.max(z), x_mean=np.mean(x), y_mean=np.mean(y)
        )
        fit_p = fitting.LevMarLSQFitter()
        with warnings.catch_warnings():
            # Ignore model linearity warning from the fitter
            warnings.simplefilter("ignore")
            fit = fit_p(p_init, x, y, z)
        if fit.x_stddev <= 0.0 or fit.y_stddev <= 0.0:
            warnings.warn(
                "guess_beam_parameters: error in fitting to psf, "
                + "using 1 pixel stddev"
            )
            beam_pixels = (1.0, 1.0, 0.0)
        else:
            beam_pixels = (
                fit.x_stddev.value,
                fit.y_stddev.value,
                fit.theta.value,
            )
    except minpack.error:
        warnings.warn("guess_beam_parameters: minpack error, using 1 pixel stddev")
        beam_pixels = (1.0, 1.0, 0.0)
    except ValueError:
        warnings.warn(
            "guess_beam_parameters: warning in fit to psf, using 1 pixel stddev"
        )
        beam_pixels = (1.0, 1.0, 0.0)

    return _convert_clean_beam_to_degrees(img, beam_pixels)


def project_sky_to_image(
    sky: SkyModel,
    phase_center: Union[List[int], List[float]],
    imaging_cellsize: float,
    imaging_npixel: int,
    filter_outlier: bool = True,
    invert_ra: bool = True,
) -> Tuple[NDArray[np.float64], NDArray[np.int64]]:
    """
    Calculates the pixel coordinates `sky` sources as floats.
    If you want to have integer indices, just round them.

    :param sky: `SkyModel` with the sources
    :param phase_center: [RA,DEC]
    :param imaging_cellsize: Image cellsize in radian (pixel coverage)
    :param imaging_npixel: Number of pixels of the image
    :param filter_outlier: Exclude source outside of image?
    :param invert_ra: Invert RA axis?

    :return: image-coordinates as np.ndarray[px,py] and
    `SkyModel` sources indices as np.ndarray[idxs]
    """

    # calc WCS args
    def radian_degree(rad: float) -> float:
        return rad * (180 / np.pi)

    cdelt = radian_degree(imaging_cellsize)
    crpix = np.floor((imaging_npixel / 2)) + 1

    # setup WCS
    w = WCS(naxis=2)
    w.wcs.crpix = np.array([crpix, crpix])  # coordinate reference pixel per axis
    ra_sign = -1 if invert_ra else 1
    w.wcs.cdelt = np.array(
        [ra_sign * cdelt, cdelt]
    )  # coordinate increments on sphere per axis
    w.wcs.crval = phase_center
    w.wcs.ctype = ["RA---AIR", "DEC--AIR"]  # coordinate axis type

    # convert coordinates
    px, py = w.wcs_world2pix(sky[:, 0], sky[:, 1], 1)

    # check length to cover single source pre-filtering
    if len(px.shape) == 0 and len(py.shape) == 0:
        px, py = [px], [py]
        idxs = np.arange(sky.num_sources)
    # post processing, pre filtering before calling wcs.wcs_world2pix would be
    # more efficient, however this has to be done in the ra-dec space.
    # Maybe for future work!?
    elif filter_outlier:
        px_idxs = np.where(np.logical_and(px <= imaging_npixel, px >= 0))[0]
        py_idxs = np.where(np.logical_and(py <= imaging_npixel, py >= 0))[0]
        idxs = np.intersect1d(px_idxs, py_idxs)
        px, py = px[idxs], py[idxs]
    else:
        idxs = np.arange(sky.num_sources)
    img_coords = np.array([px, py])

    return img_coords, idxs
>>>>>>> a7a0b9ba
<|MERGE_RESOLUTION|>--- conflicted
+++ resolved
@@ -1,558 +1,234 @@
-<<<<<<< HEAD
-from __future__ import annotations
-
-import warnings
-from typing import List, Tuple, Union
-
-import numpy as np
-from astropy.modeling import fitting, models
-from astropy.wcs import WCS
-from numpy.typing import NDArray
-from rascil import processing_components as rpc
-from scipy.optimize import minpack
-from ska_sdp_datamodels.image.image_model import Image as SkaSdpImage
-from ska_sdp_datamodels.visibility import Visibility as RASCILVisibility
-from typing_extensions import assert_never
-
-from karabo.data.external_data import MGCLSContainerDownloadObject
-from karabo.imaging.image import Image
-from karabo.imaging.imager_base import DirtyImager, DirtyImagerConfig
-from karabo.imaging.imager_oskar import OskarDirtyImager, OskarDirtyImagerConfig
-from karabo.imaging.imager_rascil import RascilDirtyImager, RascilDirtyImagerConfig
-from karabo.simulation.sky_model import SkyModel
-from karabo.simulation.visibility import Visibility
-from karabo.simulator_backend import SimulatorBackend
-from karabo.util._types import BeamType
-from karabo.warning import KaraboWarning
-
-
-def auto_choose_dirty_imager_from_vis(
-    visibility: Union[Visibility, RASCILVisibility],
-    config: DirtyImagerConfig,
-) -> DirtyImager:
-    """Automatically choose a suitable dirty imager based on a visibility object.
-
-    Temporary function until we have a general visibility object
-    and functions to convert general objects to implementation-specific
-    objects on demand.
-
-    Args:
-        visibility (Union[Visibility, RASCILVisibility]): Visibility object
-        config (DirtyImagerConfig): Config to initialize dirty imager
-            object with.
-
-    Returns:
-        DirtyImager: The created dirty imager object
-    """
-    dirty_imager: DirtyImager
-    if isinstance(visibility, Visibility):
-        dirty_imager = OskarDirtyImager(
-            OskarDirtyImagerConfig(
-                imaging_npixel=config.imaging_npixel,
-                imaging_cellsize=config.imaging_cellsize,
-                combine_across_frequencies=config.combine_across_frequencies,
-            )
-        )
-    elif isinstance(visibility, RASCILVisibility):
-        dirty_imager = RascilDirtyImager(
-            RascilDirtyImagerConfig(
-                imaging_npixel=config.imaging_npixel,
-                imaging_cellsize=config.imaging_cellsize,
-                combine_across_frequencies=config.combine_across_frequencies,
-            )
-        )
-    else:
-        assert_never(visibility)
-
-    return dirty_imager
-
-
-def auto_choose_dirty_imager_from_sim(
-    simulator_backend: SimulatorBackend,
-    config: DirtyImagerConfig,
-) -> DirtyImager:
-    """Automatically choose a suitable dirty imager based on a simulator.
-
-    Temporary function until all dirty imagers support all simulators.
-
-    Args:
-        simulator_backend (SimulatorBackend): Simulator backend being used
-        config (DirtyImagerConfig): Config to initialize dirty imager
-            object with.
-
-    Returns:
-        DirtyImager: The created dirty imager object
-    """
-    dirty_imager: DirtyImager
-    if simulator_backend == SimulatorBackend.OSKAR:
-        dirty_imager = OskarDirtyImager(
-            OskarDirtyImagerConfig(
-                imaging_npixel=config.imaging_npixel,
-                imaging_cellsize=config.imaging_cellsize,
-                combine_across_frequencies=config.combine_across_frequencies,
-            )
-        )
-    elif simulator_backend == SimulatorBackend.RASCIL:
-        dirty_imager = RascilDirtyImager(
-            RascilDirtyImagerConfig(
-                imaging_npixel=config.imaging_npixel,
-                imaging_cellsize=config.imaging_cellsize,
-                combine_across_frequencies=config.combine_across_frequencies,
-            )
-        )
-    else:
-        assert_never(simulator_backend)
-
-    return dirty_imager
-
-
-def get_MGCLS_images(regex_pattern: str, verbose: bool = False) -> List[SkaSdpImage]:
-    """
-    MeerKAT Galaxy Cluster Legacy Survey Data Release 1 (MGCLS DR1)
-    https://doi.org/10.48479/7epd-w356
-    The first data release of the MeerKAT Galaxy Cluster Legacy Survey (MGCLS)
-    consists of the uncalibrated visibilities, a set of continuum imaging products,
-    and several source catalogues. All clusters have Stokes-I products,
-    and approximately 40% have Stokes-Q and U products as well. For full details,
-    including caveats for usage,
-    see the survey overview and DR1 paper (Knowles et al., 2021).
-
-    When using any of the below products, please cite Knowles et al. (2021)
-    and include the following Observatory acknowledgement:
-    "MGCLS data products were provided by the South African Radio
-    Astronomy Observatory and the MGCLS team and were derived from observations
-    with the MeerKAT radio telescope. The MeerKAT telescope is operated by the
-    South African Radio Astronomy Observatory, which is a facility of the National
-    Research Foundation, an agency of the Department of Science and Innovation."
-
-    The final enhanced image data products are five-plane cubes
-    (referred to as the 5pln cubes in the following) in which the first
-    plane is the brightness at the reference frequency, and the second
-    is the spectral index, a**1656/908 , both determined by a least-squares fit
-    to log(I) vs. log(v) at each pixel. The third plane is the brightness
-    uncertainty estimate, fourth is the spectral index uncertainty, and
-    fifth is the χ2 of the least-squares fit. Uncertainty estimates are
-    only the statistical noise component and do not include calibration
-    or other systematic effects. The five planes are accessible in the
-    Xarray.Image in the frequency dimension (first dimension).
-
-    Data will be accessed from the karabo_public folder. The data was downloaded
-    from https://archive-gw-1.kat.ac.za/public/repository/10.48479/7epd-w356/
-    data/enhanced_products/bucket_contents.html
-
-    Parameters:
-    ----------
-    regex_pattern : str
-        Regex pattern to match the files to download. Best is to check in the bucket
-        and paper which data is available and then use the regex pattern to match
-        the files you want to download.
-    verbose : bool, optional
-        If True, prints out the files being downloaded. Defaults to False.
-
-    Returns:
-    -------
-    List[SkaSdpImage]
-        List of images from the MGCLS Enhanced Products bucket.
-    """
-    mgcls_cdo = MGCLSContainerDownloadObject(regexr_pattern=regex_pattern)
-    local_file_paths = mgcls_cdo.get_all(verbose=verbose)
-    if len(local_file_paths) == 0:
-        raise FileNotFoundError(
-            f"No files in {mgcls_cdo._remote_container_url} for {regex_pattern=}"
-        )
-    mgcls_images: List[SkaSdpImage] = list()
-    for local_file_path in local_file_paths:
-        mgcls_images.append(
-            rpc.image.operations.import_image_from_fits(local_file_path)
-        )
-    return mgcls_images
-
-
-def _convert_clean_beam_to_degrees(
-    im: Image,
-    beam_pixels: tuple[float, float, float],
-) -> BeamType:
-    """Convert clean beam in pixels to arcsec, arcsec, degree.
-
-    Source: https://gitlab.com/ska-telescope/sdp/ska-sdp-func-python/-/blob/main/src/ska_sdp_func_python/image/operations.py  # noqa: E501
-
-    Args:
-        im: Image
-        beam_pixels: Beam size in pixels
-
-    Returns:
-        "bmaj" (arcsec), "bmin" (arcsec), "bpa" (degree)
-    """
-    cellsize = im.get_cellsize()
-    to_mm: np.float64 = np.sqrt(8.0 * np.log(2.0))
-    clean_beam: BeamType
-    if beam_pixels[1] > beam_pixels[0]:
-        clean_beam = {
-            "bmaj": np.rad2deg(beam_pixels[1] * cellsize * to_mm),
-            "bmin": np.rad2deg(beam_pixels[0] * cellsize * to_mm),
-            "bpa": np.rad2deg(beam_pixels[2]),
-        }
-    else:
-        clean_beam = {
-            "bmaj": np.rad2deg(beam_pixels[0] * cellsize * to_mm),
-            "bmin": np.rad2deg(beam_pixels[1] * cellsize * to_mm),
-            "bpa": np.rad2deg(beam_pixels[2]) + 90.0,
-        }
-    return clean_beam
-
-
-def guess_beam_parameters(img: Image) -> BeamType:
-    """Fit a two-dimensional Gaussian to img using astropy.modeling.
-
-    This function is usually applied on a PSF-image. Therefore, just
-    images who don't have beam-params in the header (e.g. dirty image) may need a
-    beam-guess.
-
-    Source: https://gitlab.com/ska-telescope/sdp/ska-sdp-func-python/-/blob/main/src/ska_sdp_func_python/image/deconvolution.py  # noqa: E501
-
-    Args:
-        img: Image to guess the beam
-
-    Returns:
-        major-axis (arcsec), minor-axis (arcsec), position-angle (degree)
-    """
-    if img.has_beam_parameters():
-        warnings.warn(
-            f"Image {img.path} already has beam-info in the header.",
-            KaraboWarning,
-        )
-    npixel = img.data.shape[3]
-    sl = slice(npixel // 2 - 7, npixel // 2 + 8)
-    y, x = np.mgrid[sl, sl]
-    z = img.data[0, 0, sl, sl]
-
-    # isotropic at the moment!
-    try:
-        p_init = models.Gaussian2D(
-            amplitude=np.max(z), x_mean=np.mean(x), y_mean=np.mean(y)
-        )
-        fit_p = fitting.LevMarLSQFitter()
-        with warnings.catch_warnings():
-            # Ignore model linearity warning from the fitter
-            warnings.simplefilter("ignore")
-            fit = fit_p(p_init, x, y, z)
-        if fit.x_stddev <= 0.0 or fit.y_stddev <= 0.0:
-            warnings.warn(
-                "guess_beam_parameters: error in fitting to psf, "
-                + "using 1 pixel stddev"
-            )
-            beam_pixels = (1.0, 1.0, 0.0)
-        else:
-            beam_pixels = (
-                fit.x_stddev.value,
-                fit.y_stddev.value,
-                fit.theta.value,
-            )
-    except minpack.error:
-        warnings.warn("guess_beam_parameters: minpack error, using 1 pixel stddev")
-        beam_pixels = (1.0, 1.0, 0.0)
-    except ValueError:
-        warnings.warn(
-            "guess_beam_parameters: warning in fit to psf, using 1 pixel stddev"
-        )
-        beam_pixels = (1.0, 1.0, 0.0)
-
-    return _convert_clean_beam_to_degrees(img, beam_pixels)
-
-
-def project_sky_to_image(
-    sky: SkyModel,
-    phase_center: Union[List[int], List[float]],
-    imaging_cellsize: float,
-    imaging_npixel: int,
-    filter_outlier: bool = True,
-    invert_ra: bool = True,
-) -> Tuple[NDArray[np.float64], NDArray[np.int64]]:
-    """
-    Calculates the pixel coordinates `sky` sources as floats.
-    If you want to have integer indices, just round them.
-
-    :param sky: `SkyModel` with the sources
-    :param phase_center: [RA,DEC]
-    :param imaging_cellsize: Image cellsize in radian (pixel coverage)
-    :param imaging_npixel: Number of pixels of the image
-    :param filter_outlier: Exclude source outside of image?
-    :param invert_ra: Invert RA axis?
-
-    :return: image-coordinates as np.ndarray[px,py] and
-    `SkyModel` sources indices as np.ndarray[idxs]
-    """
-
-    # calc WCS args
-    def radian_degree(rad: float) -> float:
-        return rad * (180 / np.pi)
-
-    cdelt = radian_degree(imaging_cellsize)
-    crpix = np.floor((imaging_npixel / 2)) + 1
-
-    # setup WCS
-    w = WCS(naxis=2)
-    w.wcs.crpix = np.array([crpix, crpix])  # coordinate reference pixel per axis
-    ra_sign = -1 if invert_ra else 1
-    w.wcs.cdelt = np.array(
-        [ra_sign * cdelt, cdelt]
-    )  # coordinate increments on sphere per axis
-    w.wcs.crval = phase_center
-    w.wcs.ctype = ["RA---AIR", "DEC--AIR"]  # coordinate axis type
-
-    # convert coordinates
-    px, py = w.wcs_world2pix(sky[:, 0], sky[:, 1], 1)
-
-    # check length to cover single source pre-filtering
-    if len(px.shape) == 0 and len(py.shape) == 0:
-        px, py = [px], [py]
-        idxs = np.arange(sky.num_sources)
-    # post processing, pre filtering before calling wcs.wcs_world2pix would be
-    # more efficient, however this has to be done in the ra-dec space.
-    # Maybe for future work!?
-    elif filter_outlier:
-        px_idxs = np.where(np.logical_and(px <= imaging_npixel, px >= 0))[0]
-        py_idxs = np.where(np.logical_and(py <= imaging_npixel, py >= 0))[0]
-        idxs = np.intersect1d(px_idxs, py_idxs)
-        px, py = px[idxs], py[idxs]
-    else:
-        idxs = np.arange(sky.num_sources)
-    img_coords = np.array([px, py])
-
-    return img_coords, idxs
-=======
-from __future__ import annotations
-
-import warnings
-from typing import List, Tuple, Union
-
-import numpy as np
-from astropy.modeling import fitting, models
-from astropy.wcs import WCS
-from numpy.typing import NDArray
-from rascil import processing_components as rpc
-from scipy.optimize import minpack
-from ska_sdp_datamodels.image.image_model import Image as SkaSdpImage
-
-from karabo.data.external_data import MGCLSContainerDownloadObject
-from karabo.imaging.image import Image
-from karabo.simulation.sky_model import SkyModel
-from karabo.util._types import BeamType
-from karabo.warning import KaraboWarning
-
-
-def get_MGCLS_images(regex_pattern: str, verbose: bool = False) -> List[SkaSdpImage]:
-    """
-    MeerKAT Galaxy Cluster Legacy Survey Data Release 1 (MGCLS DR1)
-    https://doi.org/10.48479/7epd-w356
-    The first data release of the MeerKAT Galaxy Cluster Legacy Survey (MGCLS)
-    consists of the uncalibrated visibilities, a set of continuum imaging products,
-    and several source catalogues. All clusters have Stokes-I products,
-    and approximately 40% have Stokes-Q and U products as well. For full details,
-    including caveats for usage,
-    see the survey overview and DR1 paper (Knowles et al., 2021).
-
-    When using any of the below products, please cite Knowles et al. (2021)
-    and include the following Observatory acknowledgement:
-    "MGCLS data products were provided by the South African Radio
-    Astronomy Observatory and the MGCLS team and were derived from observations
-    with the MeerKAT radio telescope. The MeerKAT telescope is operated by the
-    South African Radio Astronomy Observatory, which is a facility of the National
-    Research Foundation, an agency of the Department of Science and Innovation."
-
-    The final enhanced image data products are five-plane cubes
-    (referred to as the 5pln cubes in the following) in which the first
-    plane is the brightness at the reference frequency, and the second
-    is the spectral index, a**1656/908 , both determined by a least-squares fit
-    to log(I) vs. log(v) at each pixel. The third plane is the brightness
-    uncertainty estimate, fourth is the spectral index uncertainty, and
-    fifth is the χ2 of the least-squares fit. Uncertainty estimates are
-    only the statistical noise component and do not include calibration
-    or other systematic effects. The five planes are accessible in the
-    Xarray.Image in the frequency dimension (first dimension).
-
-    Data will be accessed from the karabo_public folder. The data was downloaded
-    from https://archive-gw-1.kat.ac.za/public/repository/10.48479/7epd-w356/
-    data/enhanced_products/bucket_contents.html
-
-    Parameters:
-    ----------
-    regex_pattern : str
-        Regex pattern to match the files to download. Best is to check in the bucket
-        and paper which data is available and then use the regex pattern to match
-        the files you want to download.
-    verbose : bool, optional
-        If True, prints out the files being downloaded. Defaults to False.
-
-    Returns:
-    -------
-    List[SkaSdpImage]
-        List of images from the MGCLS Enhanced Products bucket.
-    """
-    mgcls_cdo = MGCLSContainerDownloadObject(regexr_pattern=regex_pattern)
-    local_file_paths = mgcls_cdo.get_all(verbose=verbose)
-    if len(local_file_paths) == 0:
-        raise FileNotFoundError(
-            f"No files in {mgcls_cdo._remote_container_url} for {regex_pattern=}"
-        )
-    mgcls_images: List[SkaSdpImage] = list()
-    for local_file_path in local_file_paths:
-        mgcls_images.append(
-            rpc.image.operations.import_image_from_fits(local_file_path)
-        )
-    return mgcls_images
-
-
-def _convert_clean_beam_to_degrees(
-    im: Image,
-    beam_pixels: tuple[float, float, float],
-) -> BeamType:
-    """Convert clean beam in pixels to arcsec, arcsec, degree.
-
-    Source: https://gitlab.com/ska-telescope/sdp/ska-sdp-func-python/-/blob/main/src/ska_sdp_func_python/image/operations.py  # noqa: E501
-
-    Args:
-        im: Image
-        beam_pixels: Beam size in pixels
-
-    Returns:
-        "bmaj" (arcsec), "bmin" (arcsec), "bpa" (degree)
-    """
-    cellsize = im.get_cellsize()
-    to_mm: np.float64 = np.sqrt(8.0 * np.log(2.0))
-    clean_beam: BeamType
-    if beam_pixels[1] > beam_pixels[0]:
-        clean_beam = {
-            "bmaj": np.rad2deg(beam_pixels[1] * cellsize * to_mm),
-            "bmin": np.rad2deg(beam_pixels[0] * cellsize * to_mm),
-            "bpa": np.rad2deg(beam_pixels[2]),
-        }
-    else:
-        clean_beam = {
-            "bmaj": np.rad2deg(beam_pixels[0] * cellsize * to_mm),
-            "bmin": np.rad2deg(beam_pixels[1] * cellsize * to_mm),
-            "bpa": np.rad2deg(beam_pixels[2]) + 90.0,
-        }
-    return clean_beam
-
-
-def guess_beam_parameters(img: Image) -> BeamType:
-    """Fit a two-dimensional Gaussian to img using astropy.modeling.
-
-    This function is usually applied on a PSF-image. Therefore, just
-    images who don't have beam-params in the header (e.g. dirty image) may need a
-    beam-guess.
-
-    Source: https://gitlab.com/ska-telescope/sdp/ska-sdp-func-python/-/blob/main/src/ska_sdp_func_python/image/deconvolution.py  # noqa: E501
-
-    Args:
-        img: Image to guess the beam
-
-    Returns:
-        major-axis (arcsec), minor-axis (arcsec), position-angle (degree)
-    """
-    if img.has_beam_parameters():
-        warnings.warn(
-            f"Image {img.path} already has beam-info in the header.",
-            KaraboWarning,
-        )
-    npixel = img.data.shape[3]
-    sl = slice(npixel // 2 - 7, npixel // 2 + 8)
-    y, x = np.mgrid[sl, sl]
-    z = img.data[0, 0, sl, sl]
-
-    # isotropic at the moment!
-    try:
-        p_init = models.Gaussian2D(
-            amplitude=np.max(z), x_mean=np.mean(x), y_mean=np.mean(y)
-        )
-        fit_p = fitting.LevMarLSQFitter()
-        with warnings.catch_warnings():
-            # Ignore model linearity warning from the fitter
-            warnings.simplefilter("ignore")
-            fit = fit_p(p_init, x, y, z)
-        if fit.x_stddev <= 0.0 or fit.y_stddev <= 0.0:
-            warnings.warn(
-                "guess_beam_parameters: error in fitting to psf, "
-                + "using 1 pixel stddev"
-            )
-            beam_pixels = (1.0, 1.0, 0.0)
-        else:
-            beam_pixels = (
-                fit.x_stddev.value,
-                fit.y_stddev.value,
-                fit.theta.value,
-            )
-    except minpack.error:
-        warnings.warn("guess_beam_parameters: minpack error, using 1 pixel stddev")
-        beam_pixels = (1.0, 1.0, 0.0)
-    except ValueError:
-        warnings.warn(
-            "guess_beam_parameters: warning in fit to psf, using 1 pixel stddev"
-        )
-        beam_pixels = (1.0, 1.0, 0.0)
-
-    return _convert_clean_beam_to_degrees(img, beam_pixels)
-
-
-def project_sky_to_image(
-    sky: SkyModel,
-    phase_center: Union[List[int], List[float]],
-    imaging_cellsize: float,
-    imaging_npixel: int,
-    filter_outlier: bool = True,
-    invert_ra: bool = True,
-) -> Tuple[NDArray[np.float64], NDArray[np.int64]]:
-    """
-    Calculates the pixel coordinates `sky` sources as floats.
-    If you want to have integer indices, just round them.
-
-    :param sky: `SkyModel` with the sources
-    :param phase_center: [RA,DEC]
-    :param imaging_cellsize: Image cellsize in radian (pixel coverage)
-    :param imaging_npixel: Number of pixels of the image
-    :param filter_outlier: Exclude source outside of image?
-    :param invert_ra: Invert RA axis?
-
-    :return: image-coordinates as np.ndarray[px,py] and
-    `SkyModel` sources indices as np.ndarray[idxs]
-    """
-
-    # calc WCS args
-    def radian_degree(rad: float) -> float:
-        return rad * (180 / np.pi)
-
-    cdelt = radian_degree(imaging_cellsize)
-    crpix = np.floor((imaging_npixel / 2)) + 1
-
-    # setup WCS
-    w = WCS(naxis=2)
-    w.wcs.crpix = np.array([crpix, crpix])  # coordinate reference pixel per axis
-    ra_sign = -1 if invert_ra else 1
-    w.wcs.cdelt = np.array(
-        [ra_sign * cdelt, cdelt]
-    )  # coordinate increments on sphere per axis
-    w.wcs.crval = phase_center
-    w.wcs.ctype = ["RA---AIR", "DEC--AIR"]  # coordinate axis type
-
-    # convert coordinates
-    px, py = w.wcs_world2pix(sky[:, 0], sky[:, 1], 1)
-
-    # check length to cover single source pre-filtering
-    if len(px.shape) == 0 and len(py.shape) == 0:
-        px, py = [px], [py]
-        idxs = np.arange(sky.num_sources)
-    # post processing, pre filtering before calling wcs.wcs_world2pix would be
-    # more efficient, however this has to be done in the ra-dec space.
-    # Maybe for future work!?
-    elif filter_outlier:
-        px_idxs = np.where(np.logical_and(px <= imaging_npixel, px >= 0))[0]
-        py_idxs = np.where(np.logical_and(py <= imaging_npixel, py >= 0))[0]
-        idxs = np.intersect1d(px_idxs, py_idxs)
-        px, py = px[idxs], py[idxs]
-    else:
-        idxs = np.arange(sky.num_sources)
-    img_coords = np.array([px, py])
-
-    return img_coords, idxs
->>>>>>> a7a0b9ba
+from __future__ import annotations
+
+import warnings
+from typing import List, Tuple, Union
+
+import numpy as np
+from astropy.modeling import fitting, models
+from astropy.wcs import WCS
+from numpy.typing import NDArray
+from rascil import processing_components as rpc
+from scipy.optimize import minpack
+from ska_sdp_datamodels.image.image_model import Image as SkaSdpImage
+
+from karabo.data.external_data import MGCLSContainerDownloadObject
+from karabo.imaging.image import Image
+from karabo.simulation.sky_model import SkyModel
+from karabo.util._types import BeamType
+from karabo.warning import KaraboWarning
+
+
+def get_MGCLS_images(regex_pattern: str, verbose: bool = False) -> List[SkaSdpImage]:
+    """
+    MeerKAT Galaxy Cluster Legacy Survey Data Release 1 (MGCLS DR1)
+    https://doi.org/10.48479/7epd-w356
+    The first data release of the MeerKAT Galaxy Cluster Legacy Survey (MGCLS)
+    consists of the uncalibrated visibilities, a set of continuum imaging products,
+    and several source catalogues. All clusters have Stokes-I products,
+    and approximately 40% have Stokes-Q and U products as well. For full details,
+    including caveats for usage,
+    see the survey overview and DR1 paper (Knowles et al., 2021).
+
+    When using any of the below products, please cite Knowles et al. (2021)
+    and include the following Observatory acknowledgement:
+    "MGCLS data products were provided by the South African Radio
+    Astronomy Observatory and the MGCLS team and were derived from observations
+    with the MeerKAT radio telescope. The MeerKAT telescope is operated by the
+    South African Radio Astronomy Observatory, which is a facility of the National
+    Research Foundation, an agency of the Department of Science and Innovation."
+
+    The final enhanced image data products are five-plane cubes
+    (referred to as the 5pln cubes in the following) in which the first
+    plane is the brightness at the reference frequency, and the second
+    is the spectral index, a**1656/908 , both determined by a least-squares fit
+    to log(I) vs. log(v) at each pixel. The third plane is the brightness
+    uncertainty estimate, fourth is the spectral index uncertainty, and
+    fifth is the χ2 of the least-squares fit. Uncertainty estimates are
+    only the statistical noise component and do not include calibration
+    or other systematic effects. The five planes are accessible in the
+    Xarray.Image in the frequency dimension (first dimension).
+
+    Data will be accessed from the karabo_public folder. The data was downloaded
+    from https://archive-gw-1.kat.ac.za/public/repository/10.48479/7epd-w356/
+    data/enhanced_products/bucket_contents.html
+
+    Parameters:
+    ----------
+    regex_pattern : str
+        Regex pattern to match the files to download. Best is to check in the bucket
+        and paper which data is available and then use the regex pattern to match
+        the files you want to download.
+    verbose : bool, optional
+        If True, prints out the files being downloaded. Defaults to False.
+
+    Returns:
+    -------
+    List[SkaSdpImage]
+        List of images from the MGCLS Enhanced Products bucket.
+    """
+    mgcls_cdo = MGCLSContainerDownloadObject(regexr_pattern=regex_pattern)
+    local_file_paths = mgcls_cdo.get_all(verbose=verbose)
+    if len(local_file_paths) == 0:
+        raise FileNotFoundError(
+            f"No files in {mgcls_cdo._remote_container_url} for {regex_pattern=}"
+        )
+    mgcls_images: List[SkaSdpImage] = list()
+    for local_file_path in local_file_paths:
+        mgcls_images.append(
+            rpc.image.operations.import_image_from_fits(local_file_path)
+        )
+    return mgcls_images
+
+
+def _convert_clean_beam_to_degrees(
+    im: Image,
+    beam_pixels: tuple[float, float, float],
+) -> BeamType:
+    """Convert clean beam in pixels to arcsec, arcsec, degree.
+
+    Source: https://gitlab.com/ska-telescope/sdp/ska-sdp-func-python/-/blob/main/src/ska_sdp_func_python/image/operations.py  # noqa: E501
+
+    Args:
+        im: Image
+        beam_pixels: Beam size in pixels
+
+    Returns:
+        "bmaj" (arcsec), "bmin" (arcsec), "bpa" (degree)
+    """
+    cellsize = im.get_cellsize()
+    to_mm: np.float64 = np.sqrt(8.0 * np.log(2.0))
+    clean_beam: BeamType
+    if beam_pixels[1] > beam_pixels[0]:
+        clean_beam = {
+            "bmaj": np.rad2deg(beam_pixels[1] * cellsize * to_mm),
+            "bmin": np.rad2deg(beam_pixels[0] * cellsize * to_mm),
+            "bpa": np.rad2deg(beam_pixels[2]),
+        }
+    else:
+        clean_beam = {
+            "bmaj": np.rad2deg(beam_pixels[0] * cellsize * to_mm),
+            "bmin": np.rad2deg(beam_pixels[1] * cellsize * to_mm),
+            "bpa": np.rad2deg(beam_pixels[2]) + 90.0,
+        }
+    return clean_beam
+
+
+def guess_beam_parameters(img: Image) -> BeamType:
+    """Fit a two-dimensional Gaussian to img using astropy.modeling.
+
+    This function is usually applied on a PSF-image. Therefore, just
+    images who don't have beam-params in the header (e.g. dirty image) may need a
+    beam-guess.
+
+    Source: https://gitlab.com/ska-telescope/sdp/ska-sdp-func-python/-/blob/main/src/ska_sdp_func_python/image/deconvolution.py  # noqa: E501
+
+    Args:
+        img: Image to guess the beam
+
+    Returns:
+        major-axis (arcsec), minor-axis (arcsec), position-angle (degree)
+    """
+    if img.has_beam_parameters():
+        warnings.warn(
+            f"Image {img.path} already has beam-info in the header.",
+            KaraboWarning,
+        )
+    npixel = img.data.shape[3]
+    sl = slice(npixel // 2 - 7, npixel // 2 + 8)
+    y, x = np.mgrid[sl, sl]
+    z = img.data[0, 0, sl, sl]
+
+    # isotropic at the moment!
+    try:
+        p_init = models.Gaussian2D(
+            amplitude=np.max(z), x_mean=np.mean(x), y_mean=np.mean(y)
+        )
+        fit_p = fitting.LevMarLSQFitter()
+        with warnings.catch_warnings():
+            # Ignore model linearity warning from the fitter
+            warnings.simplefilter("ignore")
+            fit = fit_p(p_init, x, y, z)
+        if fit.x_stddev <= 0.0 or fit.y_stddev <= 0.0:
+            warnings.warn(
+                "guess_beam_parameters: error in fitting to psf, "
+                + "using 1 pixel stddev"
+            )
+            beam_pixels = (1.0, 1.0, 0.0)
+        else:
+            beam_pixels = (
+                fit.x_stddev.value,
+                fit.y_stddev.value,
+                fit.theta.value,
+            )
+    except minpack.error:
+        warnings.warn("guess_beam_parameters: minpack error, using 1 pixel stddev")
+        beam_pixels = (1.0, 1.0, 0.0)
+    except ValueError:
+        warnings.warn(
+            "guess_beam_parameters: warning in fit to psf, using 1 pixel stddev"
+        )
+        beam_pixels = (1.0, 1.0, 0.0)
+
+    return _convert_clean_beam_to_degrees(img, beam_pixels)
+
+
+def project_sky_to_image(
+    sky: SkyModel,
+    phase_center: Union[List[int], List[float]],
+    imaging_cellsize: float,
+    imaging_npixel: int,
+    filter_outlier: bool = True,
+    invert_ra: bool = True,
+) -> Tuple[NDArray[np.float64], NDArray[np.int64]]:
+    """
+    Calculates the pixel coordinates `sky` sources as floats.
+    If you want to have integer indices, just round them.
+
+    :param sky: `SkyModel` with the sources
+    :param phase_center: [RA,DEC]
+    :param imaging_cellsize: Image cellsize in radian (pixel coverage)
+    :param imaging_npixel: Number of pixels of the image
+    :param filter_outlier: Exclude source outside of image?
+    :param invert_ra: Invert RA axis?
+
+    :return: image-coordinates as np.ndarray[px,py] and
+    `SkyModel` sources indices as np.ndarray[idxs]
+    """
+
+    # calc WCS args
+    def radian_degree(rad: float) -> float:
+        return rad * (180 / np.pi)
+
+    cdelt = radian_degree(imaging_cellsize)
+    crpix = np.floor((imaging_npixel / 2)) + 1
+
+    # setup WCS
+    w = WCS(naxis=2)
+    w.wcs.crpix = np.array([crpix, crpix])  # coordinate reference pixel per axis
+    ra_sign = -1 if invert_ra else 1
+    w.wcs.cdelt = np.array(
+        [ra_sign * cdelt, cdelt]
+    )  # coordinate increments on sphere per axis
+    w.wcs.crval = phase_center
+    w.wcs.ctype = ["RA---AIR", "DEC--AIR"]  # coordinate axis type
+
+    # convert coordinates
+    px, py = w.wcs_world2pix(sky[:, 0], sky[:, 1], 1)
+
+    # check length to cover single source pre-filtering
+    if len(px.shape) == 0 and len(py.shape) == 0:
+        px, py = [px], [py]
+        idxs = np.arange(sky.num_sources)
+    # post processing, pre filtering before calling wcs.wcs_world2pix would be
+    # more efficient, however this has to be done in the ra-dec space.
+    # Maybe for future work!?
+    elif filter_outlier:
+        px_idxs = np.where(np.logical_and(px <= imaging_npixel, px >= 0))[0]
+        py_idxs = np.where(np.logical_and(py <= imaging_npixel, py >= 0))[0]
+        idxs = np.intersect1d(px_idxs, py_idxs)
+        px, py = px[idxs], py[idxs]
+    else:
+        idxs = np.arange(sky.num_sources)
+    img_coords = np.array([px, py])
+
+    return img_coords, idxs