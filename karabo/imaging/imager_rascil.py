--- conflicted
+++ resolved
@@ -1,480 +1,3 @@
-<<<<<<< HEAD
-from __future__ import annotations
-
-import os
-from dataclasses import dataclass, field
-from typing import Any, Dict, List, Literal, Optional, Tuple, Union
-
-import numpy as np
-from distributed import Client
-from rascil.processing_components import create_visibility_from_ms
-from rascil.workflows import (
-    continuum_imaging_skymodel_list_rsexecute_workflow,
-    create_visibility_from_ms_rsexecute,
-)
-from rascil.workflows.rsexecute.execution_support import rsexecute
-from ska_sdp_datamodels.science_data_model import PolarisationFrame
-from ska_sdp_datamodels.visibility import Visibility as RASCILVisibility
-from ska_sdp_func_python.image import image_gather_channels
-from ska_sdp_func_python.imaging import (
-    create_image_from_visibility,
-    invert_visibility,
-    remove_sumwt,
-)
-from ska_sdp_func_python.visibility import convert_visibility_to_stokesI
-from typing_extensions import override
-
-from karabo.imaging.image import Image
-from karabo.imaging.imager_base import (
-    DirtyImager,
-    DirtyImagerConfig,
-    ImageCleaner,
-    ImageCleanerConfig,
-)
-from karabo.simulation.visibility import Visibility
-from karabo.util._types import FilePathType
-from karabo.util.dask import DaskHandler
-from karabo.util.file_handler import FileHandler, assert_valid_ending
-
-
-# TODO Set kw_only=True after update to Python 3.10
-# Right now, if one inherited superclass has a default-argument, you have to set
-# defaults for all your attributes as well.
-@dataclass
-class RascilDirtyImagerConfig(DirtyImagerConfig):
-    """Config / parameters of a RascilDirtyImager.
-
-    Adds parameters specific to RascilDirtyImager.
-
-    Attributes:
-        imaging_npixel (int): see DirtyImagerConfig
-        imaging_cellsize (float): see DirtyImagerConfig
-        combine_across_frequencies (bool): see DirtyImagerConfig
-        override_cellsize (bool): Override the cellsize if it is
-            above the critical cellsize. Defaults to False.
-    """
-
-    override_cellsize: bool = False
-
-
-class RascilDirtyImager(DirtyImager):
-    """Dirty imager based on the RASCIL library.
-
-    Attributes:
-        config (RascilDirtyImagerConfig): Config containing parameters for
-            RASCIL dirty imaging.
-    """
-
-    def __init__(self, config: RascilDirtyImagerConfig) -> None:
-        """Initializes the instance with a config.
-
-        Args:
-            config (RascilDirtyImagerConfig): see config attribute
-        """
-        super().__init__()
-        self.config: RascilDirtyImagerConfig = config
-
-    @override
-    def create_dirty_image(
-        self,
-        visibility: Union[Visibility, RASCILVisibility],
-        output_fits_path: Optional[FilePathType] = None,
-    ) -> Image:
-        # Validate requested filepath
-        if output_fits_path is None:
-            tmp_dir = FileHandler().get_tmp_dir(
-                prefix="Imager-Dirty-",
-                purpose="disk-cache for dirty.fits",
-            )
-            output_fits_path = os.path.join(tmp_dir, "dirty.fits")
-
-        if isinstance(visibility, Visibility):
-            # Convert OSKAR Visibility to RASCIL-compatible format
-            block_visibilities = create_visibility_from_ms(str(visibility.ms_file_path))
-
-            if len(block_visibilities) != 1:
-                raise NotImplementedError(
-                    "This imager currently doesn't support more than one visibility."
-                )
-            visibility = block_visibilities[0]
-
-        # Compute dirty image from visibilities
-        model = create_image_from_visibility(
-            visibility,
-            npixel=self.config.imaging_npixel,
-            cellsize=self.config.imaging_cellsize,
-            override_cellsize=self.config.override_cellsize,
-        )
-        dirty, _ = invert_visibility(visibility, model, context="2d")
-        if os.path.exists(output_fits_path):
-            os.remove(output_fits_path)
-        dirty.image_acc.export_to_fits(fits_file=output_fits_path)
-
-        image = Image(path=output_fits_path)
-
-        # By default, RASCIL Imager produces a 4D Image object, with shape
-        # corresponding to (frequency channels, polarisations, pixels_x, pixels_y).
-        # If requested, we combine images across all frequency channels into one image,
-        # and modify the header information accordingly
-        if self.config.combine_across_frequencies is True:
-            image.header["NAXIS4"] = 1
-
-            assert image.data.ndim == 4
-            image.data = np.array([np.sum(image.data, axis=0)])
-
-            image.write_to_file(path=output_fits_path, overwrite=True)
-
-        return image
-
-
-ImageContextType = Literal["awprojection", "2d", "ng", "wg"]
-CleanAlgorithmType = Literal["hogbom", "msclean", "mmclean"]
-CleanBeamInDegType = Literal["bmaj", "bmin", "bpa"]
-CleanComponentMethodType = Literal["fit", "extract"]
-CleanTaperType = Literal["none", "linear", "tukey"]
-CleanRestoredOutputType = Literal["taylor", "list", "integrated"]
-DftKernelType = Literal["cpu_looped", "gpu_raw"]
-
-
-def _create_clean_scales_default_value() -> List[int]:
-    return [0]
-
-
-def _create_ingest_dd_default_value() -> List[int]:
-    return [0]
-
-
-# TODO Set kw_only=True after update to Python 3.10
-# Right now, if one inherited superclass has a default-argument, you have to set
-# defaults for all your attributes as well.
-@dataclass
-class RascilImageCleanerConfig(ImageCleanerConfig):
-    """Config / parameters of a RascilImageCleaner.
-
-    Adds parameters specific to RascilImageCleaner.
-
-    Attributes:
-        imaging_npixel (int): see ImageCleanerConfig
-        imaging_cellsize (float): see ImageCleanerConfig
-        ingest_dd (List[int]): Data descriptors in MS to read (all must have the same
-            number of channels). Defaults to [0].
-        ingest_vis_nchan (Optional[int]): Number of channels in a single data
-            descriptor in the MS. Defaults to None.
-        ingest_chan_per_vis (int): Number of channels per blockvis (before any average).
-            Defaults to 1.
-        imaging_nchan (int): Number of channels per image. Defaults to 1.
-        imaging_w_stacking (Union[bool, str]): Use the improved w stacking method
-            in Nifty Gridder?. Defaults to True.
-        imaging_flat_sky (Union[bool, str]): If using a primary beam, normalise to
-        flat sky? Defaults to False.
-        override_cellsize (bool): Override the cellsize if it is above
-            the critical cellsize? Defaults to False.
-        imaging_uvmax (Optional[float]): TODO. Defaults to None.
-        imaging_uvmin (float): TODO. Defaults to 0.
-        imaging_dft_kernel (Optional[DftKernelType]): DFT kernel: cpu_looped | gpu_raw.
-            Defaults to None.
-        client (Optional[Client]): Dask client. Defaults to None.
-        use_dask (bool): Use dask? Defaults to False.
-        n_threads (int): n_threads per worker. Defaults to 1.
-        use_cuda (bool): Use CUDA for Nifty Gridder? Defaults to False.
-        img_context (ImageContextType): Which nifty gridder to use. Defaults to "ng".
-        clean_algorithm (CleanAlgorithmType): Deconvolution algorithm
-            (hogbom or msclean or mmclean). Defaults to "hogbom".
-        clean_beam (Optional[Dict[CleanBeamInDegType, float]]): major axis, minor axis,
-            position angle (deg). Defaults to None.
-        clean_scales (List[int]): Scales for multiscale clean (pixels) e.g. [0, 6, 10].
-            Defaults to [0].
-        clean_nmoment (int): Number of frequency moments in mmclean
-            (1=constant, 2=linear). Defaults to 4.
-        clean_nmajor (int): Number of major cycles in cip or ical. Defaults to 5.
-        clean_niter (int): Number of minor cycles in CLEAN. Defaults to 1000.
-        clean_psf_support (int): Half-width of psf used in cleaning (pixels).
-            Defaults to 256.
-        clean_gain (float): Clean loop gain. Defaults to 0.1.
-        clean_threshold (float): Clean stopping threshold (Jy/beam). Defaults to 1e-4.
-        clean_component_threshold (Optional[float]): Sources with absolute flux
-            > this level (Jy) are fit or extracted using skycomponents.
-            Defaults to None.
-        clean_component_method (CleanComponentMethodType): Method to convert sources
-            in image to skycomponents: "fit" in frequency or "extract" actual values.
-            Defaults to "fit".
-        clean_fractional_threshold (float): Fractional stopping threshold for major
-            cycle. Defaults to 0.3.
-        clean_facets (int) Number of overlapping facets in faceted clean along each
-            axis. Defaults to 1.
-        clean_overlap (int): Overlap of facets in clean (pixels). Defaults to 32.
-        clean_taper (CleanTaperType): Type of interpolation between facets in
-            deconvolution: none or linear or tukey. Defaults to "tukey".
-        clean_restore_facets (int): Number of overlapping facets in restore step
-            along each axis. Defaults to 1.
-        clean_restore_overlap (int): Overlap of facets in restore step (pixels).
-            Defaults to 32.
-        clean_restore_taper (CleanTaperType): Type of interpolation between facets in
-            restore step (none, linear or tukey). Defaults to "tukey".
-        clean_restored_output (CleanRestoredOutputType): Type of restored image output:
-            taylor, list, or integrated. Defaults to "list".
-    """
-
-    ingest_dd: List[int] = field(default_factory=_create_ingest_dd_default_value)
-    ingest_vis_nchan: Optional[int] = None
-    ingest_chan_per_vis: int = 1
-    imaging_nchan: int = 1
-    imaging_w_stacking: Union[bool, str] = True
-    imaging_flat_sky: Union[bool, str] = False
-    override_cellsize: bool = False
-    imaging_uvmax: Optional[float] = None
-    imaging_uvmin: float = 0
-    imaging_dft_kernel: Optional[DftKernelType] = None
-    client: Optional[Client] = None
-    use_dask: bool = False
-    n_threads: int = 1
-    use_cuda: bool = False
-    img_context: ImageContextType = "ng"
-    clean_algorithm: CleanAlgorithmType = "hogbom"
-    clean_beam: Optional[Dict[CleanBeamInDegType, float]] = None
-    clean_scales: List[int] = field(default_factory=_create_clean_scales_default_value)
-    clean_nmoment: int = 4
-    clean_nmajor: int = 5
-    clean_niter: int = 1000
-    clean_psf_support: int = 256
-    clean_gain: float = 0.1
-    clean_threshold: float = 1e-4
-    clean_component_threshold: Optional[float] = None
-    clean_component_method: CleanComponentMethodType = "fit"
-    clean_fractional_threshold: float = 0.3
-    clean_facets: int = 1
-    clean_overlap: int = 32
-    clean_taper: CleanTaperType = "tukey"
-    clean_restore_facets: int = 1
-    clean_restore_overlap: int = 32
-    clean_restore_taper: CleanTaperType = "tukey"
-    clean_restored_output: CleanRestoredOutputType = "list"
-
-
-class RascilImageCleaner(ImageCleaner):
-    """Image cleaner based on the RASCIL library.
-
-    Attributes:
-        config (RascilImageCleanerConfig): Config containing parameters for
-            RASCIL image cleaning.
-    """
-
-    def __init__(self, config: RascilImageCleanerConfig) -> None:
-        """Initializes the instance with a config.
-
-        Args:
-            config (RascilImageCleanerConfig): see config attribute
-        """
-        super().__init__()
-        self.config = config
-
-    @override
-    def create_cleaned_image(
-        self,
-        ms_file_path: FilePathType,
-        dirty_fits_path: Optional[FilePathType] = None,
-        output_fits_path: Optional[FilePathType] = None,
-    ) -> Image:
-        if dirty_fits_path is not None:
-            raise NotImplementedError(
-                "Creating a cleaned image from an existing dirty image is not "
-                "currently supported by this ImageCleaner."
-            )
-
-        _, restored, _ = self._compute(ms_file_path)
-
-        if output_fits_path is not None:
-            assert_valid_ending(path=output_fits_path, ending=".fits")
-        else:
-            tmp_dir = FileHandler().get_tmp_dir(
-                prefix="Imaging-Rascil-",
-                purpose="disk-cache for non-specified .fits files.",
-            )
-            output_fits_path = os.path.join(tmp_dir, "restored.fits")
-
-        if isinstance(restored, list):
-            restored = image_gather_channels(restored)
-        if os.path.exists(output_fits_path):
-            os.remove(output_fits_path)
-        restored.image_acc.export_to_fits(fits_file=str(output_fits_path))
-        restored_image = Image(path=output_fits_path)
-
-        return restored_image
-
-    def create_cleaned_image_variants(
-        self,
-        ms_file_path: FilePathType,
-        deconvolved_fits_path: Optional[FilePathType] = None,
-        restored_fits_path: Optional[FilePathType] = None,
-        residual_fits_path: Optional[FilePathType] = None,
-    ) -> Tuple[Image, Image, Image]:
-        # TODO Improve description deconvolved vs restored
-        """Creates a clean image from visibilities.
-
-        Args:
-            ms_file_path (FilePathType): Path to measurement set from which
-                a clean image should be created
-            deconvolved_fits_path (Optional[FilePathType], optional): Path to write the
-                deconvolved image to. Example: /tmp/deconvolved.fits.
-                If None, will be set to a temporary directory and a default file name.
-                Defaults to None.
-            restored_fits_path (Optional[FilePathType], optional): Path to write the
-                restored image to. Example: /tmp/restored.fits.
-                If None, will be set to a temporary directory and a default file name.
-                Defaults to None.
-            residual_fits_path (Optional[FilePathType], optional): Path to write the
-                residual image to. Example: /tmp/residual.fits.
-                If None, will be set to a temporary directory and a default file name.
-                Defaults to None.
-
-        Returns:
-            Tuple[Image, Image, Image]: Tuple of deconvolved, restored, residual images
-        """
-
-        residual, restored, skymodel = self._compute(ms_file_path)
-
-        deconvolved_fits_path = deconvolved_fits_path
-        restored_fits_path = restored_fits_path
-        residual_fits_path = residual_fits_path
-        if deconvolved_fits_path is not None:
-            assert_valid_ending(path=deconvolved_fits_path, ending=".fits")
-        if restored_fits_path is not None:
-            assert_valid_ending(path=restored_fits_path, ending=".fits")
-        if residual_fits_path is not None:
-            assert_valid_ending(path=residual_fits_path, ending=".fits")
-        if (
-            deconvolved_fits_path is None
-            or restored_fits_path is None
-            or residual_fits_path is None
-        ):
-            tmp_dir = FileHandler().get_tmp_dir(
-                prefix="Imaging-Rascil-",
-                purpose="disk-cache for non-specified .fits files.",
-            )
-            if deconvolved_fits_path is None:
-                deconvolved_fits_path = os.path.join(tmp_dir, "deconvolved.fits")
-            if restored_fits_path is None:
-                restored_fits_path = os.path.join(tmp_dir, "restored.fits")
-            if residual_fits_path is None:
-                residual_fits_path = os.path.join(tmp_dir, "residual.fits")
-
-        deconvolved = [sm.image for sm in skymodel]
-        deconvolved_image_rascil = image_gather_channels(deconvolved)
-
-        if isinstance(restored, list):
-            restored = image_gather_channels(restored)
-
-        residual = remove_sumwt(residual)
-        if isinstance(residual, list):
-            residual = image_gather_channels(residual)
-
-        if os.path.exists(deconvolved_fits_path):
-            os.remove(deconvolved_fits_path)
-        deconvolved_image_rascil.image_acc.export_to_fits(
-            fits_file=str(deconvolved_fits_path)
-        )
-        if os.path.exists(restored_fits_path):
-            os.remove(restored_fits_path)
-        restored.image_acc.export_to_fits(fits_file=str(restored_fits_path))
-        if os.path.exists(residual_fits_path):
-            os.remove(residual_fits_path)
-        residual.image_acc.export_to_fits(fits_file=str(residual_fits_path))
-
-        deconvolved_image = Image(path=deconvolved_fits_path)
-        restored_image = Image(path=restored_fits_path)
-        residual_image = Image(path=residual_fits_path)
-
-        return deconvolved_image, restored_image, residual_image
-
-    def _compute(
-        self,
-        ms_file_path: FilePathType,
-    ) -> Any:
-        config = self.config
-
-        if config.client and not config.use_dask:
-            raise RuntimeError("Client passed but use_dask is False")
-        if config.use_dask:
-            if not config.client:
-                client = DaskHandler.get_dask_client()
-            print(client.cluster)
-            rsexecute.set_client(client=client, use_dask=config.use_dask, use_dlg=False)
-        else:  # set use_dask through `set_client` to False,
-            # because it's the only way to disable dask for `rsexecute` singleton
-            rsexecute.set_client(client=None, use_dask=False, use_dlg=False)
-        # Set CUDA parameters
-        img_context = config.img_context
-        if config.use_cuda:
-            if img_context != "wg":
-                print(
-                    f"Changing img_context` from '{img_context}' "
-                    + f"to 'wg' because {config.use_cuda=}"
-                )
-            img_context = "wg"
-
-        if config.ingest_vis_nchan is None:
-            raise ValueError("`self.ingest_vis_nchan` is None but must set.")
-
-        blockviss = create_visibility_from_ms_rsexecute(
-            msname=str(ms_file_path),
-            nchan_per_vis=config.ingest_chan_per_vis,
-            nout=config.ingest_vis_nchan // config.ingest_chan_per_vis,
-            dds=config.ingest_dd,
-            average_channels=True,
-        )
-
-        blockviss = [
-            rsexecute.execute(convert_visibility_to_stokesI)(bv) for bv in blockviss
-        ]
-
-        models = [
-            rsexecute.execute(create_image_from_visibility)(
-                bvis,
-                npixel=config.imaging_npixel,
-                nchan=config.imaging_nchan,
-                cellsize=config.imaging_cellsize,
-                override_cellsize=config.override_cellsize,
-                polarisation_frame=PolarisationFrame("stokesI"),
-            )
-            for bvis in blockviss
-        ]
-
-        result = continuum_imaging_skymodel_list_rsexecute_workflow(
-            vis_list=blockviss,
-            model_imagelist=models,
-            context=img_context,
-            threads=config.n_threads,
-            wstacking=config.imaging_w_stacking == "True",
-            niter=config.clean_niter,
-            nmajor=config.clean_nmajor,
-            algorithm=config.clean_algorithm,
-            gain=config.clean_gain,
-            scales=config.clean_scales,
-            fractional_threshold=config.clean_fractional_threshold,
-            threshold=config.clean_threshold,
-            nmoment=config.clean_nmoment,
-            psf_support=config.clean_psf_support,
-            restored_output=config.clean_restored_output,
-            deconvolve_facets=config.clean_facets,
-            deconvolve_overlap=config.clean_overlap,
-            deconvolve_taper=config.clean_taper,
-            restore_facets=config.clean_restore_facets,
-            restore_overlap=config.clean_restore_overlap,
-            restore_taper=config.clean_restore_taper,
-            dft_compute_kernel=config.imaging_dft_kernel,
-            component_threshold=config.clean_component_threshold,
-            component_method=config.clean_component_method,
-            flat_sky=config.imaging_flat_sky,
-            clean_beam=config.clean_beam,
-            clean_algorithm=config.clean_algorithm,
-            imaging_uvmax=config.imaging_uvmax,
-            imaging_uvmin=config.imaging_uvmin,
-        )
-
-        result = rsexecute.compute(result, sync=True)
-
-        return result
-=======
 from __future__ import annotations
 
 import os
@@ -993,5 +516,4 @@
 
         result = rsexecute.compute(result, sync=True)
 
-        return result
->>>>>>> a7a0b9ba
+        return result