<<<<<<< HEAD
from __future__ import annotations

import os
from dataclasses import dataclass
from pathlib import Path
from typing import Optional, Union

import numpy as np
import oskar
from astropy.coordinates import SkyCoord
from ska_sdp_datamodels.visibility import Visibility as RASCILVisibility
from typing_extensions import override

from karabo.imaging.image import Image
from karabo.imaging.imager_base import DirtyImager, DirtyImagerConfig
from karabo.simulation.visibility import Visibility
from karabo.util._types import FilePathType
from karabo.util.file_handler import FileHandler


# TODO Set kw_only=True after update to Python 3.10
# Right now, if one inherited superclass has a default-argument, you have to set
# defaults for all your attributes as well.
@dataclass
class OskarDirtyImagerConfig(DirtyImagerConfig):
    """Config / parameters of an OskarDirtyImager.

    Adds parameters specific to OskarDirtyImager.

    Attributes:
        imaging_npixel (int): see DirtyImagerConfig
        imaging_cellsize (float): see DirtyImagerConfig
        combine_across_frequencies (bool): see DirtyImagerConfig
        imaging_phase_centre (Optional[str]): Phase centre (in SkyCoord string format).
            Defaults to None.
    """

    imaging_phase_centre: Optional[str] = None


class OskarDirtyImager(DirtyImager):
    """Dirty imager based on the OSKAR library.

    Attributes:
        config (OskarDirtyImagerConfig): Config containing parameters for
            OSKAR dirty imaging.
    """

    def __init__(self, config: OskarDirtyImagerConfig) -> None:
        """Initializes the instance with a config.

        Args:
            config (OskarDirtyImagerConfig): see config attribute
        """
        super().__init__()
        self.config: OskarDirtyImagerConfig = config

    @override
    def create_dirty_image(
        self,
        visibility: Union[Visibility, RASCILVisibility],
        output_fits_path: Optional[FilePathType] = None,
    ) -> Image:
        if isinstance(visibility, RASCILVisibility):
            raise NotImplementedError(
                """OSKAR Imager applied to
                RASCIL Visibilities is currently not supported.
                For RASCIL Visibilities please use the RASCIL Imager."""
            )

        # Validate requested filepath
        if output_fits_path is None:
            tmp_dir = FileHandler().get_tmp_dir(
                prefix="Imager-Dirty-",
                purpose="disk-cache for dirty.fits",
            )
            output_fits_path = os.path.join(tmp_dir, "dirty.fits")

        if self.config.combine_across_frequencies is False:
            raise NotImplementedError(
                """For the OSKAR backend, the dirty image will
                always have intensities added across all frequency channels.
                Therefore, combine_across_frequencies==False
                is not currently supported.
                """
            )
        imager = oskar.Imager()

        # Use VIS file path by default. If it does not exist, switch to MS file path.
        # visibility should have at least one valid path by construction
        input_file = visibility.vis_path
        if not Path(input_file).exists():
            input_file = visibility.ms_file_path

        imager.set(
            input_file=input_file,
            output_root=output_fits_path,
            cellsize_arcsec=3600 * np.degrees(self.config.imaging_cellsize),
            image_size=self.config.imaging_npixel,
        )
        if self.config.imaging_phase_centre is not None:
            phase_centre = SkyCoord(self.config.imaging_phase_centre, frame="icrs")
            ra = phase_centre.ra.degree
            dec = phase_centre.dec.degree

            imager.set_vis_phase_centre(ra, dec)

        imager.run(return_images=1)

        # OSKAR adds _I.fits to the fits_path set by the user
        os.rename(f"{output_fits_path}_I.fits", output_fits_path)

        image = Image(path=output_fits_path)

        # OSKAR Imager always produces one image by
        # combining all frequency channels.
        # To maintain the same data shape when compared to other imagers (e.g. RASCIL),
        # We add an axis for frequency, and modify the header accordingly
        assert image.data.ndim == 4

        image.header["NAXIS"] = 4
        image.header["NAXIS4"] = 1

        image.write_to_file(path=output_fits_path, overwrite=True)

        return image
=======
from __future__ import annotations

import os
from dataclasses import dataclass
from typing import Optional

import numpy as np
import oskar
from astropy.coordinates import SkyCoord
from typing_extensions import override

from karabo.imaging.image import Image
from karabo.imaging.imager_base import DirtyImager, DirtyImagerConfig
from karabo.simulation.visibility import Visibility
from karabo.util._types import FilePathType
from karabo.util.file_handler import FileHandler


# TODO Set kw_only=True after update to Python 3.10
# Right now, if one inherited superclass has a default-argument, you have to set
# defaults for all your attributes as well.
@dataclass
class OskarDirtyImagerConfig(DirtyImagerConfig):
    """Config / parameters of an OskarDirtyImager.

    Adds parameters specific to OskarDirtyImager.

    Attributes:
        imaging_npixel (int): see DirtyImagerConfig
        imaging_cellsize (float): see DirtyImagerConfig
        combine_across_frequencies (bool): see DirtyImagerConfig
        imaging_phase_centre (Optional[str]): Phase centre (in SkyCoord string format).
            Defaults to None.

    """

    imaging_phase_centre: Optional[str] = None


class OskarDirtyImager(DirtyImager):
    """Dirty imager based on the OSKAR library.

    Attributes:
        config (OskarDirtyImagerConfig): Config containing parameters for
            OSKAR dirty imaging.

    """

    def __init__(self, config: OskarDirtyImagerConfig) -> None:
        """Initializes the instance with a config.

        Args:
            config (OskarDirtyImagerConfig): see config attribute

        """
        super().__init__()
        self.config: OskarDirtyImagerConfig = config

    @override
    def create_dirty_image(
        self,
        visibility: Visibility,
        /,
        *,
        output_fits_path: Optional[FilePathType] = None,
    ) -> Image:
        # Validate requested filepath
        if output_fits_path is None:
            tmp_dir = FileHandler().get_tmp_dir(
                prefix="Imager-Dirty-",
                purpose="disk-cache for dirty.fits",
            )
            output_fits_path = os.path.join(tmp_dir, "dirty.fits")

        if self.config.combine_across_frequencies is False:
            raise NotImplementedError(
                """For the OSKAR backend, the dirty image will
                always have intensities added across all frequency channels.
                Therefore, combine_across_frequencies==False
                is not currently supported.
                """
            )
        imager = oskar.Imager()

        imager.set(
            input_file=visibility.path,
            output_root=output_fits_path,
            cellsize_arcsec=3600 * np.degrees(self.config.imaging_cellsize),
            image_size=self.config.imaging_npixel,
        )
        if self.config.imaging_phase_centre is not None:
            phase_centre = SkyCoord(self.config.imaging_phase_centre, frame="icrs")
            ra = phase_centre.ra.degree
            dec = phase_centre.dec.degree

            imager.set_vis_phase_centre(ra, dec)

        imager.run(return_images=1)

        # OSKAR adds _I.fits to the fits_path set by the user
        os.rename(f"{output_fits_path}_I.fits", output_fits_path)

        image = Image(path=output_fits_path)

        # OSKAR Imager always produces one image by
        # combining all frequency channels.
        # To maintain the same data shape when compared to other imagers (e.g. RASCIL),
        # We add an axis for frequency, and modify the header accordingly
        assert image.data.ndim == 4

        image.header["NAXIS"] = 4
        image.header["NAXIS4"] = 1

        # This card is not set correctly by OSKAR. It sets the value to 0.0 which
        # prevents the calculation of the world coordinate system later on.
        # Using the value from RASCIL imager, which sets it correctly.
        image.header.set("CDELT3", 1.0, "Coordinate increment at reference point")

        image.write_to_file(path=output_fits_path, overwrite=True)

        return image
>>>>>>> a7a0b9ba
<|MERGE_RESOLUTION|>--- conflicted
+++ resolved
@@ -1,250 +1,121 @@
-<<<<<<< HEAD
-from __future__ import annotations
-
-import os
-from dataclasses import dataclass
-from pathlib import Path
-from typing import Optional, Union
-
-import numpy as np
-import oskar
-from astropy.coordinates import SkyCoord
-from ska_sdp_datamodels.visibility import Visibility as RASCILVisibility
-from typing_extensions import override
-
-from karabo.imaging.image import Image
-from karabo.imaging.imager_base import DirtyImager, DirtyImagerConfig
-from karabo.simulation.visibility import Visibility
-from karabo.util._types import FilePathType
-from karabo.util.file_handler import FileHandler
-
-
-# TODO Set kw_only=True after update to Python 3.10
-# Right now, if one inherited superclass has a default-argument, you have to set
-# defaults for all your attributes as well.
-@dataclass
-class OskarDirtyImagerConfig(DirtyImagerConfig):
-    """Config / parameters of an OskarDirtyImager.
-
-    Adds parameters specific to OskarDirtyImager.
-
-    Attributes:
-        imaging_npixel (int): see DirtyImagerConfig
-        imaging_cellsize (float): see DirtyImagerConfig
-        combine_across_frequencies (bool): see DirtyImagerConfig
-        imaging_phase_centre (Optional[str]): Phase centre (in SkyCoord string format).
-            Defaults to None.
-    """
-
-    imaging_phase_centre: Optional[str] = None
-
-
-class OskarDirtyImager(DirtyImager):
-    """Dirty imager based on the OSKAR library.
-
-    Attributes:
-        config (OskarDirtyImagerConfig): Config containing parameters for
-            OSKAR dirty imaging.
-    """
-
-    def __init__(self, config: OskarDirtyImagerConfig) -> None:
-        """Initializes the instance with a config.
-
-        Args:
-            config (OskarDirtyImagerConfig): see config attribute
-        """
-        super().__init__()
-        self.config: OskarDirtyImagerConfig = config
-
-    @override
-    def create_dirty_image(
-        self,
-        visibility: Union[Visibility, RASCILVisibility],
-        output_fits_path: Optional[FilePathType] = None,
-    ) -> Image:
-        if isinstance(visibility, RASCILVisibility):
-            raise NotImplementedError(
-                """OSKAR Imager applied to
-                RASCIL Visibilities is currently not supported.
-                For RASCIL Visibilities please use the RASCIL Imager."""
-            )
-
-        # Validate requested filepath
-        if output_fits_path is None:
-            tmp_dir = FileHandler().get_tmp_dir(
-                prefix="Imager-Dirty-",
-                purpose="disk-cache for dirty.fits",
-            )
-            output_fits_path = os.path.join(tmp_dir, "dirty.fits")
-
-        if self.config.combine_across_frequencies is False:
-            raise NotImplementedError(
-                """For the OSKAR backend, the dirty image will
-                always have intensities added across all frequency channels.
-                Therefore, combine_across_frequencies==False
-                is not currently supported.
-                """
-            )
-        imager = oskar.Imager()
-
-        # Use VIS file path by default. If it does not exist, switch to MS file path.
-        # visibility should have at least one valid path by construction
-        input_file = visibility.vis_path
-        if not Path(input_file).exists():
-            input_file = visibility.ms_file_path
-
-        imager.set(
-            input_file=input_file,
-            output_root=output_fits_path,
-            cellsize_arcsec=3600 * np.degrees(self.config.imaging_cellsize),
-            image_size=self.config.imaging_npixel,
-        )
-        if self.config.imaging_phase_centre is not None:
-            phase_centre = SkyCoord(self.config.imaging_phase_centre, frame="icrs")
-            ra = phase_centre.ra.degree
-            dec = phase_centre.dec.degree
-
-            imager.set_vis_phase_centre(ra, dec)
-
-        imager.run(return_images=1)
-
-        # OSKAR adds _I.fits to the fits_path set by the user
-        os.rename(f"{output_fits_path}_I.fits", output_fits_path)
-
-        image = Image(path=output_fits_path)
-
-        # OSKAR Imager always produces one image by
-        # combining all frequency channels.
-        # To maintain the same data shape when compared to other imagers (e.g. RASCIL),
-        # We add an axis for frequency, and modify the header accordingly
-        assert image.data.ndim == 4
-
-        image.header["NAXIS"] = 4
-        image.header["NAXIS4"] = 1
-
-        image.write_to_file(path=output_fits_path, overwrite=True)
-
-        return image
-=======
-from __future__ import annotations
-
-import os
-from dataclasses import dataclass
-from typing import Optional
-
-import numpy as np
-import oskar
-from astropy.coordinates import SkyCoord
-from typing_extensions import override
-
-from karabo.imaging.image import Image
-from karabo.imaging.imager_base import DirtyImager, DirtyImagerConfig
-from karabo.simulation.visibility import Visibility
-from karabo.util._types import FilePathType
-from karabo.util.file_handler import FileHandler
-
-
-# TODO Set kw_only=True after update to Python 3.10
-# Right now, if one inherited superclass has a default-argument, you have to set
-# defaults for all your attributes as well.
-@dataclass
-class OskarDirtyImagerConfig(DirtyImagerConfig):
-    """Config / parameters of an OskarDirtyImager.
-
-    Adds parameters specific to OskarDirtyImager.
-
-    Attributes:
-        imaging_npixel (int): see DirtyImagerConfig
-        imaging_cellsize (float): see DirtyImagerConfig
-        combine_across_frequencies (bool): see DirtyImagerConfig
-        imaging_phase_centre (Optional[str]): Phase centre (in SkyCoord string format).
-            Defaults to None.
-
-    """
-
-    imaging_phase_centre: Optional[str] = None
-
-
-class OskarDirtyImager(DirtyImager):
-    """Dirty imager based on the OSKAR library.
-
-    Attributes:
-        config (OskarDirtyImagerConfig): Config containing parameters for
-            OSKAR dirty imaging.
-
-    """
-
-    def __init__(self, config: OskarDirtyImagerConfig) -> None:
-        """Initializes the instance with a config.
-
-        Args:
-            config (OskarDirtyImagerConfig): see config attribute
-
-        """
-        super().__init__()
-        self.config: OskarDirtyImagerConfig = config
-
-    @override
-    def create_dirty_image(
-        self,
-        visibility: Visibility,
-        /,
-        *,
-        output_fits_path: Optional[FilePathType] = None,
-    ) -> Image:
-        # Validate requested filepath
-        if output_fits_path is None:
-            tmp_dir = FileHandler().get_tmp_dir(
-                prefix="Imager-Dirty-",
-                purpose="disk-cache for dirty.fits",
-            )
-            output_fits_path = os.path.join(tmp_dir, "dirty.fits")
-
-        if self.config.combine_across_frequencies is False:
-            raise NotImplementedError(
-                """For the OSKAR backend, the dirty image will
-                always have intensities added across all frequency channels.
-                Therefore, combine_across_frequencies==False
-                is not currently supported.
-                """
-            )
-        imager = oskar.Imager()
-
-        imager.set(
-            input_file=visibility.path,
-            output_root=output_fits_path,
-            cellsize_arcsec=3600 * np.degrees(self.config.imaging_cellsize),
-            image_size=self.config.imaging_npixel,
-        )
-        if self.config.imaging_phase_centre is not None:
-            phase_centre = SkyCoord(self.config.imaging_phase_centre, frame="icrs")
-            ra = phase_centre.ra.degree
-            dec = phase_centre.dec.degree
-
-            imager.set_vis_phase_centre(ra, dec)
-
-        imager.run(return_images=1)
-
-        # OSKAR adds _I.fits to the fits_path set by the user
-        os.rename(f"{output_fits_path}_I.fits", output_fits_path)
-
-        image = Image(path=output_fits_path)
-
-        # OSKAR Imager always produces one image by
-        # combining all frequency channels.
-        # To maintain the same data shape when compared to other imagers (e.g. RASCIL),
-        # We add an axis for frequency, and modify the header accordingly
-        assert image.data.ndim == 4
-
-        image.header["NAXIS"] = 4
-        image.header["NAXIS4"] = 1
-
-        # This card is not set correctly by OSKAR. It sets the value to 0.0 which
-        # prevents the calculation of the world coordinate system later on.
-        # Using the value from RASCIL imager, which sets it correctly.
-        image.header.set("CDELT3", 1.0, "Coordinate increment at reference point")
-
-        image.write_to_file(path=output_fits_path, overwrite=True)
-
-        return image
->>>>>>> a7a0b9ba
+from __future__ import annotations
+
+import os
+from dataclasses import dataclass
+from typing import Optional
+
+import numpy as np
+import oskar
+from astropy.coordinates import SkyCoord
+from typing_extensions import override
+
+from karabo.imaging.image import Image
+from karabo.imaging.imager_base import DirtyImager, DirtyImagerConfig
+from karabo.simulation.visibility import Visibility
+from karabo.util._types import FilePathType
+from karabo.util.file_handler import FileHandler
+
+
+# TODO Set kw_only=True after update to Python 3.10
+# Right now, if one inherited superclass has a default-argument, you have to set
+# defaults for all your attributes as well.
+@dataclass
+class OskarDirtyImagerConfig(DirtyImagerConfig):
+    """Config / parameters of an OskarDirtyImager.
+
+    Adds parameters specific to OskarDirtyImager.
+
+    Attributes:
+        imaging_npixel (int): see DirtyImagerConfig
+        imaging_cellsize (float): see DirtyImagerConfig
+        combine_across_frequencies (bool): see DirtyImagerConfig
+        imaging_phase_centre (Optional[str]): Phase centre (in SkyCoord string format).
+            Defaults to None.
+
+    """
+
+    imaging_phase_centre: Optional[str] = None
+
+
+class OskarDirtyImager(DirtyImager):
+    """Dirty imager based on the OSKAR library.
+
+    Attributes:
+        config (OskarDirtyImagerConfig): Config containing parameters for
+            OSKAR dirty imaging.
+
+    """
+
+    def __init__(self, config: OskarDirtyImagerConfig) -> None:
+        """Initializes the instance with a config.
+
+        Args:
+            config (OskarDirtyImagerConfig): see config attribute
+
+        """
+        super().__init__()
+        self.config: OskarDirtyImagerConfig = config
+
+    @override
+    def create_dirty_image(
+        self,
+        visibility: Visibility,
+        /,
+        *,
+        output_fits_path: Optional[FilePathType] = None,
+    ) -> Image:
+        # Validate requested filepath
+        if output_fits_path is None:
+            tmp_dir = FileHandler().get_tmp_dir(
+                prefix="Imager-Dirty-",
+                purpose="disk-cache for dirty.fits",
+            )
+            output_fits_path = os.path.join(tmp_dir, "dirty.fits")
+
+        if self.config.combine_across_frequencies is False:
+            raise NotImplementedError(
+                """For the OSKAR backend, the dirty image will
+                always have intensities added across all frequency channels.
+                Therefore, combine_across_frequencies==False
+                is not currently supported.
+                """
+            )
+        imager = oskar.Imager()
+
+        imager.set(
+            input_file=visibility.path,
+            output_root=output_fits_path,
+            cellsize_arcsec=3600 * np.degrees(self.config.imaging_cellsize),
+            image_size=self.config.imaging_npixel,
+        )
+        if self.config.imaging_phase_centre is not None:
+            phase_centre = SkyCoord(self.config.imaging_phase_centre, frame="icrs")
+            ra = phase_centre.ra.degree
+            dec = phase_centre.dec.degree
+
+            imager.set_vis_phase_centre(ra, dec)
+
+        imager.run(return_images=1)
+
+        # OSKAR adds _I.fits to the fits_path set by the user
+        os.rename(f"{output_fits_path}_I.fits", output_fits_path)
+
+        image = Image(path=output_fits_path)
+
+        # OSKAR Imager always produces one image by
+        # combining all frequency channels.
+        # To maintain the same data shape when compared to other imagers (e.g. RASCIL),
+        # We add an axis for frequency, and modify the header accordingly
+        assert image.data.ndim == 4
+
+        image.header["NAXIS"] = 4
+        image.header["NAXIS4"] = 1
+
+        # This card is not set correctly by OSKAR. It sets the value to 0.0 which
+        # prevents the calculation of the world coordinate system later on.
+        # Using the value from RASCIL imager, which sets it correctly.
+        image.header.set("CDELT3", 1.0, "Coordinate increment at reference point")
+
+        image.write_to_file(path=output_fits_path, overwrite=True)
+
+        return image