--- conflicted
+++ resolved
@@ -1,4 +1,3 @@
-<<<<<<< HEAD
 from __future__ import annotations
 
 import logging
@@ -21,6 +20,7 @@
 import matplotlib
 import matplotlib.pyplot as plt
 import numpy as np
+from astropy.coordinates.sky_coordinate import SkyCoord
 from astropy.io import fits
 from astropy.io.fits.header import Header
 from astropy.nddata import Cutout2D, NDData
@@ -145,7 +145,13 @@
         path: FilePathType,
         overwrite: bool = False,
     ) -> None:
-        """Write an `Image` to `path`  as .fits"""
+        """Write an `Image` to `path`  as .fits
+
+        Args:
+            path: Full path of the file
+            overwrite: Overwrite the file if it already exists? Defaults to False
+
+        """
         assert_valid_ending(path=path, ending=".fits")
         dir_name = os.path.abspath(os.path.dirname(path))
         os.makedirs(dir_name, exist_ok=True)
@@ -178,8 +184,9 @@
         for bilinear interpolation. See:
         https://docs.scipy.org/doc/scipy/reference/generated/scipy.interpolate.RegularGridInterpolator.html
 
-        :param shape: The desired shape of the image
-        :param kwargs: Keyword arguments for the interpolation function
+        Args:
+            shape: The desired shape of the image
+            kwargs: Keyword arguments for the interpolation function
 
         """
         new_data = np.empty(
@@ -221,9 +228,13 @@
         """
         Cutout the image to the given size and center.
 
-        :param center_xy: Center of the cutout in pixel coordinates
-        :param size_xy: Size of the cutout in pixel coordinates
-        :return: Cutout of the image
+        Args:
+            center_xy: Center of the cutout in pixel coordinates
+            size_xy: Size of the cutout in pixel coordinates
+
+        Returns:
+            Image: Cutout of the image
+
         """
         cut = Cutout2D(
             self.data[0, 0, :, :],
@@ -241,7 +252,9 @@
         at the center of the image.
         This is an in-place transformation of the data.
 
-        :return: None (data of current Image instance is transformed in-place)
+        Returns:
+            None (data of current Image instance is transformed in-place)
+
         """
 
         def circle_pixels(pixels: NDArray[np.float_]) -> NDArray[np.float_]:
@@ -289,937 +302,6 @@
         """
         Split the image into N x N equal-sized sections with optional overlap.
 
-        Parameters
-        ----------
-        N : int
-            The number of sections to split the image into along one axis. The
-            total number of image sections will be N^2.
-            It is assumed that the image can be divided into N equal parts along
-            both axes. If this is not the case (e.g., image size is not a
-            multiple of N), the sections on the edges will have fewer pixels.
-
-        overlap : int, optional
-            The number of pixels by which adjacent image sections will overlap.
-            Default is 0, meaning no overlap. Negative overlap means that there
-            will be empty sections between the cutouts.
-
-        Returns
-        -------
-        cutouts : list
-            A list of cutout sections of the image. Each element in the list is
-            a 2D array representing a section of the image.
-
-        Notes
-        -----
-        The function calculates the step size for both the x and y dimensions
-        by dividing the dimension size by N. It then iterates over N steps
-        in both dimensions to generate starting and ending indices for each
-        cutout section, taking the overlap into account.
-
-        The `cutout` function (not shown) is assumed to take the center
-        (x, y) coordinates and the (width, height) of the desired cutout
-        section and return the corresponding 2D array from the image.
-
-        The edge sections will be equal to or smaller than the sections in
-        the center of the image if the image size is not an exact multiple of N.
-
-        Examples
-        --------
-        >>> # Assuming `self.data` is a 4D array with shape (C, Z, X, Y)
-        >>> # and `self.cutout` method is defined
-        >>> image = Image()
-        >>> cutouts = image.split_image(4, overlap=10)
-        >>> len(cutouts)
-        16  # because 4x4 grid
-        """
-        if N < 1:
-            raise ValueError("N must be >= 1")
-        _, _, x_size, y_size = self.data.shape
-        x_step = x_size // N
-        y_step = y_size // N
-
-        cutouts = []
-        for i in range(N):
-            for j in range(N):
-                x_start = max(0, i * x_step - overlap)
-                x_end = min(x_size, (i + 1) * x_step + overlap)
-                y_start = max(0, j * y_step - overlap)
-                y_end = min(y_size, (j + 1) * y_step + overlap)
-
-                center_x = (x_start + x_end) // 2
-                center_y = (y_start + y_end) // 2
-                size_x = x_end - x_start
-                size_y = y_end - y_start
-
-                cut = self.cutout((center_x, center_y), (size_x, size_y))
-                cutouts.append(cut)
-        return cutouts
-
-    def to_NNData(self) -> NDData:
-        return NDData(data=self.data, wcs=self.get_wcs())
-
-    def to_2dNNData(self) -> NDData:
-        # TODO this assumes stokesI, i.e. 0th polarisation
-        # Need to modify when adding full-stokes support
-        return NDData(data=self.data[0, 0, :, :], wcs=self.get_2d_wcs())
-
-    def plot(
-        self,
-        title: Optional[str] = None,
-        xlim: Optional[Tuple[float, float]] = None,
-        ylim: Optional[Tuple[float, float]] = None,
-        figsize: Optional[Tuple[float, float]] = None,
-        colorbar_label: Optional[str] = None,
-        xlabel: Optional[str] = None,
-        ylabel: Optional[str] = None,
-        cmap: Optional[str] = "jet",
-        origin: Optional[Literal["upper", "lower"]] = "lower",
-        wcs_enabled: bool = True,
-        invert_xaxis: bool = False,
-        filename: Optional[str] = None,
-        block: bool = False,
-        **kwargs: Any,
-    ) -> None:
-        """Plots the image
-
-        :param title: the title of the colormap
-        :param xlim: RA-limit of plot
-        :param ylim: DEC-limit of plot
-        :param figsize: figsize as tuple
-        :param title: plot title
-        :param xlabel: xlabel
-        :param ylabel: ylabel
-        :param cmap: matplotlib color map
-        :param origin: place the [0, 0] index of the array in
-        the upper left or lower left corner of the Axes
-        :param wcs_enabled: Use wcs transformation?
-        :param invert_xaxis: Do you want to invert the xaxis?
-        :param filename: Set to path/fname to save figure
-        (set extension to fname to overwrite .png default)
-        :param block: Whether plotting should block the remaining of the script
-        :param kwargs: matplotlib kwargs for scatter & Collections,
-        e.g. customize `s`, `vmin` or `vmax`
-        """
-
-        if wcs_enabled:
-            wcs = WCS(self.header)
-
-            slices = get_slices(wcs=wcs)
-
-            # create dummy xlim or ylim if only one is set for conversion
-            xlim_reset, ylim_reset = False, False
-            if xlim is None and ylim is not None:
-                xlim = (-1, 1)
-                xlim_reset = True
-            elif xlim is not None and ylim is None:
-                ylim = (-1, 1)
-                ylim_reset = True
-            if xlim is not None and ylim is not None:
-                xlim, ylim = wcs.wcs_world2pix(xlim, ylim, 0)
-            if xlim_reset:
-                xlim = None
-            if ylim_reset:
-                ylim = None
-
-        if wcs_enabled:
-            fig, ax = plt.subplots(
-                figsize=figsize, subplot_kw=dict(projection=wcs, slices=slices)
-            )
-        else:
-            fig, ax = plt.subplots(figsize=figsize)
-
-        im = ax.imshow(self.data[0][0], cmap=cmap, origin=origin, **kwargs)
-        ax.grid()
-        fig.colorbar(im, label=colorbar_label)
-
-        if title is not None:
-            ax.set_title(title)
-        if xlim is not None:
-            ax.set_xlim(xlim)
-        if ylim is not None:
-            ax.set_ylim(ylim)
-        if xlabel is not None:
-            ax.set_xlabel(xlabel)
-        if ylabel is not None:
-            ax.set_ylabel(ylabel)
-        if invert_xaxis:
-            ax.invert_xaxis()
-        if filename is not None:
-            fig.savefig(filename)
-        plt.show(block=block)
-        plt.pause(1)
-
-    def overplot_with_skymodel(
-        self,
-        sky: SkyModel,
-        filename: Optional[FilePathType] = None,
-        block: bool = False,
-        channel_index: int = 0,
-        stokes_index: int = 0,
-        vmin_image: Optional[float] = None,
-        vmax_image: Optional[float] = None,
-    ) -> None:
-        """Create a plot with the current image data,
-        as well as an overlay of sources from a given SkyModel instance.
-
-        :param sky: a SkyModel instance, with sources to be plotted.
-        :param filename: path to the file where the final plot will be saved.
-            If None, the plot is not saved.
-        :param block: whether plotting should block the remaining of the script.
-        :param channel_index: Which frequency channel to show in the plot.
-            Defaults to 0.
-        :param stokes_index: Which polarisation to show in the plot.
-            Defaults to 0 (stokesI).
-        :param vmin_image, vmax_image: Limits for colorbar of Image plot.
-        """
-        # wcs.wcs_world2pix expects a FITS header with only 2 coordinates (x, y).
-        # For this plot, we temporarily remove the 3rd and 4th axes from the image
-        # Per suggestion from:
-        # https://github.com/aplpy/aplpy/issues/423#issuecomment-848170880
-        two_dimensional_header = deepcopy(self.header)
-        two_dimensional_header["NAXIS"] = 2
-        two_dimensional_header["WCSAXES"] = 2
-        temporary_data = self.data[channel_index][stokes_index]
-
-        for kw in ("CTYPE", "CROTA", "CRVAL", "CRPIX", "CDELT", "CUNIT", "NAXIS"):
-            for n in (3, 4):
-                k = f"{kw}{n}"
-                if k in two_dimensional_header.keys():
-                    two_dimensional_header.remove(k)
-
-        wcs = WCS(two_dimensional_header)
-        slices = get_slices(wcs)
-
-        px, py = wcs.wcs_world2pix(sky[:, 0], sky[:, 1], 0)
-
-        # Create the figure and axes
-        plt.figure(figsize=(20, 10))
-        ax = plt.subplot(111, projection=wcs, slices=slices)
-        img = ax.imshow(
-            temporary_data,
-            cmap="YlGnBu",
-            origin="lower",
-            vmin=vmin_image,
-            vmax=vmax_image,
-        )
-        ax.scatter(px, py, facecolors="none", edgecolors="r", s=20)
-        plt.colorbar(img, ax=ax, label="Flux Density [Jy]")
-        ax.set_xlim((0, temporary_data.shape[1]))
-        ax.set_ylim((0, temporary_data.shape[0]))
-        plt.tight_layout()
-        if filename is not None:
-            plt.savefig(filename)
-        plt.show(block=block)
-
-    def plot_side_by_side_with_skymodel(
-        self,
-        sky: SkyModel,
-        filename: Optional[FilePathType] = None,
-        block: bool = False,
-        channel_index: int = 0,
-        stokes_index: int = 0,
-        vmin_sky: float = 0,
-        vmax_sky: float = np.inf,
-        vmin_image: float = 0,
-        vmax_image: float = np.inf,
-    ) -> None:
-        """Create a plot with two panels:
-        1. the current image data, and
-        2. a scatter plot of sources from a given SkyModel instance.
-
-        :param sky: a SkyModel instance, with sources to be plotted.
-        :param filename: path to the file where the final plot will be saved.
-            If None, the plot is not saved.
-        :param block: whether plotting should block the remaining of the script.
-        :param channel_index: Which frequency channel to show in the plot.
-            Defaults to 0.
-        :param stokes_index: Which polarisation to show in the plot.
-            Defaults to 0 (stokesI).
-        :param vmin_sky, vmax_sky: Limits for colorbar of SkyModel scatter plot.
-        :param vmin_image, vmax_image: Limits for colorbar of Image plot.
-        """
-        wcs = WCS(self.header)
-        slices = get_slices(wcs)
-
-        fig = plt.figure(figsize=(12, 6))
-
-        # Left panel: scatter plot of SkyModel sources
-        ax1 = fig.add_subplot(121)
-        scatter = ax1.scatter(
-            sky[:, 0],
-            sky[:, 1],
-            c=sky[:, 2],
-            s=10,
-            cmap="jet",
-            vmin=vmin_sky,
-            vmax=vmax_sky,
-        )
-        ax1.set_aspect("equal")
-        plt.colorbar(scatter, ax=ax1, label="Flux [Jy]")
-        ra_deg = self.header["CRVAL1"]
-        dec_deg = self.header["CRVAL2"]
-        img_size_ra = self.header["NAXIS1"]
-        img_size_dec = self.header["NAXIS2"]
-        cut_ra = -self.header["CDELT1"] * float(img_size_ra)
-        cut_dec = self.header["CDELT2"] * float(img_size_dec)
-        ax1.set_xlim((ra_deg - cut_ra / 2, ra_deg + cut_ra / 2))
-        ax1.set_ylim((dec_deg - cut_dec / 2, dec_deg + cut_dec / 2))
-        ax1.set_xlabel("RA [deg]")
-        ax1.set_ylabel("DEC [deg]")
-        ax1.invert_xaxis()
-
-        # Right panel: plot of current image data
-        # For the desired channel and polarisation
-        ax2 = fig.add_subplot(122, projection=wcs, slices=slices)
-        image = ax2.imshow(
-            self.data[channel_index][stokes_index],
-            cmap="YlGnBu",
-            origin="lower",
-            vmin=vmin_image,
-            vmax=vmax_image,
-        )
-        plt.colorbar(image, ax=ax2, label="Flux Density [Jy]")
-
-        plt.tight_layout()
-        if filename is not None:
-            plt.savefig(filename)
-        plt.show(block=block)
-
-    def get_dimensions_of_image(self) -> List[int]:
-        """
-        Get the sizes of the dimensions of this Image in an array.
-        :return: list with the dimensions.
-        """
-        result = []
-        dimensions = self.header["NAXIS"]
-        for dim in np.arange(0, dimensions, 1):
-            result.append(self.header[f"NAXIS{dim + 1}"])
-        return result
-
-    def get_phase_center(self) -> Tuple[float, float]:
-        return float(self.header["CRVAL1"]), float(self.header["CRVAL2"])
-
-    def has_beam_parameters(self) -> bool:
-        """
-        Check if the image has the beam parameters in the header.
-        :param image: Image to check
-        :return: True if the image has the beam parameters in the header
-        """
-        return self.header_has_parameters(
-            ["BMAJ", "BMIN", "BPA"],
-        )
-
-    def get_beam_parameters(self) -> BeamType:
-        """Gets the beam-parameters fom the image-header.
-
-        "bmaj": FWHM of the major axis of the elliptical Gaussian beam in arcsec
-        "bmin": FWHM of the minor minor axis of the elliptical Gaussian beam in arcsec
-        "bpa": position angle of the major axis of the elliptical Gaussian beam in
-            degrees, counter-clock from the North direction
-
-        Returns:
-           "bmaj" (arcsec), "bmin" (arcsec), "bpa" (deg)
-        """
-        try:
-            bmaj = float(self.header["BMAJ"])
-            bmin = float(self.header["BMIN"])
-            bpa = float(self.header["BPA"])
-        except Exception as e:
-            raise RuntimeError(
-                f"No beam-parameters 'BMAJ', 'BMIN', 'BPA' found in {self.path}. "
-                + "Use `has_beam_parameters` for save use of this function."
-            ) from e
-        beam: BeamType = {
-            "bmaj": bmaj,
-            "bmin": bmin,
-            "bpa": bpa,
-        }
-        return beam
-
-    def get_quality_metric(self) -> Dict[str, Any]:
-        """
-        Get image statistics.
-        Statistics include :
-
-        - Shape of Image --> 'shape'
-        - Max Value --> 'max'
-        - Min Value --> 'min'
-        - Max Value absolute --> 'max-abs'
-        - Root mean square (RMS) --> 'rms'
-        - Sum of values --> 'sum'
-        - Median absolute --> 'median-abs'
-        - Median absolute deviation median --> 'median-abs-dev-median'
-        - Median --> 'median'
-        - Mean --> 'mean'
-
-        :return: Dictionary holding all image statistics
-        """
-        # same implementation as RASCIL
-        image_stats = {
-            "shape": str(self.data.shape),
-            "max": np.max(self.data),
-            "min": np.min(self.data),
-            "max-abs": np.max(np.abs(self.data)),
-            "rms": np.std(self.data),
-            "sum": np.sum(self.data),
-            "median-abs": np.median(np.abs(self.data)),
-            "median-abs-dev-median": np.median(
-                np.abs(self.data - np.median(self.data))
-            ),
-            "median": np.median(self.data),
-            "mean": np.mean(self.data),
-        }
-
-        return image_stats
-
-    def get_power_spectrum(
-        self,
-        resolution: float = 5.0e-4,
-        signal_channel: Optional[int] = None,
-    ) -> Tuple[NDArray[np.float64], NDArray[np.float64]]:
-        """
-        Calculate the power spectrum of this image.
-
-        :param resolution: Resolution in radians needed for conversion from Jy to Kelvin
-        :param signal_channel: channel containing both signal and noise
-        (arr of same shape as nchan of Image), optional
-        :return (profile, theta_axis)
-            profile: Brightness temperature for each angular scale in Kelvin
-            theta_axis: Angular scale data in degrees
-        """
-        profile, theta = power_spectrum(self.path, resolution, signal_channel)
-        return profile, theta
-
-    def plot_power_spectrum(
-        self,
-        resolution: float = 5.0e-4,
-        signal_channel: Optional[int] = None,
-        path: Optional[FilePathType] = None,
-        block: bool = False,
-    ) -> None:
-        """
-        Plot the power spectrum of this image.
-
-        :param resolution: Resolution in radians needed for conversion from Jy to Kelvin
-        :param signal_channel: channel containing both signal and noise
-        (arr of same shape as nchan of Image), optional
-        :param save_png: True if result should be saved, default = False
-        :param block: Whether plotting should block the remaining of the script
-        """
-        profile, theta = self.get_power_spectrum(resolution, signal_channel)
-        plt.clf()
-
-        plt.plot(theta, profile)
-        plt.gca().set_title(
-            f"Power spectrum of {self._fname if self._fname is not None else ''} image"
-        )
-        plt.gca().set_xlabel("Angular scale [degrees]")
-        plt.gca().set_ylabel("Brightness temperature [K]")
-        plt.gca().set_xscale("log")
-        plt.gca().set_yscale("log")
-        max_profile = float(np.max(profile))
-        plt.gca().set_ylim(1e-6 * max_profile, 2.0 * max_profile)
-        plt.tight_layout()
-
-        if path is not None:
-            plt.savefig(path)
-        plt.show(block=block)
-        plt.pause(1)
-
-    def get_cellsize(self) -> np.float64:
-        cdelt1 = self.header["CDELT1"]
-        cdelt2 = self.header["CDELT2"]
-        if not isinstance(cdelt1, float) or not isinstance(cdelt2, float):
-            raise ValueError(
-                "CDELT1 & CDELT2 in header are expected to be of type float."
-            )
-        if np.abs(cdelt1) != np.abs(cdelt2):
-            logging.warning(
-                "Non-square pixels are not supported, continue with `cdelt1`."
-            )
-        cellsize = cast(np.float64, np.deg2rad(np.abs(cdelt1)))
-        return cellsize
-
-    def get_wcs(self) -> WCS:
-        return WCS(self.header)
-
-    def get_2d_wcs(self, ra_dec_axis: Tuple[int, int] = (1, 2)) -> WCS:
-        wcs = WCS(self.header)
-        wcs_2d = wcs.sub(ra_dec_axis)
-        return wcs_2d
-
-
-class ImageMosaicker:
-    """
-    A class to handle the combination of multiple images into a single mosaicked image.
-    See: https://reproject.readthedocs.io/en/stable/mosaicking.html
-
-    Parameters
-    More information on the parameters can be found in the documentation:
-    https://reproject.readthedocs.io/en/stable/api/reproject.mosaicking.reproject_and_coadd.html # noqa: E501
-    However, here the most common to tune are explained.
-    ----------
-    reproject_function : callable, optional
-        The function to use for the reprojection.
-    combine_function : {'mean', 'sum'}
-        The type of function to use for combining the values into the final image.
-    match_background : bool, optional
-        Whether to match the backgrounds of the images.
-    background_reference : None or int, optional
-        If None, the background matching will make it so that the average of the
-        corrections for all images is zero.
-        If an integer, this specifies the index of the image to use as a reference.
-
-    Methods
-    -------
-    get_optimal_wcs(images, projection='SIN', **kwargs)
-        Get the optimal WCS for the given images. See:
-        https://reproject.readthedocs.io/en/stable/api/reproject.mosaicking.find_optimal_celestial_wcs.html # noqa: E501
-    process(
-        images
-        )
-        Combine the provided images into a single mosaicked image.
-
-    """
-
-    def __init__(
-        self,
-        reproject_function: Callable[..., Any] = reproject_interp,
-        combine_function: str = "mean",
-        match_background: bool = False,
-        background_reference: Optional[int] = None,
-    ):
-        self.reproject_function = reproject_function
-        self.combine_function = combine_function
-        self.match_background = match_background
-        self.background_reference = background_reference
-
-    def get_optimal_wcs(
-        self,
-        images: List[Image],
-        projection: str = "SIN",
-        **kwargs: Any,
-    ) -> Tuple[WCS, tuple[int, int]]:
-        """
-        Set the optimal WCS for the given images.
-        See: https://reproject.readthedocs.io/en/stable/api/reproject.mosaicking.find_optimal_celestial_wcs.html # noqa: E501
-
-        Parameters
-        ----------
-        images : list
-            A list of images to combine.
-        projection : str, optional
-            Three-letter code for the WCS projection, such as 'SIN' or 'TAN'.
-        **kwargs : dict, optional
-            Additional keyword arguments to be passed to the reprojection function.
-
-        Returns
-        -------
-        WCS
-            The optimal WCS for the given images.
-        tuple
-            The shape of the optimal WCS.
-
-        """
-        optimal_wcs = find_optimal_celestial_wcs(
-            [image.to_2dNNData() for image in images]
-            if isinstance(images[0], Image)
-            else images,
-            projection=projection,
-            **kwargs,
-        )
-        # Somehow, a cast is needed here otherwise mypy complains
-        return cast(Tuple[WCS, Tuple[int, int]], optimal_wcs)
-
-    def mosaic(
-        self,
-        images: List[Image],
-        wcs: Optional[Tuple[WCS, Tuple[int, int]]] = None,
-        input_weights: Optional[
-            List[Union[str, fits.HDUList, fits.PrimaryHDU, NDArray[np.float64]]],
-        ] = None,
-        hdu_in: Optional[Union[int, str]] = None,
-        hdu_weights: Optional[Union[int, str]] = None,
-        shape_out: Optional[Tuple[int]] = None,
-        image_for_header: Optional[Image] = None,
-        **kwargs: Any,
-    ) -> Tuple[Image, NDArray[np.float64]]:
-        """
-        Combine the provided images into a single mosaicked image.
-
-        Parameters
-        ----------
-        images : list
-            A list of images to combine.
-        wcs : tuple, optional
-            The WCS to use for the mosaicking. Will be calculated with `get_optimal_wcs`
-            if not passed.
-        input_weights : list, optional
-            If specified, an iterable with the same length as images, containing weights
-            for each image.
-        shape_out : tuple, optional
-            The shape of the output data. If None, it will be computed from the images.
-        hdu_in : int or str, optional
-            If one or more items in input_data is a FITS file or an HDUList instance,
-            specifies the HDU to use.
-        hdu_weights : int or str, optional
-            If one or more items in input_weights is a FITS file or an HDUList instance,
-            specifies the HDU to use.
-        image_for_header : Image, optional
-            From which image the header should be used to readd the lost information
-            by the mosaicking because some information is not propagated.
-        **kwargs : dict, optional
-            Additional keyword arguments to be passed to the reprojection function.
-
-        Returns
-        -------
-        fits.PrimaryHDU
-            The final mosaicked image as a FITS HDU.
-        np.ndarray
-            The footprint of the final mosaicked image.
-
-        Raises
-        ------
-        ValueError
-            If less than two images are provided.
-
-        """
-
-        if image_for_header is None:
-            image_for_header = images[0]
-
-        if isinstance(images[0], Image):
-            images = [image.to_2dNNData() for image in images]
-        if wcs is None:
-            wcs = self.get_optimal_wcs(images)
-
-        array, footprint = reproject_and_coadd(
-            images,
-            output_projection=wcs[0],
-            shape_out=wcs[1] if shape_out is None else shape_out,
-            input_weights=input_weights,
-            hdu_in=hdu_in,
-            reproject_function=reproject_interp,
-            hdu_weights=hdu_weights,
-            combine_function=self.combine_function,
-            match_background=self.match_background,
-            background_reference=self.background_reference,
-            **kwargs,
-        )
-        header = wcs[0].to_header()
-        header = Image.update_header_from_image_header(header, image_for_header.header)
-        return (
-            Image(
-                data=array[np.newaxis, np.newaxis, :, :],
-                header=wcs[0].to_header(),
-            ),
-            footprint,
-        )
-=======
-from __future__ import annotations
-
-import logging
-import os
-import warnings
-from copy import deepcopy
-from typing import (
-    Any,
-    Callable,
-    Dict,
-    List,
-    Literal,
-    Optional,
-    Tuple,
-    Union,
-    cast,
-    overload,
-)
-
-import matplotlib
-import matplotlib.pyplot as plt
-import numpy as np
-from astropy.coordinates.sky_coordinate import SkyCoord
-from astropy.io import fits
-from astropy.io.fits.header import Header
-from astropy.nddata import Cutout2D, NDData
-from astropy.wcs import WCS
-from numpy.typing import NDArray
-from rascil.apps.imaging_qa.imaging_qa_diagnostics import power_spectrum
-from reproject import reproject_interp
-from reproject.mosaicking import find_optimal_celestial_wcs, reproject_and_coadd
-from scipy.interpolate import RegularGridInterpolator
-
-from karabo.simulation.sky_model import SkyModel
-from karabo.util._types import BeamType, FilePathType
-from karabo.util.file_handler import FileHandler, assert_valid_ending
-from karabo.util.plotting_util import get_slices
-
-# store and restore the previously set matplotlib backend,
-# because rascil sets it to Agg (non-GUI)
-previous_backend = matplotlib.get_backend()
-
-matplotlib.use(previous_backend)
-
-
-class Image:
-    @overload
-    def __init__(
-        self,
-        *,
-        path: FilePathType,
-        data: Literal[None] = None,
-        header: Literal[None] = None,
-        **kwargs: Any,
-    ) -> None:
-        ...
-
-    @overload
-    def __init__(
-        self,
-        *,
-        path: Literal[None] = None,
-        data: NDArray[np.float_],
-        header: Header,
-        **kwargs: Any,
-    ) -> None:
-        ...
-
-    def __init__(
-        self,
-        *,
-        path: Optional[FilePathType] = None,
-        data: Optional[NDArray[np.float_]] = None,
-        header: Optional[Header] = None,
-        **kwargs: Any,
-    ) -> None:
-        self.header: Header
-        if path is not None and (data is None and header is None):
-            self.path = path
-            self.data, self.header = fits.getdata(
-                str(self.path),
-                ext=0,
-                header=True,
-                **kwargs,
-            )
-        elif path is None and (data is not None and header is not None):
-            self.data = data
-            self.header = header
-
-            tmp_dir = FileHandler().get_tmp_dir(
-                prefix="Image-",
-                purpose="restored fits-path",
-                unique=self,
-            )
-
-            restored_fits_path = os.path.join(tmp_dir, "image.fits")
-
-            # Write the FITS file
-            self.write_to_file(restored_fits_path)
-            self.path = restored_fits_path
-        else:
-            raise RuntimeError("Provide either `path` or both `data` and `header`.")
-
-        if self.data.ndim not in (2, 3, 4):
-            raise ValueError(
-                f"""Unexpected shape for image data:
-            {self.data.shape}; expected 2D, 3D or (ideally) 4D array. Ideal image shape:
-            (frequencies, polarisations, pixels_x, pixels_y)"""
-            )
-
-        if self.data.ndim == 2:
-            warnings.warn(
-                """Received 2D data for image object.
-                Will assume the 2 axes correspond to (pixels_x, pixels_y).
-                Inserting 2 additional axes for frequencies and polarisations."""
-            )
-            self.data = np.array([[self.data]])
-        elif self.data.ndim == 3:
-            warnings.warn(
-                """Received 3D data for image object.
-                Will assume the 3 axes correspond to
-                (polarisations, pixels_x, pixels_y).
-                Inserting 1 additional axis for frequencies."""
-            )
-            self.data = np.array([self.data])
-
-        self._fname = os.path.split(self.path)[-1]
-
-    @staticmethod
-    def read_from_file(path: FilePathType) -> Image:
-        return Image(path=path)
-
-    @property
-    def data(self) -> NDArray[np.float_]:
-        return self._data
-
-    @data.setter
-    def data(self, new_data: NDArray[np.float_]) -> None:
-        self._data = new_data
-        if hasattr(self, "header"):
-            self._update_header_after_resize()
-
-    def write_to_file(
-        self,
-        path: FilePathType,
-        overwrite: bool = False,
-    ) -> None:
-        """Write an `Image` to `path`  as .fits
-
-        Args:
-            path: Full path of the file
-            overwrite: Overwrite the file if it already exists? Defaults to False
-
-        """
-        assert_valid_ending(path=path, ending=".fits")
-        dir_name = os.path.abspath(os.path.dirname(path))
-        os.makedirs(dir_name, exist_ok=True)
-        fits.writeto(
-            filename=str(path),
-            data=self.data,
-            header=self.header,
-            overwrite=overwrite,
-        )
-
-    def header_has_parameters(
-        self,
-        parameters: List[str],
-    ) -> bool:
-        for parameter in parameters:
-            if parameter not in self.header:
-                return False
-        return True
-
-    def get_squeezed_data(self) -> NDArray[np.float64]:
-        return np.squeeze(self.data[:1, :1, :, :])
-
-    def resample(
-        self,
-        shape: Tuple[int, ...],
-        **kwargs: Any,
-    ) -> None:
-        """
-        Resamples the image to the given shape using SciPy's RegularGridInterpolator
-        for bilinear interpolation. See:
-        https://docs.scipy.org/doc/scipy/reference/generated/scipy.interpolate.RegularGridInterpolator.html
-
-        Args:
-            shape: The desired shape of the image
-            kwargs: Keyword arguments for the interpolation function
-
-        """
-        new_data = np.empty(
-            (self.data.shape[0], 1, shape[0], shape[1]), dtype=self.data.dtype
-        )
-
-        for c in range(self.data.shape[0]):
-            y = np.arange(self.data.shape[2])
-            x = np.arange(self.data.shape[3])
-            interpolator = RegularGridInterpolator(
-                (y, x),
-                self.data[c, 0],
-                **kwargs,
-            )
-
-            new_x = np.linspace(0, self.data.shape[3] - 1, shape[1])
-            new_y = np.linspace(0, self.data.shape[2] - 1, shape[0])
-            new_points = np.array(np.meshgrid(new_y, new_x)).T.reshape(-1, 2)
-            new_data[c] = interpolator(new_points).reshape(shape[0], shape[1])
-
-        self.data = new_data
-
-    def _update_header_after_resize(self) -> None:
-        """Reshape the header to the given shape"""
-        old_shape = (self.header["NAXIS2"], self.header["NAXIS1"])
-        new_shape = (self.data.shape[2], self.data.shape[3])
-        self.header["NAXIS1"] = new_shape[1]
-        self.header["NAXIS2"] = new_shape[0]
-
-        self.header["CRPIX1"] = (new_shape[1] + 1) / 2
-        self.header["CRPIX2"] = (new_shape[0] + 1) / 2
-
-        self.header["CDELT1"] = self.header["CDELT1"] * old_shape[1] / new_shape[1]
-        self.header["CDELT2"] = self.header["CDELT2"] * old_shape[0] / new_shape[0]
-
-    def cutout(
-        self, center_xy: Tuple[float, float], size_xy: Tuple[float, float]
-    ) -> Image:
-        """
-        Cutout the image to the given size and center.
-
-        Args:
-            center_xy: Center of the cutout in pixel coordinates
-            size_xy: Size of the cutout in pixel coordinates
-
-        Returns:
-            Image: Cutout of the image
-
-        """
-        cut = Cutout2D(
-            self.data[0, 0, :, :],
-            center_xy,
-            size_xy,
-            wcs=self.get_2d_wcs(),
-        )
-        header = cut.wcs.to_header()
-        header = self.update_header_from_image_header(header, self.header)
-        return Image(data=cut.data[np.newaxis, np.newaxis, :, :], header=header)
-
-    def circle(self) -> None:
-        """For each frequency channel and polarisation, cutout the pixel values,
-        only keeping data for a circle of the computed radius, centered
-        at the center of the image.
-        This is an in-place transformation of the data.
-
-        Returns:
-            None (data of current Image instance is transformed in-place)
-
-        """
-
-        def circle_pixels(pixels: NDArray[np.float_]) -> NDArray[np.float_]:
-            radius = min(pixels.shape) // 2
-            y, x = np.ogrid[-radius:radius, -radius:radius]
-            mask = x**2 + y**2 > radius**2
-            pixels[mask] = np.nan
-
-            return pixels
-
-        # This assumes self.data is a 4D array, with shape corresponding to
-        # (frequency, polarisations, pixels_x, pixels_y)
-        for i, frequency_image in enumerate(self.data):
-            for j, pixels in enumerate(frequency_image):
-                self.data[i][j] = circle_pixels(pixels)
-
-    @staticmethod
-    def update_header_from_image_header(
-        new_header: Header,
-        old_header: Header,
-        keys_to_copy: Optional[List[str]] = None,
-    ) -> Header:
-        if keys_to_copy is None:
-            keys_to_copy = [
-                "CTYPE3",
-                "CRPIX3",
-                "CDELT3",
-                "CRVAL3",
-                "CUNIT3",
-                "CTYPE4",
-                "CRPIX4",
-                "CDELT4",
-                "CRVAL4",
-                "CUNIT4",
-                "BMAJ",
-                "BMIN",
-                "BPA",
-            ]
-        for key in keys_to_copy:
-            if key in old_header and key not in new_header:
-                new_header[key] = old_header[key]
-        return new_header
-
-    def split_image(self, N: int, overlap: int = 0) -> List[Image]:
-        """
-        Split the image into N x N equal-sized sections with optional overlap.
-
         Args:
             N (int): The number of sections to split the image into along
                 one axis. The total number of image sections will be N^2.
@@ -1887,5 +969,4 @@
                 header=wcs[0].to_header(),
             ),
             footprint,
-        )
->>>>>>> a7a0b9ba
+        )