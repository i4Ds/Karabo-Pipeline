--- conflicted
+++ resolved
@@ -1,291 +1,3 @@
-<<<<<<< HEAD
-from __future__ import annotations
-
-import math
-import os
-import shutil
-import subprocess
-from dataclasses import dataclass
-from typing import List, Optional, Union
-
-from ska_sdp_datamodels.visibility import Visibility as RASCILVisibility
-from typing_extensions import override
-
-from karabo.imaging.image import Image
-from karabo.imaging.imager_base import (
-    DirtyImager,
-    DirtyImagerConfig,
-    ImageCleaner,
-    ImageCleanerConfig,
-)
-from karabo.simulation.visibility import Visibility
-from karabo.util._types import FilePathType
-from karabo.util.file_handler import FileHandler
-
-_WSCLEAN_BINARY = "wsclean"
-
-
-def _get_command_prefix(tmp_dir: str) -> str:
-    return (
-        # wsclean always uses the current directory as the working directory
-        f"cd {tmp_dir} && "
-        # Avoids the following wsclean error:
-        # This software was linked to a multi-threaded version of OpenBLAS.
-        # OpenBLAS multi-threading interferes with other multi-threaded parts of
-        # the code, which has a severe impact on performance. Please disable
-        # OpenBLAS multi-threading by setting the environment variable
-        # OPENBLAS_NUM_THREADS to 1.
-        "OPENBLAS_NUM_THREADS=1 "
-    )
-
-
-class WscleanDirtyImager(DirtyImager):
-    """Dirty imager based on the WSClean library.
-
-    WSClean is integrated by calling the wsclean command line tool.
-    The parameters in the config (DirtyImagerConfig) attribute are passed to wsclean.
-    Use the create_image_custom_command function if you need to set params
-    not available in DirtyImagerConfig.
-
-    Attributes:
-        config (DirtyImagerConfig): Config containing parameters for
-            dirty imaging
-    """
-
-    TMP_PREFIX_DIRTY = "WSClean-dirty-"
-    TMP_PURPOSE_DIRTY = "Disk cache for WSClean dirty images"
-
-    OUTPUT_FITS_DIRTY = "wsclean-dirty.fits"
-
-    def __init__(self, config: DirtyImagerConfig) -> None:
-        """Initializes the instance with a config.
-
-        Args:
-            config (DirtyImagerConfig): see config attribute
-        """
-        super().__init__()
-        self.config = config
-
-    @override
-    def create_dirty_image(
-        self,
-        visibility: Union[Visibility, RASCILVisibility],
-        output_fits_path: Optional[FilePathType] = None,
-    ) -> Image:
-        if isinstance(visibility, RASCILVisibility):
-            raise NotImplementedError(
-                "WSClean imaging applied to "
-                "RASCIL visibilities is currently not supported. "
-                "For RASCIL visibilities please use the RASCIL imager."
-            )
-
-        # TODO combine_across_frequencies
-        # -channels-out <count>?
-        if self.config.combine_across_frequencies is False:
-            raise NotImplementedError(
-                "combine_across_frequencies=False is currently not supported "
-                "for the WSClean imager."
-            )
-
-        tmp_dir = FileHandler().get_tmp_dir(
-            prefix=self.TMP_PREFIX_DIRTY,
-            purpose=self.TMP_PURPOSE_DIRTY,
-        )
-        command = _get_command_prefix(tmp_dir) + (
-            f"{_WSCLEAN_BINARY} "
-            f"-size {self.config.imaging_npixel} {self.config.imaging_npixel} "
-            f"-scale {math.degrees(self.config.imaging_cellsize)}deg "
-            f"{visibility.ms_file_path}"
-        )
-        print(f"WSClean command: [{command}]")
-        completed_process = subprocess.run(
-            command,
-            shell=True,
-            capture_output=True,
-            text=True,
-            # Raises exception on return code != 0
-            check=True,
-        )
-        print(f"WSClean output:\n[{completed_process.stdout}]")
-
-        default_output_fits_path = os.path.join(tmp_dir, self.OUTPUT_FITS_DIRTY)
-        if output_fits_path is None:
-            output_fits_path = default_output_fits_path
-        else:
-            shutil.copyfile(default_output_fits_path, output_fits_path)
-
-        return Image(path=output_fits_path)
-
-
-# TODO Set kw_only=True after update to Python 3.10
-# Right now, if one inherited superclass has a default-argument, you have to set
-# defaults for all your attributes as well.
-@dataclass
-class WscleanImageCleanerConfig(ImageCleanerConfig):
-    """Config / parameters of a WscleanImageCleaner.
-
-    Adds parameters specific to WscleanImageCleaner.
-
-    Attributes:
-        niter (Optional[int]): Maximum number of clean iterations to perform.
-            Defaults to 50000.
-        mgain (Optional[float]): Cleaning gain for major iterations: Ratio of peak that
-            will be subtracted in each major iteration. To use major iterations, 0.85 is
-            a good value. Defaults to 0.8.
-        auto_threshold (Optional[int]): Relative clean threshold. Estimate noise level
-            using a robust estimator and stop at sigma x stddev. Defaults to 3.
-    """
-
-    niter: Optional[int] = 50000
-    mgain: Optional[float] = 0.8
-    auto_threshold: Optional[int] = 3
-
-
-class WscleanImageCleaner(ImageCleaner):
-    """Image cleaner based on the WSClean library.
-
-    WSClean is integrated by calling the wsclean command line tool.
-    The parameters in the config (WscleanImageCleanerConfig) attribute
-    are passed to wsclean.
-    Use the create_image_custom_command function if you need to set params
-    not available in WscleanImageCleanerConfig.
-    Parameters in the config that are explicitly set to None will not be passed to the
-    command line tool, which will then resort to its own default values.
-
-    Attributes:
-        config (WscleanImageCleanerConfig): Config containing parameters for
-            WSClean image cleaning.
-    """
-
-    TMP_PREFIX_CLEANED = "WSClean-cleaned-"
-    TMP_PURPOSE_CLEANED = "Disk cache for WSClean cleaned images"
-
-    OUTPUT_FITS_CLEANED = "wsclean-image.fits"
-
-    def __init__(self, config: WscleanImageCleanerConfig) -> None:
-        """Initializes the instance with a config.
-
-        Args:
-            config (WscleanImageCleanerConfig): see config attribute
-        """
-        super().__init__()
-        self.config = config
-
-    @override
-    def create_cleaned_image(
-        self,
-        ms_file_path: FilePathType,
-        dirty_fits_path: Optional[FilePathType] = None,
-        output_fits_path: Optional[FilePathType] = None,
-    ) -> Image:
-        tmp_dir = FileHandler().get_tmp_dir(
-            prefix=self.TMP_PREFIX_CLEANED,
-            purpose=self.TMP_PURPOSE_CLEANED,
-        )
-        prefix = "pre_existing"
-        if dirty_fits_path is not None:
-            shutil.copyfile(
-                dirty_fits_path,
-                os.path.join(tmp_dir, f"{prefix}-dirty.fits"),
-            )
-        command = _get_command_prefix(tmp_dir) + (
-            f"{_WSCLEAN_BINARY} "
-            + (f"-reuse-dirty {prefix} " if dirty_fits_path is not None else "")
-            + f"-size {self.config.imaging_npixel} {self.config.imaging_npixel} "
-            + f"-scale {math.degrees(self.config.imaging_cellsize)}deg "
-            + (f"-niter {self.config.niter} " if self.config.niter is not None else "")
-            + (f"-mgain {self.config.mgain} " if self.config.mgain is not None else "")
-            + (
-                f"-auto-threshold {self.config.auto_threshold} "
-                if self.config.auto_threshold is not None
-                else ""
-            )
-            + str(ms_file_path)
-        )
-        print(f"WSClean command: [{command}]")
-        completed_process = subprocess.run(
-            command,
-            shell=True,
-            capture_output=True,
-            text=True,
-            # Raises exception on return code != 0
-            check=True,
-        )
-        print(f"WSClean output:\n[{completed_process.stdout}]")
-
-        default_output_fits_path = os.path.join(tmp_dir, self.OUTPUT_FITS_CLEANED)
-        if output_fits_path is None:
-            output_fits_path = default_output_fits_path
-        else:
-            shutil.copyfile(default_output_fits_path, output_fits_path)
-
-        return Image(path=output_fits_path)
-
-
-TMP_PREFIX_CUSTOM = "WSClean-custom-"
-TMP_PURPOSE_CUSTOM = "Disk cache for WSClean custom command images"
-
-
-def create_image_custom_command(
-    command: str,
-    output_filenames: Union[str, List[str]] = "wsclean-image.fits",
-) -> Union[Image, List[Image]]:
-    """Create a dirty or cleaned image using your own command.
-
-    Allows the use of the full WSClean functionality with all parameters.
-    Command has to start with 'wsclean '.
-    The working directory the command runs in will be a temporary directory.
-    Use absolute paths to reference files or directories like the measurement set.
-
-    Args:
-        command (str): Command to execute. Example: wsclean -size 2048 2048
-            -scale 0.0022222222222222222deg -niter 50000 -mgain 0.8
-            -abs-threshold 100µJy /tmp/measurements.MS
-        output_filenames (Union[str, List[str]], optional): WSClean output filename(s)
-            (relative to the working directory) that should be returned
-            as Image objects. Can be a string for one file or a list of strings
-            for multiple files.
-            Example 1: "wsclean-image.fits"
-            Example 2: ['wsclean-image.fits', 'wsclean-residual.fits']
-            Defaults to "wsclean-image.fits".
-
-    Returns:
-        Union[Image, List[Image]]: If output_filenames is a string, returns an Image
-            object of the file output_filenames.
-            If output_filenames is a list of strings, returns a list of Image objects,
-            one object per filename in output_filenames.
-    """
-
-    tmp_dir = FileHandler().get_tmp_dir(
-        prefix=TMP_PREFIX_CUSTOM,
-        purpose=TMP_PURPOSE_CUSTOM,
-    )
-    expected_command_prefix = f"{_WSCLEAN_BINARY} "
-    if not command.startswith(expected_command_prefix):
-        raise ValueError(
-            "Unexpected command. Expecting command to start with "
-            f'"{expected_command_prefix}".'
-        )
-    command = _get_command_prefix(tmp_dir) + command
-    print(f"WSClean command: [{command}]")
-    completed_process = subprocess.run(
-        command,
-        shell=True,
-        capture_output=True,
-        text=True,
-        # Raises exception on return code != 0
-        check=True,
-    )
-    print(f"WSClean output:\n[{completed_process.stdout}]")
-
-    if isinstance(output_filenames, str):
-        return Image(path=os.path.join(tmp_dir, output_filenames))
-    else:
-        return [
-            Image(path=os.path.join(tmp_dir, output_filename))
-            for output_filename in output_filenames
-        ]
-=======
 from __future__ import annotations
 
 import math
@@ -584,5 +296,4 @@
         return [
             Image(path=os.path.join(tmp_dir, output_filename))
             for output_filename in output_filenames
-        ]
->>>>>>> a7a0b9ba
+        ]