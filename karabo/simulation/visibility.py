import os
import os.path
import shutil
<<<<<<< HEAD
import os
from karabo.karabo_resource import KaraboResource
from karabo.util.FileHandle import FileHandle
import oskar
=======

>>>>>>> d74c344c
import numpy as np
import oskar

from karabo.karabo_resource import KaraboResource
from karabo.util.FileHandle import FileHandle


class Visibility(KaraboResource):
    def __init__(self):
        self.file = FileHandle(is_dir=True, suffix=".ms")

    def write_to_file(self, path: str) -> None:
        if os.path.exists(path):
            shutil.rmtree(path)
        shutil.copytree(self.file.path, path)

    @staticmethod
    def read_from_file(path: str) -> any:
        file = FileHandle(path, is_dir=True)
        vis = Visibility()
        vis.file = file
        return vis

    def combine_spectral_foreground_vis(
        foreground_vis_file, spectral_vis_output, combined_vis_filepath
    ):
        """
        This function combines the visibilities of foreground and spectral lines
        Inputs: foreground visibility file, list of spectral line vis files,
        output path & name of combined vis file
        """
        print("#--- Performing visibilities combination...")
        (fg_header, fg_handle) = oskar.VisHeader.read(foreground_vis_file)
        foreground_cross_correlation = [0] * fg_header.num_blocks
        fg_chan = [0] * fg_header.num_blocks
        foreground_freq = fg_header.freq_start_hz + fg_header.freq_inc_hz * np.arange(
            fg_header.num_channels_total
        )
        nvis = len(spectral_vis_output)
        out_vis = [0] * nvis
        # fg_max_channel=fg_header.max_channels_per_block;
        for i in range(fg_header.num_blocks):
            fg_block = oskar.VisBlock.create_from_header(fg_header)
            fg_block.read(fg_header, fg_handle, i)
            fg_chan[i] = fg_block.num_channels
            foreground_cross_correlation[i] = fg_block.cross_correlations()
        ff_uu = fg_block.baseline_uu_metres()
        ff_vv = fg_block.baseline_vv_metres()
        ff_ww = fg_block.baseline_ww_metres()
        # for j in tqdm(range(nvis)):
        for j in range(nvis):
            (sp_header, sp_handle) = oskar.VisHeader.read(spectral_vis_output[j])
            spec_freq = sp_header.freq_start_hz
            spec_idx = int(
                np.where(
                    abs(foreground_freq - spec_freq)
                    == np.min(abs(foreground_freq - spec_freq))
                )[0]
            )
            print(spec_freq, spec_idx)
            out_vis[j] = [0] * sp_header.num_blocks
            for k in range(sp_header.num_blocks):
                sp_block = oskar.VisBlock.create_from_header(sp_header)
                sp_block.read(sp_header, sp_handle, k)
                out_vis[j][k] = sp_block.cross_correlations()
            block_num = int(spec_idx / fg_header.max_channels_per_block)
            chan_block_num = int(
                spec_idx - block_num * fg_header.max_channels_per_block
            )
            fcc = foreground_cross_correlation[block_num][:, chan_block_num, :, :]
            foreground_cross_correlation[block_num][:, chan_block_num, :, :] = (
                fcc + out_vis[j][0][0]
            )
        # --------- Writing the Visibilities
        os.system("rm -rf " + combined_vis_filepath)
        ms = oskar.MeasurementSet.create(
            combined_vis_filepath,
            fg_block.num_stations,
            fg_header.num_channels_total,
            fg_block.num_pols,
            fg_header.freq_start_hz,
            fg_header.freq_inc_hz,
        )
        ms.set_phase_centre(
            fg_header.phase_centre_ra_deg, fg_header.phase_centre_dec_deg
        )
        # Write data one block at a time.
        time_inc = fg_header.time_inc_sec
        print("### Writing combined visibilities in ", combined_vis_filepath)
        start_row = 0
        exposure_sec = fg_header.get_time_average_sec()
        fg_chan = [0] * len(foreground_cross_correlation)
        time_stamp = fg_header.get_time_start_mjd_utc()
        ms.write_coords(
            start_row,
            fg_block.num_baselines,
            ff_uu[0],
            ff_vv[0],
            ff_ww[0],
            exposure_sec,
            time_inc,
            time_stamp,
        )
        fcc_array = foreground_cross_correlation[0]
        for k in range(len(foreground_cross_correlation) - 1):
            fcc_array = np.hstack((fcc_array, foreground_cross_correlation[k + 1]))
        ms.write_vis(
            start_row,
            0,
            fg_header.num_channels_total,
            fg_block.num_baselines,
            fcc_array,
        )

    def simulate_foreground_vis(
        simulation,
        telescope,
        foreground,
        foreground_observation,
        foreground_vis_file,
        write_ms,
        foreground_ms_file,
    ):
        """
        Simulates foreground sources
        """
        print("### Simulating foreground source....")
        visibility = simulation.run_simulation(
            telescope, foreground, foreground_observation
        )
        (fg_header, fg_handle) = oskar.VisHeader.read(foreground_vis_file)
        foreground_cross_correlation = [0] * fg_header.num_blocks
        # fg_max_channel=fg_header.max_channels_per_block;
        for i in range(fg_header.num_blocks):
            fg_block = oskar.VisBlock.create_from_header(fg_header)
            fg_block.read(fg_header, fg_handle, i)
            foreground_cross_correlation[i] = fg_block.cross_correlations()
        ff_uu = fg_block.baseline_uu_metres()
        ff_vv = fg_block.baseline_vv_metres()
        ff_ww = fg_block.baseline_ww_metres()
        if write_ms:
            visibility.write_to_file(foreground_ms_file)
        return (
            visibility,
            foreground_cross_correlation,
            fg_header,
            fg_handle,
            fg_block,
            ff_uu,
            ff_vv,
            ff_ww,
        )

    @staticmethod
    def combine_vis(
        number_of_days: int,
        visiblity_files: list,
        combined_vis_filepath: str,
        day_comb: bool,
    ):
        """
        Combine visibilities by reading visiblity_files into combined_vis_filepath
        Args:
        some_arg:
                number_of_days: int,
                visiblity_files: list,
                combined_vis_filepath: str,
                day_comb: bool,
        Returns:
        Combined vis
        """
        print("### Combining the visibilities for ", visiblity_files)
        out_vis = [0] * number_of_days
        uui = [0] * number_of_days
        vvi = [0] * number_of_days
        wwi = [0] * number_of_days
        time_start = [0] * number_of_days
        time_inc = [0] * number_of_days
        time_ave = [0] * number_of_days
        # for j in tqdm(range(number_of_days)):
        for j in range(number_of_days):
            (header, handle) = oskar.VisHeader.read(visiblity_files[j])
            block = oskar.VisBlock.create_from_header(header)
            for k in range(header.num_blocks):
                block.read(header, handle, k)
            out_vis[j] = block.cross_correlations()
            uui[j] = block.baseline_uu_metres()
            vvi[j] = block.baseline_vv_metres()
            wwi[j] = block.baseline_ww_metres()
            time_inc[j] = header.time_inc_sec
            time_start[j] = header.time_start_mjd_utc
            time_ave[j] = header.get_time_average_sec()
            print(uui[j].shape, out_vis[j].shape, number_of_days)
        # uushape = uu.shape
        # uu = uu.reshape(uushape[0], uushape[1] * uushape[2])
        # vv = np.array(vvi).swapaxes(0, 1)
        # vvshape = vv.shape
        # vv = vv.reshape(vvshape[0], vvshape[1] * vvshape[2])
        # ww = np.array(wwi).swapaxes(0, 1)
        # wwshape = ww.shape
        # ww = ww.reshape(wwshape[0], wwshape[1] * wwshape[2])
        # --------- Combining the Visibilities
        os.system("rm -rf " + combined_vis_filepath)
        ms = oskar.MeasurementSet.create(
            combined_vis_filepath,
            block.num_stations,
            block.num_channels,
            block.num_pols,
            header.freq_start_hz,
            header.freq_inc_hz,
        )
        deg2rad = np.pi / 180
        ms.set_phase_centre(
            header.phase_centre_ra_deg * deg2rad, header.phase_centre_dec_deg * deg2rad
        )
        # Write data one block at a time.
        print("### Writing combined visibilities in ", combined_vis_filepath)
        if day_comb:
            for j in range(number_of_days):
                num_times = out_vis[j].shape[0]
                print(num_times, out_vis[j].shape, uui[j].shape, block.num_baselines)
                for t in range(num_times):
                    # Dummy data to write.
                    time_stamp = time_inc[j] * time_start[j]
                    # Write coordinates and visibilities.
                    start_row = t * block.num_baselines
                    exposure_sec = time_ave[0]
                    # print(uui[j][t].shape,out_vis[j][t].shape,block.num_channels,block.num_baselines)
                    ms.write_coords(
                        start_row,
                        block.num_baselines,
                        uui[j][t],
                        vvi[j][t],
                        wwi[j][t],
                        exposure_sec,
                        time_ave[j],
                        time_stamp,
                    )
                    ms.write_vis(
                        start_row,
                        0,
                        block.num_channels,
                        block.num_baselines,
                        out_vis[j][t],
                    )

        if day_comb is not True:
            num_times = out_vis[j].shape[0] * number_of_days
            print(
                num_times,
                out_vis[j].shape,
                uui[j].shape,
                block.num_baselines,
                np.array(time_inc).shape,
            )
            us = np.array(uui).shape
            outs = np.array(out_vis).shape
            uuf = np.array(uui).reshape(us[0] * us[1], us[2])
            vvf = np.array(vvi).reshape(us[0] * us[1], us[2])
            wwf = np.array(wwi).reshape(us[0] * us[1], us[2])
            out_vis = np.array(out_vis).reshape(
                outs[0] * outs[1], outs[2], outs[3], outs[4]
            )
            for t in range(num_times):
                # Dummy data to write.
                time_stamp = time_start[0] + t * time_inc[0] / 86400.0
                # Write coordinates and visibilities.
                start_row = t * block.num_baselines
                exposure_sec = time_ave[0]
                interval_sec = time_ave[0]
                # print(time_stamp,interval_sec,exposure_sec,start_row)
                ms.write_coords(
                    start_row,
                    block.num_baselines,
                    uuf.mean(axis=0),
                    vvf.mean(axis=0),
                    wwf.mean(axis=0),
                    exposure_sec,
                    interval_sec,
                    time_stamp,
                )
                ms.write_vis(
                    start_row, 0, block.num_channels, block.num_baselines, out_vis[t]
                )<|MERGE_RESOLUTION|>--- conflicted
+++ resolved
@@ -1,14 +1,6 @@
 import os
 import os.path
 import shutil
-<<<<<<< HEAD
-import os
-from karabo.karabo_resource import KaraboResource
-from karabo.util.FileHandle import FileHandle
-import oskar
-=======
-
->>>>>>> d74c344c
 import numpy as np
 import oskar
 
