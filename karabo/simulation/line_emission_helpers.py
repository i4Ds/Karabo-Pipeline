<<<<<<< HEAD
from typing import Tuple, TypeVar, cast

import numpy as np
import xarray as xr
from astropy.constants import c
from numpy.typing import NDArray

from karabo.util._types import IntFloat

_T = TypeVar("_T", NDArray[np.float_], xr.DataArray, IntFloat)


def convert_z_to_frequency(z: _T) -> _T:
    """Turn given redshift into corresponding frequency (Hz) for 21cm emission.

    :param z: Redshift values to be converted into frequencies.

    :return: Frequencies corresponding to input redshifts.
    """

    return cast(_T, c.value / (0.21 * (1 + z)))


def convert_frequency_to_z(freq: _T) -> _T:
    """Turn given frequency (Hz) into corresponding redshift for 21cm emission.

    :param freq: Frequency values to be converted into redshifts.

    :return: Redshifts corresponding to input frequencies.
    """

    return cast(_T, (c.value / (0.21 * freq)) - 1)


def freq_channels(
    z_obs: _T,
    channel_num: int = 10,
    equally_spaced_freq: bool = True,
) -> Tuple[NDArray[np.float_], NDArray[np.float_], NDArray[np.float_], np.float_]:
    """
    Calculates the frequency channels from the redshifts.
    :param z_obs: Observed redshifts from the HI sources.
    :param channel_num: Number of channels.
    :param equally_spaced_freq: If True (default), create channels
        equally spaced in frequency.
        If False, create channels equally spaced in redshift.

    :return: Redshift channels array,
        frequency channels array (in Hz),
        array of bin widths of frequency channel (in Hz), for convenience,
        and middle frequency (in Hz)
    """
    z_start = np.min(z_obs)
    z_end = np.max(z_obs)

    freq_endpoints = convert_z_to_frequency(np.array([z_start, z_end]))

    freq_start, freq_end = cast(Tuple[np.float_, np.float_], freq_endpoints)

    freq_mid = freq_start + (freq_end - freq_start) / 2

    if equally_spaced_freq is True:
        freq_channels_array = np.linspace(
            freq_start,
            freq_end,
            channel_num + 1,
        )

        redshift_channels_array = convert_frequency_to_z(freq_channels_array)
    else:
        redshift_channels_array = np.linspace(
            np.amin(z_obs),
            np.amax(z_obs),
            channel_num + 1,
        )

        freq_channels_array = convert_z_to_frequency(redshift_channels_array)

    freq_bins = np.abs(np.diff(freq_channels_array))

    print("The frequency channel starts at:", freq_start, "Hz")
    print("The bin sizes of the freq channel are:", freq_bins, "Hz")

    return redshift_channels_array, freq_channels_array, freq_bins, freq_mid
=======
from typing import Tuple, TypeVar, cast

import numpy as np
import xarray as xr
from astropy.constants import c
from numpy.typing import NDArray

from karabo.util._types import IntFloat

_T = TypeVar("_T", NDArray[np.float_], xr.DataArray, IntFloat)


def convert_z_to_frequency(z: _T) -> _T:
    """Turn given redshift into corresponding frequency (Hz) for 21cm emission.

    Args:
        z: Redshift values to be converted into frequencies.

    Returns:
        Frequencies corresponding to input redshifts.
    """

    return cast(_T, c.value / (0.21 * (1 + z)))


def convert_frequency_to_z(freq: _T) -> _T:
    """Turn given frequency (Hz) into corresponding redshift for 21cm emission.

    Args:
        freq: Frequency values to be converted into redshifts.

    Returns:
        Redshifts corresponding to input frequencies.
    """

    return cast(_T, (c.value / (0.21 * freq)) - 1)


def freq_channels(
    z_obs: _T,
    channel_num: int = 10,
    equally_spaced_freq: bool = True,
) -> Tuple[NDArray[np.float_], NDArray[np.float_], NDArray[np.float_], np.float_]:
    """
    Calculates the frequency channels from the redshifts.

    Args:
        z_obs: Observed redshifts from the HI sources.
        channel_num: Number of channels.
        equally_spaced_freq: If True (default), create channels
            equally spaced in frequency.
            If False, create channels equally spaced in redshift.

    Returns:
        - Redshift channels array,
        - frequency channels array (in Hz),
        - array of bin widths of frequency channel (in Hz), for convenience, \
        and middle frequency (in Hz)
    """
    z_start = np.min(z_obs)
    z_end = np.max(z_obs)

    freq_endpoints = convert_z_to_frequency(np.array([z_start, z_end]))

    freq_start, freq_end = cast(Tuple[np.float_, np.float_], freq_endpoints)

    freq_mid = freq_start + (freq_end - freq_start) / 2

    if equally_spaced_freq is True:
        freq_channels_array = np.linspace(
            freq_start,
            freq_end,
            channel_num + 1,
        )

        redshift_channels_array = convert_frequency_to_z(freq_channels_array)
    else:
        redshift_channels_array = np.linspace(
            np.amin(z_obs),
            np.amax(z_obs),
            channel_num + 1,
        )

        freq_channels_array = convert_z_to_frequency(redshift_channels_array)

    freq_bins = np.abs(np.diff(freq_channels_array))

    print("The frequency channel starts at:", freq_start, "Hz")
    print("The bin sizes of the freq channel are:", freq_bins, "Hz")

    return redshift_channels_array, freq_channels_array, freq_bins, freq_mid
>>>>>>> a7a0b9ba
<|MERGE_RESOLUTION|>--- conflicted
+++ resolved
@@ -1,89 +1,3 @@
-<<<<<<< HEAD
-from typing import Tuple, TypeVar, cast
-
-import numpy as np
-import xarray as xr
-from astropy.constants import c
-from numpy.typing import NDArray
-
-from karabo.util._types import IntFloat
-
-_T = TypeVar("_T", NDArray[np.float_], xr.DataArray, IntFloat)
-
-
-def convert_z_to_frequency(z: _T) -> _T:
-    """Turn given redshift into corresponding frequency (Hz) for 21cm emission.
-
-    :param z: Redshift values to be converted into frequencies.
-
-    :return: Frequencies corresponding to input redshifts.
-    """
-
-    return cast(_T, c.value / (0.21 * (1 + z)))
-
-
-def convert_frequency_to_z(freq: _T) -> _T:
-    """Turn given frequency (Hz) into corresponding redshift for 21cm emission.
-
-    :param freq: Frequency values to be converted into redshifts.
-
-    :return: Redshifts corresponding to input frequencies.
-    """
-
-    return cast(_T, (c.value / (0.21 * freq)) - 1)
-
-
-def freq_channels(
-    z_obs: _T,
-    channel_num: int = 10,
-    equally_spaced_freq: bool = True,
-) -> Tuple[NDArray[np.float_], NDArray[np.float_], NDArray[np.float_], np.float_]:
-    """
-    Calculates the frequency channels from the redshifts.
-    :param z_obs: Observed redshifts from the HI sources.
-    :param channel_num: Number of channels.
-    :param equally_spaced_freq: If True (default), create channels
-        equally spaced in frequency.
-        If False, create channels equally spaced in redshift.
-
-    :return: Redshift channels array,
-        frequency channels array (in Hz),
-        array of bin widths of frequency channel (in Hz), for convenience,
-        and middle frequency (in Hz)
-    """
-    z_start = np.min(z_obs)
-    z_end = np.max(z_obs)
-
-    freq_endpoints = convert_z_to_frequency(np.array([z_start, z_end]))
-
-    freq_start, freq_end = cast(Tuple[np.float_, np.float_], freq_endpoints)
-
-    freq_mid = freq_start + (freq_end - freq_start) / 2
-
-    if equally_spaced_freq is True:
-        freq_channels_array = np.linspace(
-            freq_start,
-            freq_end,
-            channel_num + 1,
-        )
-
-        redshift_channels_array = convert_frequency_to_z(freq_channels_array)
-    else:
-        redshift_channels_array = np.linspace(
-            np.amin(z_obs),
-            np.amax(z_obs),
-            channel_num + 1,
-        )
-
-        freq_channels_array = convert_z_to_frequency(redshift_channels_array)
-
-    freq_bins = np.abs(np.diff(freq_channels_array))
-
-    print("The frequency channel starts at:", freq_start, "Hz")
-    print("The bin sizes of the freq channel are:", freq_bins, "Hz")
-
-    return redshift_channels_array, freq_channels_array, freq_bins, freq_mid
-=======
 from typing import Tuple, TypeVar, cast
 
 import numpy as np
@@ -174,5 +88,4 @@
     print("The frequency channel starts at:", freq_start, "Hz")
     print("The bin sizes of the freq channel are:", freq_bins, "Hz")
 
-    return redshift_channels_array, freq_channels_array, freq_bins, freq_mid
->>>>>>> a7a0b9ba
+    return redshift_channels_array, freq_channels_array, freq_bins, freq_mid