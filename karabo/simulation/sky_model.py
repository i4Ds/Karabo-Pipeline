--- conflicted
+++ resolved
@@ -411,15 +411,11 @@
         plt.ylabel(ylabel)
         plt.show()
 
-<<<<<<< HEAD
     def plot_sky(self, phase_center: tuple[float, float] = (0, 0)):
-=======
-    def plot_sky(self, phase_center):
         if self.wcs is None:
             self.setup_default_wcs(phase_center)
 
         slices = get_slices(self.wcs)
->>>>>>> ff9ccc8c
         ra0, dec0 = phase_center[0], phase_center[1]
         data = self[:, 0:3]
         ra = np.radians(data[:, 0] - ra0)
