--- conflicted
+++ resolved
@@ -1,839 +1,3 @@
-<<<<<<< HEAD
-from __future__ import annotations
-
-import enum
-import glob
-import logging
-import os
-import re
-import shutil
-from itertools import product
-from typing import (
-    Dict,
-    List,
-    Literal,
-    Optional,
-    Tuple,
-    Type,
-    Union,
-    cast,
-    get_args,
-    overload,
-)
-
-import numpy as np
-import pandas as pd
-from astropy import constants as const
-from astropy import units as u
-from numpy.typing import NDArray
-from oskar.telescope import Telescope as OskarTelescope
-from rascil.processing_components.simulation.simulation_helpers import (
-    plot_configuration,
-)
-from ska_sdp_datamodels.configuration.config_create import create_named_configuration
-from ska_sdp_datamodels.configuration.config_model import Configuration
-from typing_extensions import assert_never
-
-import karabo.error
-from karabo.error import KaraboError
-from karabo.simulation.coordinate_helper import (
-    east_north_to_long_lat,
-    wgs84_to_cartesian,
-)
-from karabo.simulation.east_north_coordinate import EastNorthCoordinate
-from karabo.simulation.station import Station
-from karabo.simulation.telescope_versions import (
-    ACAVersions,
-    ALMAVersions,
-    ATCAVersions,
-    CARMAVersions,
-    NGVLAVersions,
-    PDBIVersions,
-    SMAVersions,
-    VLAVersions,
-)
-from karabo.simulator_backend import SimulatorBackend
-from karabo.util._types import DirPathType, NPFloatLike
-from karabo.util.data_util import get_module_absolute_path
-from karabo.util.file_handler import FileHandler, write_dir
-from karabo.util.math_util import long_lat_to_cartesian
-
-OSKARTelescopesWithVersionType = Literal[
-    "ACA",
-    "ALMA",
-    "ATCA",
-    "CARMA",
-    "NGVLA",
-    "PDBI",
-    "SMA",
-    "VLA",
-]
-OSKARTelescopesWithoutVersionType = Literal[
-    "EXAMPLE",
-    "MeerKAT",
-    "ASKAP",
-    "LOFAR",
-    "MKATPlus",
-    "SKA1LOW",
-    "SKA1MID",
-    "VLBA",
-    "WSRT",
-]
-# RASCIL Telescopes based on:
-# https://developer.skatelescope.org/projects/ska-sdp-datamodels/en/latest/_modules/ska_sdp_datamodels/configuration/config_create.html#create_named_configuration # noqa: E501
-RASCILTelescopes = Literal[
-    "LOWBD2",
-    "LOWBD2-CORE",
-    "LOW",
-    "LOWR3",
-    "LOWR4",
-    "LOW-AA0.5",
-    "MID",
-    "MIDR5",
-    "MID-AA0.5",
-    "MEERKAT+",
-    "ASKAP",
-    "LOFAR",
-    "VLAA",
-    "VLAA_north",
-]
-
-OSKAR_TELESCOPE_TO_FILENAMES: Dict[
-    Union[OSKARTelescopesWithVersionType, OSKARTelescopesWithoutVersionType],
-    str,
-] = {
-    "EXAMPLE": "telescope.tm",
-    "MeerKAT": "meerkat.tm",
-    "ACA": "aca.{0}.tm",
-    "ALMA": "alma.{0}.tm",
-    "ASKAP": "askap.tm",
-    "ATCA": "atca_{0}.tm",
-    "CARMA": "carma.{0}.tm",
-    "LOFAR": "lofar.tm",
-    "MKATPlus": "mkatplus.tm",
-    "NGVLA": "ngvla-{0}.tm",
-    "PDBI": "pdbi-{0}.tm",
-    "SKA1LOW": "ska1low.tm",
-    "SKA1MID": "ska1mid.tm",
-    "SMA": "sma.{0}.tm",
-    "VLA": "vla.{0}.tm",
-    "VLBA": "vlba.tm",
-    "WSRT": "WSRT.tm",
-}
-OSKAR_TELESCOPE_TO_VERSIONS: Dict[OSKARTelescopesWithVersionType, Type[enum.Enum]] = {
-    "ACA": ACAVersions,
-    "ALMA": ALMAVersions,
-    "ATCA": ATCAVersions,
-    "CARMA": CARMAVersions,
-    "NGVLA": NGVLAVersions,
-    "PDBI": PDBIVersions,
-    "SMA": SMAVersions,
-    "VLA": VLAVersions,
-}
-
-
-class Telescope:
-    """Telescope
-
-    WGS84 longitude and latitude and altitude in metres centre of the telescope.png
-    centre. A telescope is described as follows:
-
-    Each row represents one station, with the elements being the horizontal x (east),
-    horizontal y (north), and horizontal z (up) coordinates,
-    followed by the errors in horizontal y (east), horizontal y (north),
-    and horizontal z (up).
-    Example: [[x, y, z, error_x, error_y, error_z], [...]]
-
-    centre_longitude : float
-        WGS84 longitude at the center of the telescope.
-    centre_latitude : float
-        WGS84 latitude at the center of the telescope.
-    centre_altitude : float
-        Altitude (in meters) at the center of the telescope.
-    """
-
-    def __init__(
-        self, longitude: float, latitude: float, altitude: float = 0.0
-    ) -> None:
-        """__init__ method
-
-        Parameters
-        ----------
-        longitude : float
-            WGS84 longitude at the center of the telescope.
-        latitude : float
-            WGS84 latitude at the center of the telescope.
-        altitude : float, optional
-            Altitude (in meters) at the center of the telescope, default is 0.
-        """
-        self.path: Optional[DirPathType] = None
-        self.centre_longitude = longitude
-        self.centre_latitude = latitude
-        self.centre_altitude = altitude
-
-        self.stations: List[Station] = []
-
-        self.backend: SimulatorBackend = SimulatorBackend.OSKAR
-
-        self.RASCIL_configuration: Optional[Configuration] = None
-
-    @overload
-    @classmethod
-    def constructor(
-        cls,
-        name: OSKARTelescopesWithVersionType,
-        version: enum.Enum,
-        backend: Literal[SimulatorBackend.OSKAR] = SimulatorBackend.OSKAR,
-    ) -> Telescope:
-        ...
-
-    @overload
-    @classmethod
-    def constructor(
-        cls,
-        name: OSKARTelescopesWithoutVersionType,
-        version: Literal[None] = None,
-        backend: Literal[SimulatorBackend.OSKAR] = SimulatorBackend.OSKAR,
-    ) -> Telescope:
-        ...
-
-    @overload
-    @classmethod
-    def constructor(
-        cls,
-        name: RASCILTelescopes,
-        version: Literal[None] = None,
-        backend: Literal[SimulatorBackend.RASCIL] = SimulatorBackend.RASCIL,
-    ) -> Telescope:
-        ...
-
-    @classmethod
-    def constructor(
-        cls,
-        name: Union[
-            RASCILTelescopes,
-            OSKARTelescopesWithVersionType,
-            OSKARTelescopesWithoutVersionType,
-        ],
-        version: Optional[enum.Enum] = None,
-        backend: SimulatorBackend = SimulatorBackend.OSKAR,
-    ) -> Telescope:
-        """Main constructor to obtain a pre-configured telescope instance.
-        :param name: Name of the desired telescope configuration.
-            This name, together with the backend, is used as the key
-            to look up the correct telescope specification file.
-        :param version: Version details required for some
-            telescope configurations. Defaults to None.
-        :param backend: Underlying package to be used for the telescope configuration,
-            since each package stores the arrays in a different format.
-            Defaults to OSKAR.
-        :raises: ValueError if the combination of input parameters is invalid.
-            Specifically, if the requested telescope requires a version,
-            but an invalid version (or no version) is provided,
-            or if the requested telescope name is not
-            supported by the requested backend.
-        :returns: Telescope instance.
-        """
-        if backend is SimulatorBackend.OSKAR:
-            # Explicitly cast name depending on whether it requires a telescope version
-            # This should no longer be necessary when mypy starts supporting
-            # type narrowing with get_args.
-            # https://github.com/python/mypy/issues/12535
-            if name in get_args(OSKARTelescopesWithVersionType):
-                name = cast(OSKARTelescopesWithVersionType, name)
-                data_path = OSKAR_TELESCOPE_TO_FILENAMES[name]
-                accepted_versions = OSKAR_TELESCOPE_TO_VERSIONS[name]
-                assert (
-                    version is not None
-                ), f"version is a required field for telescope {name}, \
-but was not provided. Please provide a value for the version field."
-                assert (
-                    version in accepted_versions
-                ), f"""{version = } is not one of the accepted versions.
-                List of accepted versions: {accepted_versions}"""
-                data_path = data_path.format(version.value)
-            elif name in get_args(OSKARTelescopesWithoutVersionType):
-                name = cast(OSKARTelescopesWithoutVersionType, name)
-                data_path = OSKAR_TELESCOPE_TO_FILENAMES[name]
-                assert (
-                    version is None
-                ), f"""version is not a required field
-                    for telescope {name}, but {version} was provided.
-                    Please do not provide a value for the version field."""
-            else:
-                raise TypeError(
-                    f"""
-                    {name = } is not an accepted telescope name for this backend.
-                """
-                )
-
-            path = os.path.join(get_module_absolute_path(), "data", data_path)
-            return cls.read_OSKAR_tm_file(path)
-        elif backend is SimulatorBackend.RASCIL:
-            if version is not None:
-                logging.warning(
-                    f"""The version parameter is not supported
-    by the backend {backend}.
-    The version value {version} provided will be ignored."""
-                )
-            assert name in get_args(RASCILTelescopes)
-            try:
-                configuration = create_named_configuration(name)
-            except ValueError as e:
-                raise ValueError(
-                    f"""Requested telescope {name} is not supported by this backend.
-                    For more details, see
-    https://gitlab.com/ska-telescope/sdp/ska-sdp-datamodels/-/blob/d6dcce6288a7bf6d9ce63ab16e799977723e7ae5/src/ska_sdp_datamodels/configuration/config_create.py"""  # noqa
-                ) from e
-
-            config_earth_location = configuration.location
-            telescope = Telescope(
-                longitude=config_earth_location.lon.to("deg").value,
-                latitude=config_earth_location.lat.to("deg").value,
-                altitude=config_earth_location.height.to("m").value,
-            )
-            telescope.backend = SimulatorBackend.RASCIL
-            telescope.RASCIL_configuration = configuration
-
-            return telescope
-        else:
-            assert_never(backend)
-
-    @property
-    def name(self) -> Optional[str]:
-        """Gets the telescope name (if available).
-
-        It's just the file-name of the referred telescope-file without the ending.
-
-        Returns:
-            Telescope name or `None`.
-        """
-        if self.path is None:
-            return None
-        return os.path.split(self.path)[-1].split(".")[0]
-
-    def get_backend_specific_information(self) -> Union[DirPathType, Configuration]:
-        if self.backend is SimulatorBackend.OSKAR:
-            return self.path
-        if self.backend is SimulatorBackend.RASCIL:
-            return self.RASCIL_configuration
-
-        raise ValueError(
-            f"""Unexpected: current backend is set to {self.backend},
-        but expected one of {SimulatorBackend}.
-        Verify the construction of this Telescope instance."""
-        )
-
-    def add_station(
-        self,
-        horizontal_x: float,
-        horizontal_y: float,
-        horizontal_z: float = 0.0,
-        horizontal_x_coordinate_error: float = 0.0,
-        horizontal_y_coordinate_error: float = 0.0,
-        horizontal_z_coordinate_error: float = 0.0,
-    ) -> None:
-        """
-        Specify the stations as relative to the centre position
-        :param horizontal_x: east coordinate relative to centre
-        :param horizontal_y: north coordinate relative to centre
-        :param horizontal_z: up coordinate
-        :param horizontal_x_coordinate_error: east coordinate error
-        :param horizontal_y_coordinate_error: north coordinate error
-        :param horizontal_z_coordinate_error: up coordinate error
-        """
-        self.stations.append(
-            Station(
-                EastNorthCoordinate(
-                    horizontal_x,
-                    horizontal_y,
-                    horizontal_z,
-                    horizontal_x_coordinate_error,
-                    horizontal_y_coordinate_error,
-                    horizontal_z_coordinate_error,
-                ),
-                self.centre_longitude,
-                self.centre_latitude,
-                self.centre_altitude,
-            )
-        )
-
-    def add_antenna_to_station(
-        self,
-        station_index: int,
-        horizontal_x: float,
-        horizontal_y: float,
-        horizontal_z: float = 0,
-        horizontal_x_coordinate_error: float = 0,
-        horizontal_y_coordinate_error: float = 0,
-        horizontal_z_coordinate_error: float = 0,
-    ) -> None:
-        """
-        Add a new antenna to an existing station
-
-        :param station_index: Index of station to add antenna to
-        :param horizontal_x: east coordinate relative to the station center in metres
-        :param horizontal_y: north coordinate relative to the station center in metres
-        :param horizontal_z: altitude of antenna
-        :param horizontal_x_coordinate_error: east coordinate error
-        relative to the station center in metres
-        :param horizontal_y_coordinate_error: north coordinate error
-        relative to the station center in metres
-        :param horizontal_z_coordinate_error: altitude of antenna error
-        :return:
-        """
-        if station_index < len(self.stations):
-            station = self.stations[station_index]
-            station.add_station_antenna(
-                EastNorthCoordinate(
-                    horizontal_x,
-                    horizontal_y,
-                    horizontal_z,
-                    horizontal_x_coordinate_error,
-                    horizontal_y_coordinate_error,
-                    horizontal_z_coordinate_error,
-                )
-            )
-
-    def plot_telescope(self, file: Optional[str] = None) -> None:
-        """
-        Plot the telescope according to which backend is being used,
-        and save the resulting image into a file, if any is provided.
-        """
-        if self.backend is SimulatorBackend.OSKAR:
-            self.plot_telescope_OSKAR(file)
-        elif self.backend is SimulatorBackend.RASCIL:
-            plot_configuration(self.get_backend_specific_information(), plot_file=file)
-        else:
-            logging.warning(
-                f"""Backend {self.backend} is not valid.
-            Proceeding without any further actions."""
-            )
-            return
-
-    def plot_telescope_OSKAR(
-        self, file: Optional[str] = None, block: bool = False
-    ) -> None:
-        """
-        Plot the telescope and all its stations and antennas with longitude altitude
-        """
-        import matplotlib.pyplot as plt
-
-        fig, ax = plt.subplots()
-        antenna_x = []
-        antenna_y = []
-        station_x = []
-        station_y = []
-        for station in self.stations:
-            station_x.append(station.longitude)
-            station_y.append(station.latitude)
-
-            for antenna in station.antennas:
-                long, lat = east_north_to_long_lat(
-                    antenna.x, antenna.y, station.longitude, station.latitude
-                )
-                antenna_x.append(long)
-                antenna_y.append(lat)
-
-        ax.scatter(antenna_x, antenna_y, label="Antennas")
-        ax.scatter(station_x, station_y, label="Stations")
-
-        x = np.array([self.centre_longitude])
-        y = np.array([self.centre_latitude])
-
-        ax.scatter(x, y, label="Centre")
-        ax.ticklabel_format(useOffset=False)
-        ax.set_xlabel("Longitude [deg]")
-        ax.set_ylabel("Latitude [deg]")
-        ax.set_title("Antenna Locations")
-        ax.legend(loc="upper left", shadow=False, fontsize="medium")
-
-        if file is not None:
-            plt.savefig(file)
-            plt.close(fig)
-        else:
-            plt.show(block=block)
-            plt.pause(1)
-
-    def get_OSKAR_telescope(self) -> OskarTelescope:
-        """
-        Retrieve the OSKAR Telescope object from the karabo.Telescope object.
-
-        :return: OSKAR Telescope object
-        """
-        tmp_dir = FileHandler().get_tmp_dir(
-            prefix="telescope-",
-            purpose="telescope disk-cache",
-            unique=self,
-            mkdir=False,
-        )
-        tmp_dir = os.path.join(tmp_dir, "oskar-telescope.tm")
-        self.write_to_disk(dir_name=tmp_dir, overwrite=True)
-        tel = OskarTelescope()
-        tel.load(tmp_dir)
-        self.path = tmp_dir
-        return tel
-
-    def write_to_disk(self, dir_name: DirPathType, *, overwrite: bool = False) -> None:
-        """Write `dir_path` to disk (must have .tm ending).
-
-        :param dir: directory in which the configuration will be saved in.
-        :param overwrite: If True an existing directory is overwritten if exists. Be
-            careful to put the correct dir as input because the old one can get removed!
-        """
-        if not str(dir_name).endswith(
-            ".tm"
-        ):  # for OSKAR & `overwrite` security purpose
-            err_msg = f"{dir_name=} has to end with a `.tm`, but doesn't."
-            raise RuntimeError(err_msg)
-        with write_dir(dir=dir_name, overwrite=overwrite) as wd:
-            self.__write_position_txt(os.path.join(wd, "position.txt"))
-            self.__write_layout_txt(
-                os.path.join(wd, "layout.txt"),
-                [station.position for station in self.stations],
-            )
-            for i, station in enumerate(self.stations):
-                station_path = f"{wd}{os.path.sep}station{'{:03d}'.format(i)}"
-                os.mkdir(station_path)
-                self.__write_layout_txt(
-                    os.path.join(station_path, "layout.txt"),
-                    station.antennas,
-                )
-
-    def __write_position_txt(self, position_file_path: str) -> None:
-        position_file = open(position_file_path, "a")
-
-        position_file.write(
-            f"{self.centre_longitude} {self.centre_latitude} {self.centre_altitude} \n"
-        )
-        position_file.close()
-
-    def __write_layout_txt(
-        self, layout_path: str, elements: List[EastNorthCoordinate]
-    ) -> None:
-        layout_file = open(layout_path, "a")
-        for element in elements:
-            layout_file.write(
-                f"{element.x}, {element.y}, {element.z}, {element.x_error}, "
-                + f"{element.y_error}, {element.z_error} \n"
-            )
-        layout_file.close()
-
-    def get_cartesian_position(self) -> NDArray[np.float_]:
-        return long_lat_to_cartesian(self.centre_latitude, self.centre_longitude)
-
-    @classmethod
-    def read_OSKAR_tm_file(cls, path: DirPathType) -> Telescope:
-        path_ = str(path)
-        abs_station_dir_paths = []
-        center_position_file = None
-        station_layout_file = None
-        for file_or_dir in os.listdir(path_):
-            if file_or_dir.startswith("position"):
-                center_position_file = os.path.abspath(os.path.join(path_, file_or_dir))
-            if file_or_dir.startswith("layout"):
-                station_layout_file = os.path.abspath(os.path.join(path_, file_or_dir))
-            if file_or_dir.startswith("station"):
-                abs_station_dir_paths.append(
-                    os.path.abspath(os.path.join(path_, file_or_dir))
-                )
-
-        if center_position_file is None:
-            raise karabo.error.KaraboError("Missing crucial position.txt file_or_dir")
-
-        if station_layout_file is None:
-            raise karabo.error.KaraboError(
-                "Missing layout.txt file in station directory. "
-                "Only Layout.txt is support. "
-                "The layout_ecef.txt and layout_wgs84.txt as "
-                "defined in the OSKAR Telescope .tm specification are not "
-                "supported currently."
-            )
-
-        telescope = None
-
-        position_file = open(center_position_file)
-        lines = position_file.readlines()
-        for line in lines:
-            match = re.match(
-                r"^\s*([-+]?\d+(?:\.\d+)?(?:[eE][-+]?\d+)?)\s+([-+]?\d+(?:\.\d+)?(?:[eE][-+]?\d+)?)\s*([-+]?\d+(?:\.\d+)?(?:[eE][-+]?\d+)?)?\s*$",  # noqa: E501
-                line.strip(),
-            )  # one line with two or three numbers
-            if match:
-                numbers = [float(num) for num in match.group().split()]
-                long = numbers[0]
-                lat = numbers[1]
-                alt = 0.0
-                if len(numbers) == 3:
-                    alt = float(numbers[2])
-                telescope = Telescope(long, lat, alt)
-                break
-
-        if telescope is None:
-            raise karabo.error.KaraboError(
-                "Could not create Telescope from position.txt file_or_dir. "
-                + "It must contain one line with two or three numbers."
-            )
-
-        position_file.close()
-
-        station_positions = cls.__read_layout_txt(station_layout_file)
-        for station_position in station_positions:
-            telescope.add_station(
-                station_position[0],
-                station_position[1],
-                station_position[2],
-                station_position[3],
-                station_position[4],
-                station_position[5],
-            )
-
-        if len(abs_station_dir_paths) != len(telescope.stations):
-            raise karabo.error.KaraboError(
-                f"There are {len(telescope.stations)} stations "
-                f"but {len(abs_station_dir_paths)} "
-                f"station directories."
-            )
-
-        for station_dir, station in zip(abs_station_dir_paths, telescope.stations):
-            antenna_positions = cls.__read_layout_txt(
-                os.path.join(station_dir, "layout.txt")
-            )
-            for antenna_pos in antenna_positions:
-                station.add_station_antenna(
-                    EastNorthCoordinate(
-                        antenna_pos[0],
-                        antenna_pos[1],
-                        antenna_pos[2],
-                        antenna_pos[3],
-                        antenna_pos[4],
-                        antenna_pos[5],
-                    )
-                )
-
-        telescope.path = path
-        telescope.backend = SimulatorBackend.OSKAR
-        return telescope
-
-    @classmethod
-    def __read_layout_txt(cls, path: str) -> List[List[float]]:
-        positions: List[List[float]] = []
-        layout_file = open(path)
-        lines = layout_file.readlines()
-        for line in lines:
-            line = line.rstrip()
-            station_position = re.split("[\\s,]+", line)
-            values = np.zeros(6)
-            i = 0
-            for pos in station_position:
-                values[i] = cls.__float_try_parse(pos)
-                i += 1
-            positions.append(
-                [values[0], values[1], values[2], values[3], values[4], values[5]]
-            )
-        layout_file.close()
-        return positions
-
-    @classmethod
-    def __float_try_parse(cls, value: str) -> float:
-        try:
-            return float(value)
-        except ValueError:
-            return 0.0
-
-    @classmethod
-    def _get_station_infos(cls, tel_path: DirPathType) -> pd.DataFrame:
-        """Creates a pd.DataFrame with telescope-station infos.
-
-        - "station-nr": Station-number inside the .tm file.
-        - "station-path": Path of the according station.
-        - "x": x-position
-        - "y": y-position
-
-        Args:
-            tel_path: .tm dir-path to get infos from.
-
-        Returns:
-            pd.DataFrame with the according infos.
-        """
-        station_paths = glob.glob(f"{tel_path}{os.path.sep}station[0-9]*")
-        if len(station_paths) <= 0:
-            raise FileNotFoundError(f"No stations found in {tel_path}")
-        station_numbers = list()
-        for station_path in station_paths:
-            station_number = os.path.split(station_path)[-1].split("station")[1]
-            station_numbers.append(int(station_number))
-        df_tel = (
-            pd.DataFrame(
-                {
-                    "station-nr": station_numbers,
-                    "station-path": station_paths,
-                }
-            )
-            .sort_values(by="station-nr")
-            .reset_index(drop=True)
-        )
-        if not np.all(df_tel["station-nr"].to_numpy() == np.arange(0, df_tel.shape[0])):
-            raise KaraboError(
-                f"Stations found in {tel_path} are not ascending from station<0 - n>. "
-            )
-        stations = np.loadtxt(os.path.join(tel_path, "layout.txt"))
-        if (n_stations_layout := stations.shape[0]) != (n_stations := df_tel.shape[0]):
-            raise KaraboError(
-                f"Number of stations mismatch of {n_stations_layout=} & {n_stations=}"
-            )
-        df_tel["x"] = stations[:, 0]
-        df_tel["y"] = stations[:, 1]
-        return df_tel
-
-    @classmethod
-    def create_baseline_cut_telescope(
-        cls,
-        lcut: NPFloatLike,
-        hcut: NPFloatLike,
-        tel: Telescope,
-        tm_path: Optional[DirPathType] = None,
-    ) -> Tuple[DirPathType, Dict[str, str]]:
-        """Cut telescope `tel` for baseline-lengths.
-
-        Args:
-            lcut: Lower cut
-            hcut: Higher cut
-            tel: Telescope to cut off
-            tm_path: .tm file-path to save the cut-telescope.
-                `tm_path` will get overwritten if it already exists.
-
-        Returns:
-            .tm file-path & station-name conversion (e.g. station055 -> station009)
-        """
-        if tel.path is None:
-            raise KaraboError(
-                "`tel.path` None indicates that there is not telescope.tm file "
-                + "available for `tel`, which is not allowed here."
-            )
-        if tm_path is not None and not str(tm_path).endswith(".tm"):
-            raise KaraboError(f"{tm_path=} must end with '.tm'.")
-        df_tel = Telescope._get_station_infos(tel_path=tel.path)
-        n_stations = df_tel.shape[0]
-        station_x = df_tel["x"].to_numpy()
-        station_y = df_tel["y"].to_numpy()
-        baselines: List[Tuple[int, int]] = sorted(
-            [  # each unique combination-idx a station with another station
-                tuple(station_idx)  # type: ignore[misc]
-                for station_idx in set(
-                    map(
-                        frozenset, product(np.arange(n_stations), np.arange(n_stations))
-                    )
-                )
-                if len(station_idx) > 1
-            ]
-        )
-        n_baselines = len(baselines)
-        baseline_dist = np.zeros(n_baselines)
-        for i, (x, y) in enumerate(baselines):
-            baseline_dist[i] = np.linalg.norm(station_x[x] - station_y[y])
-        cut_idx = np.where((baseline_dist > lcut) & (baseline_dist < hcut))
-        cut_station_list = np.unique(np.array(baselines)[cut_idx])
-        df_tel = df_tel[df_tel["station-nr"].isin(cut_station_list)].reset_index(
-            drop=True
-        )
-
-        if cut_station_list.shape[0] == 0:
-            raise KaraboError("All telescope-stations were cut off.")
-
-        if tm_path is None:
-            disk_cache = FileHandler().get_tmp_dir(
-                prefix="telescope-baseline-cut-",
-                mkdir=False,
-            )
-            tm_path = os.path.join(disk_cache, "telescope-baseline-cut.tm")
-        else:
-            if os.path.exists(tm_path):
-                shutil.rmtree(tm_path)
-        os.makedirs(tm_path, exist_ok=False)
-
-        conversions: Dict[str, str] = dict()
-        for i in range(df_tel.shape[0]):
-            source_path = df_tel.iloc[i]["station-path"]
-            number_str = str(i).zfill(3)
-            target_station = f"station{number_str}"
-            target_path = os.path.join(tm_path, target_station)
-            source_station = os.path.split(source_path)[-1]
-            conversions[source_station] = target_station
-            shutil.copytree(src=source_path, dst=target_path)
-
-        shutil.copyfile(
-            src=os.path.join(tel.path, "position.txt"),
-            dst=os.path.join(tm_path, "position.txt"),
-        )
-        cut_stations = df_tel[["x", "y"]].to_numpy()
-        np.savetxt(os.path.join(tm_path, "layout.txt"), cut_stations)
-        return tm_path, conversions
-
-    def get_baselines_wgs84(self) -> NDArray[np.float64]:
-        """Gets the interferometer baselines in WGS84.
-
-        This function assumes that `self.stations` provides WGS84 coordinates.
-
-        Returns:
-            Baselines lon[deg]/lat[deg]/alt[m] (nx3).
-        """
-        return np.array(
-            [
-                [station.longitude, station.latitude, station.altitude]
-                for station in self.stations
-            ]
-        )
-
-    def get_baselines_dists(self) -> NDArray[np.float64]:
-        """Gets the interferometer baselines distances in meters.
-
-        It's euclidean distance, not geodesic.
-
-        Returns:
-            Interferometer baselines dists in meters.
-        """
-        wgs84_baselines = self.get_baselines_wgs84()
-        lon, lat, alt = (
-            wgs84_baselines[:, 0],
-            wgs84_baselines[:, 1],
-            wgs84_baselines[:, 2],
-        )
-        cart_coords = wgs84_to_cartesian(lon, lat, alt)
-        dists: NDArray[np.float64] = np.linalg.norm(
-            cart_coords[:, np.newaxis, :] - cart_coords[np.newaxis, :, :], axis=2
-        )
-        return dists
-
-    def longest_baseline(self) -> np.float64:
-        """Gets the longest baseline in meters.
-
-        Returns:
-            Length of longest baseline.
-        """
-        dists = self.get_baselines_dists()
-        max_distance = np.max(dists)
-        return max_distance
-
-    @classmethod
-    def ang_res(cls, freq: float, b: float) -> float:
-        """Calculates angular resolution in arcsec.
-
-        Angular resolution: θ=λ/B
-        Wavelength: λ=c/f
-        B: Max baseline in meters
-
-        Args:
-            freq: Frequency [Hz].
-            b: Max baseline in meters (e.g. from `longest_baseline`).
-
-        Returns:
-            Angular resolution in arcsec.
-        """
-        ang_res = (const.c.value / freq) / b * u.deg
-        ang_res_arcsec: float = ang_res.to(u.arcsec).value
-        return ang_res_arcsec
-=======
 from __future__ import annotations
 
 import enum
@@ -1775,5 +939,4 @@
         """
         ang_res = (const.c.value / freq) / b * u.rad
         ang_res_arcsec: float = ang_res.to(u.arcsec).value
-        return ang_res_arcsec
->>>>>>> a7a0b9ba
+        return ang_res_arcsec