--- conflicted
+++ resolved
@@ -1,57 +1,3 @@
-<<<<<<< HEAD
-from typing import Tuple, Union
-
-import numpy as np
-from numpy.typing import NDArray
-
-
-def east_north_to_long_lat(
-    east_relative: float, north_relative: float, long: float, lat: float
-) -> Tuple[float, float]:
-    """
-    Calculate the longitude and latitude of an east-north coordinate
-    based on some reference location.
-
-    :param east_relative: east coordinate in meters
-    :param north_relative: north coordinate in meters
-    :param long: reference location longitude
-    :param lat: reference location latitude
-    :return: Tuple of calculated longitude and latitude of passed east-north coordinate
-    """
-
-    # https://stackoverflow.com/questions/7477003/calculating-new-longitude-latitude-from-old-n-meters
-    r_earth = 6371000
-    new_latitude = lat + (east_relative / r_earth) * (180 / np.pi)
-    new_longitude = long + (north_relative / r_earth) * (180 / np.pi) / np.cos(
-        long * np.pi / 180
-    )
-    return new_longitude, new_latitude
-
-
-def wgs84_to_cartesian(
-    lon: Union[float, NDArray[np.float64]],
-    lat: Union[float, NDArray[np.float64]],
-    alt: Union[float, NDArray[np.float64]],
-    radius: int = 6371000,
-) -> NDArray[np.float64]:
-    """Transforms WGS84 to cartesian in meters.
-
-    Args:
-        lon: Longitude [deg].
-        lat: Latitude [deg].
-        alt: Altitude [m].
-        radius: Radius of earth in m.
-
-    Returns:
-        Cartesian x,y,z coordinates (nx3) in meters.
-    """
-    lat_rad = np.deg2rad(lat)
-    lon_rad = np.deg2rad(lon)
-    x = (radius + alt) * np.cos(lat_rad) * np.cos(lon_rad)
-    y = (radius + alt) * np.cos(lat_rad) * np.sin(lon_rad)
-    z = (radius + alt) * np.sin(lat_rad)
-    return np.array([x, y, z]).T
-=======
 from typing import Tuple, Union
 
 import numpy as np
@@ -103,5 +49,4 @@
     x = (radius + alt) * np.cos(lat_rad) * np.cos(lon_rad)
     y = (radius + alt) * np.cos(lat_rad) * np.sin(lon_rad)
     z = (radius + alt) * np.sin(lat_rad)
-    return np.array([x, y, z]).T
->>>>>>> a7a0b9ba
+    return np.array([x, y, z]).T