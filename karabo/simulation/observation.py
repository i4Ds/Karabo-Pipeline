--- conflicted
+++ resolved
@@ -1,709 +1,347 @@
-<<<<<<< HEAD
-import copy
-from abc import ABC
-from datetime import datetime, timedelta
-from itertools import cycle
-from typing import List, Union
-
-import numpy as np
-from numpy.typing import NDArray
-
-from karabo.error import KaraboError
-from karabo.util._types import IntFloat, OskarSettingsTreeType
-
-
-class ObservationAbstract(ABC):
-    """Abstract base class for observations
-
-    Holds all important information about an observation.
-    """
-
-    def __init__(
-        self,
-        *,
-        mode: str = "Tracking",
-        start_frequency_hz: IntFloat = 0,
-        start_date_and_time: Union[datetime, str],
-        length: timedelta = timedelta(hours=4),
-        number_of_channels: int = 1,
-        frequency_increment_hz: IntFloat = 0,
-        phase_centre_ra_deg: IntFloat = 0,
-        phase_centre_dec_deg: IntFloat = 0,
-        number_of_time_steps: int = 1,
-    ) -> None:
-        """
-
-        Args:
-            start_date_and_time (Union[datetime, str]): Start time UTC and date for
-            the observation. Strings are converted to datetime objects
-            using datetime.fromisoformat.
-
-            mode (str, optional): TODO. Defaults to "Tracking".
-
-            start_frequency_hz (IntFloat, optional): The frequency at the start of the
-            first channel in Hz.
-            Defaults to 0.
-
-            length (timedelta, optional): Length of observation.
-            Defaults to timedelta(hours=4).
-
-            number_of_channels (int, optional): Number of channels / bands to use.
-            Defaults to 1.
-
-            frequency_increment_hz (IntFloat, optional): Frequency increment between
-            successive channels in Hz.
-            Defaults to 0.
-
-            phase_centre_ra_deg (IntFloat, optional): Right Ascension of
-            the observation pointing (phase centre) in degrees.
-            Defaults to 0.
-
-            phase_centre_dec_deg (IntFloat, optional): Declination of the observation
-            pointing (phase centre) in degrees.
-            Defaults to 0.
-
-            number_of_time_steps (int, optional): Number of time steps in the output
-            data during the observation length. This corresponds to the number of
-            correlator dumps for interferometer simulations, and the number of beam
-            pattern snapshots for beam pattern simulations.
-            Defaults to 1.
-        """
-
-        self.start_frequency_hz = start_frequency_hz
-
-        if isinstance(start_date_and_time, str):
-            self.start_date_and_time = datetime.fromisoformat(start_date_and_time)
-        else:
-            self.start_date_and_time = start_date_and_time
-
-        self.length = length
-        self.mode = mode
-
-        # optional
-        self.number_of_channels = number_of_channels
-        self.frequency_increment_hz = frequency_increment_hz
-        self.phase_centre_ra_deg = phase_centre_ra_deg
-        self.phase_centre_dec_deg = phase_centre_dec_deg
-        self.number_of_time_steps = number_of_time_steps
-
-    def set_length_of_observation(
-        self,
-        hours: IntFloat,
-        minutes: IntFloat,
-        seconds: IntFloat,
-        milliseconds: IntFloat,
-    ) -> None:
-        """
-        Set a new length for the observation.
-        Overriding the observation length set in the constructor.
-
-        :param hours: hours
-        :param minutes: minutes
-        :param seconds: seconds
-        :param milliseconds: milliseconds
-        """
-        self.length = timedelta(
-            hours=hours, minutes=minutes, seconds=seconds, milliseconds=milliseconds
-        )
-
-    def get_OSKAR_settings_tree(self) -> OskarSettingsTreeType:
-        """
-        Get the settings of this observation as an oskar setting tree.
-        This function returns a python dictionary formatted
-        according to the OSKAR documentation.
-        `<https://fdulwich.github.io/oskarpy-doc/settings_tree.html>`.
-
-        :return: Dictionary containing the full configuration
-        in the OSKAR Settings Tree format.
-        """
-        settings = {
-            "observation": {
-                "start_frequency_hz": str(self.start_frequency_hz),
-                "mode": self.mode,
-                # remove last three digits from milliseconds
-                "start_time_utc": self.start_date_and_time.strftime(
-                    "%d-%m-%Y %H:%M:%S.%f"
-                )[:-3],
-                "length": self.__strfdelta(self.length),
-                "num_channels": str(self.number_of_channels),
-                "frequency_inc_hz": str(self.frequency_increment_hz),
-                "phase_centre_ra_deg": str(self.phase_centre_ra_deg),
-                "phase_centre_dec_deg": str(self.phase_centre_dec_deg),
-                "num_time_steps": str(self.number_of_time_steps),
-            },
-        }
-        return settings
-
-    @staticmethod
-    def create_observations_oskar_from_lists(
-        settings_tree: OskarSettingsTreeType,
-        central_frequencies_hz: Union[IntFloat, List[IntFloat]],
-        channel_bandwidths_hz: Union[IntFloat, List[IntFloat]],
-        n_channels: Union[int, List[int]],
-    ) -> List[OskarSettingsTreeType]:
-        """
-        Create observations for OSKAR settings from input lists.
-        If there is a mix of different lengths of lists or single values,
-        the missing information is repeated to match the longest list.
-
-        Parameters
-        ----------
-        settings_tree : OskarSettingsTreeType
-            The OSKAR settings tree, with 'observation' key among others.
-        central_frequencies_hz : int or list of int
-            List of central frequencies in MHz for each observation.
-        channel_bandwidths_hz : int or list of int
-            List of channel bandwidths in MHz for each observation.
-        n_channels : int or list of int
-            List of numbers of channels for each observation.
-
-        Returns
-        -------
-        list of dict
-            List of OSKAR observations, each as a dictionary with 'observation'
-            key among others.
-
-        Raises
-        ------
-        ValueError
-            If the input lists are not of the same length.
-
-        Notes
-        -----
-        The 'observation' key in each dictionary in the returned list has a value
-        which is itself a dictionary, with keys 'start_frequency_hz',
-        'num_channels', and 'frequency_inc_hz'.
-        """
-        # If the input is int, convert it into list
-        if not isinstance(central_frequencies_hz, List):
-            central_frequencies_hz = [central_frequencies_hz]
-        if not isinstance(channel_bandwidths_hz, List):
-            channel_bandwidths_hz = [channel_bandwidths_hz]
-        if not isinstance(n_channels, List):
-            n_channels = [n_channels]
-
-        # Get max list length
-        max_list_length = max(
-            len(central_frequencies_hz), len(channel_bandwidths_hz), len(n_channels)
-        )
-
-        # Initialize cycle iterators
-        cycle_cf = cycle(central_frequencies_hz)
-        cycle_cb = cycle(channel_bandwidths_hz)
-        cycle_nc = cycle(n_channels)
-
-        # Extend the lists to match max_list_length by cycling over their elements
-        while len(central_frequencies_hz) < max_list_length:
-            central_frequencies_hz.append(next(cycle_cf))
-
-        while len(channel_bandwidths_hz) < max_list_length:
-            channel_bandwidths_hz.append(next(cycle_cb))
-
-        while len(n_channels) < max_list_length:
-            n_channels.append(next(cycle_nc))
-
-        observations = []
-        for cf, cb, nc in zip(
-            central_frequencies_hz, channel_bandwidths_hz, n_channels
-        ):
-            obs = copy.deepcopy(settings_tree)
-            obs["observation"]["start_frequency_hz"] = str(cf)
-            obs["observation"]["num_channels"] = str(nc)
-            obs["observation"]["frequency_inc_hz"] = str(cb)
-            observations.append(obs)
-        assert len(observations) == max_list_length
-
-        return observations
-
-    def __strfdelta(
-        self,
-        tdelta: timedelta,
-    ) -> str:
-        hours = tdelta.seconds // 3600 + tdelta.days * 24
-        rm = tdelta.seconds % 3600
-        minutes = rm // 60
-        seconds = rm % 60
-        milliseconds = tdelta.microseconds // 1000
-        return "{}:{}:{}:{}".format(hours, minutes, seconds, milliseconds)
-
-    def get_phase_centre(self) -> List[float]:
-        return [self.phase_centre_ra_deg, self.phase_centre_dec_deg]
-
-    def compute_hour_angles_of_observation(self) -> NDArray[np.float_]:
-        """
-        Given a total observation length and an integration time interval,
-        determine the corresponding hour angles of observation.
-        This utility function is used during simulations using the RASCIL backend.
-        Approach based on https://gitlab.com/ska-sdp-china/rascil/-/blob/9002d853b64465238177b37e941c7445fed50d35/examples/performance/mid_write_ms.py#L32-40 # noqa: E501
-        """
-        total_observation_length = self.length
-        integration_time = timedelta(
-            seconds=self.length.total_seconds() / self.number_of_time_steps
-        )
-
-        if self.number_of_time_steps == 1:
-            # If both times are the same, we create one observation
-            # at hour angle = 0 that lasts integration_time seconds
-            hour_angles = np.array([0]) # hour_angles = np.array([0], dtype=np.float64)
-        else:
-            hour_angles = np.arange(
-                int(-0.5 * total_observation_length.total_seconds()),
-                int(0.5 * total_observation_length.total_seconds()),
-                int(integration_time.total_seconds()),
-            ) * (2 * np.pi / timedelta(days=1).total_seconds())
-
-        return hour_angles
-
-
-class Observation(ObservationAbstract):
-    ...
-
-
-class ObservationLong(ObservationAbstract):
-    """
-    This class allows the use of several observations on different
-    days over a certain period of time within one day.
-    If only ONE observation is desired, even if it takes a little longer,
-    this is already possible using `Observation`.
-    This class extends `Observation` so its parameters (except `length`)
-    are not discussed here.
-    `length` is little different, which describes the duration of ONE observation,
-    whose maximum duration for `ObservationLong` is 24h.
-
-    :ivar number_of_days: Number of successive days to observe
-    """
-
-    def __init__(
-        self,
-        *,
-        mode: str = "Tracking",
-        start_frequency_hz: IntFloat = 0,
-        start_date_and_time: Union[datetime, str],
-        length: timedelta = timedelta(hours=4),
-        number_of_channels: int = 1,
-        frequency_increment_hz: IntFloat = 0,
-        phase_centre_ra_deg: IntFloat = 0,
-        phase_centre_dec_deg: IntFloat = 0,
-        number_of_time_steps: int = 1,
-        number_of_days: int = 2,
-    ) -> None:
-        self.enable_check = False
-        super().__init__(
-            mode=mode,
-            start_frequency_hz=start_frequency_hz,
-            start_date_and_time=start_date_and_time,
-            length=length,
-            number_of_channels=number_of_channels,
-            frequency_increment_hz=frequency_increment_hz,
-            phase_centre_ra_deg=phase_centre_ra_deg,
-            phase_centre_dec_deg=phase_centre_dec_deg,
-            number_of_time_steps=number_of_time_steps,
-        )
-        self.number_of_days: int = number_of_days
-        self.__check_attrs()
-
-    def __check_attrs(self) -> None:
-        if not isinstance(self.number_of_days, int):
-            raise KaraboError(
-                "`number_of_days` must be of type int but "
-                + f"is of type {type(self.number_of_days)}!"
-            )
-        if self.number_of_days <= 1:
-            raise KaraboError(
-                f"`number_of_days` must be >=2 but is {self.number_of_days}!"
-            )
-        if self.length > timedelta(hours=12):
-            raise KaraboError(f"`length` should be max 12 hours but is {self.length}!")
-
-
-class ObservationParallelized(ObservationAbstract):
-    """
-    This class allows the use of several observations on different
-    days over a certain period of time within one day.
-    If only ONE observation is desired, even if it takes a little longer,
-    this is already possible using `Observation`.
-    This class extends `Observation` so its parameters (except `length`)
-    are not discussed here.
-    `length` is little different, which describes the duration of ONE observation,
-    whose maximum duration for `ObservationLong` is 24h.
-
-    :ivar number_of_days: Number of successive days to observe
-    """
-
-    def __init__(
-        self,
-        *,
-        mode: str = "Tracking",
-        center_frequencies_hz: Union[IntFloat, List[IntFloat]] = 100e6,
-        start_date_and_time: Union[datetime, str],
-        length: timedelta = timedelta(hours=4),
-        n_channels: Union[int, List[int]] = [0, 1, 2, 3, 4, 5],
-        channel_bandwidths_hz: Union[IntFloat, List[IntFloat]] = [1],
-        phase_centre_ra_deg: IntFloat = 0,
-        phase_centre_dec_deg: IntFloat = 0,
-        number_of_time_steps: int = 1,
-    ) -> None:
-        self.enable_check = False
-        super().__init__(
-            mode=mode,
-            start_frequency_hz=100e6,
-            start_date_and_time=start_date_and_time,
-            length=length,
-            number_of_channels=1,
-            frequency_increment_hz=0,
-            phase_centre_ra_deg=phase_centre_ra_deg,
-            phase_centre_dec_deg=phase_centre_dec_deg,
-            number_of_time_steps=number_of_time_steps,
-        )
-        self.center_frequencies_hz = center_frequencies_hz
-        self.n_channels = n_channels
-        self.channel_bandwidths_hz = channel_bandwidths_hz
-=======
-import copy
-from abc import ABC
-from datetime import datetime, timedelta
-from itertools import cycle
-from typing import List, Union
-
-import numpy as np
-from numpy.typing import NDArray
-
-from karabo.error import KaraboError
-from karabo.util._types import IntFloat, OskarSettingsTreeType
-
-
-class ObservationAbstract(ABC):
-    """Abstract base class for observations
-
-    Holds all important information about an observation.
-    """
-
-    def __init__(
-        self,
-        *,
-        mode: str = "Tracking",
-        start_frequency_hz: IntFloat = 0,
-        start_date_and_time: Union[datetime, str],
-        length: timedelta = timedelta(hours=4),
-        number_of_channels: int = 1,
-        frequency_increment_hz: IntFloat = 0,
-        phase_centre_ra_deg: IntFloat = 0,
-        phase_centre_dec_deg: IntFloat = 0,
-        number_of_time_steps: int = 1,
-    ) -> None:
-        """
-
-        Args:
-            start_date_and_time (Union[datetime, str]): Start time UTC and date for
-                the observation. Strings are converted to datetime objects
-                using `datetime.fromisoformat`.
-            mode (str, optional): TODO. Defaults to "Tracking".
-            start_frequency_hz (IntFloat, optional): The frequency at the start of the
-                first channel in Hz.Defaults to 0.
-            length (timedelta, optional): Length of observation.
-                Defaults to timedelta(hours=4).
-            number_of_channels (int, optional): Number of channels / bands to use.
-                Defaults to 1.
-            frequency_increment_hz (IntFloat, optional): Frequency increment between
-                successive channels in Hz. Defaults to 0.
-            phase_centre_ra_deg (IntFloat, optional): Right Ascension of
-                the observation pointing (phase centre) in degrees.
-                Defaults to 0.
-            phase_centre_dec_deg (IntFloat, optional): Declination of the observation
-                pointing (phase centre) in degrees.
-                Defaults to 0.
-            number_of_time_steps (int, optional): Number of time steps in the output
-                data during the observation length. This corresponds to the number of
-                correlator dumps for interferometer simulations, and the number of beam
-                pattern snapshots for beam pattern simulations.
-                Defaults to 1.
-        """
-
-        self.start_frequency_hz = start_frequency_hz
-
-        if isinstance(start_date_and_time, str):
-            self.start_date_and_time = datetime.fromisoformat(start_date_and_time)
-        else:
-            self.start_date_and_time = start_date_and_time
-
-        self.length = length
-        self.mode = mode
-
-        # optional
-        self.number_of_channels = number_of_channels
-        self.frequency_increment_hz = frequency_increment_hz
-        self.phase_centre_ra_deg = phase_centre_ra_deg
-        self.phase_centre_dec_deg = phase_centre_dec_deg
-        self.number_of_time_steps = number_of_time_steps
-
-    def set_length_of_observation(
-        self,
-        hours: IntFloat,
-        minutes: IntFloat,
-        seconds: IntFloat,
-        milliseconds: IntFloat,
-    ) -> None:
-        """
-        Set a new length for the observation.
-        Overriding the observation length set in the constructor.
-
-        Args:
-            hours: hours
-            minutes: minutes
-            seconds: seconds
-            milliseconds: milliseconds
-        """
-        self.length = timedelta(
-            hours=hours, minutes=minutes, seconds=seconds, milliseconds=milliseconds
-        )
-
-    def get_OSKAR_settings_tree(self) -> OskarSettingsTreeType:
-        """
-        Get the settings of this observation as an oskar setting tree.
-        This function returns a python dictionary formatted
-        according to the OSKAR documentation.
-        `<https://fdulwich.github.io/oskarpy-doc/settings_tree.html>`.
-
-        Returns:
-            Dictionary containing the full configuration in the
-            OSKAR Settings Tree format.
-        """
-        settings = {
-            "observation": {
-                "start_frequency_hz": str(self.start_frequency_hz),
-                "mode": self.mode,
-                # remove last three digits from milliseconds
-                "start_time_utc": self.start_date_and_time.strftime(
-                    "%d-%m-%Y %H:%M:%S.%f"
-                )[:-3],
-                "length": self.__strfdelta(self.length),
-                "num_channels": str(self.number_of_channels),
-                "frequency_inc_hz": str(self.frequency_increment_hz),
-                "phase_centre_ra_deg": str(self.phase_centre_ra_deg),
-                "phase_centre_dec_deg": str(self.phase_centre_dec_deg),
-                "num_time_steps": str(self.number_of_time_steps),
-            },
-        }
-        return settings
-
-    @staticmethod
-    def create_observations_oskar_from_lists(
-        settings_tree: OskarSettingsTreeType,
-        central_frequencies_hz: Union[IntFloat, List[IntFloat]],
-        channel_bandwidths_hz: Union[IntFloat, List[IntFloat]],
-        n_channels: Union[int, List[int]],
-    ) -> List[OskarSettingsTreeType]:
-        """
-        Create observations for OSKAR settings from input lists.
-        If there is a mix of different lengths of lists or single values,
-        the missing information is repeated to match the longest list.
-
-        Args:
-        settings_tree : OskarSettingsTreeType
-            The OSKAR settings tree, with 'observation' key among others.
-        central_frequencies_hz : int or list of int
-            List of central frequencies in MHz for each observation.
-        channel_bandwidths_hz : int or list of int
-            List of channel bandwidths in MHz for each observation.
-        n_channels : int or list of int
-            List of numbers of channels for each observation.
-
-        Returns:
-        list of dict: List of OSKAR observations,
-        each as a dictionary with 'observation' key among others.
-
-        Raises:
-        ValueError: If the input lists are not of the same length.
-
-        Note:
-        The 'observation' key in each dictionary in the returned list has a value
-        which is itself a dictionary, with keys 'start_frequency_hz',
-        'num_channels', and 'frequency_inc_hz'.
-        """
-        # If the input is int, convert it into list
-        if not isinstance(central_frequencies_hz, List):
-            central_frequencies_hz = [central_frequencies_hz]
-        if not isinstance(channel_bandwidths_hz, List):
-            channel_bandwidths_hz = [channel_bandwidths_hz]
-        if not isinstance(n_channels, List):
-            n_channels = [n_channels]
-
-        # Get max list length
-        max_list_length = max(
-            len(central_frequencies_hz), len(channel_bandwidths_hz), len(n_channels)
-        )
-
-        # Initialize cycle iterators
-        cycle_cf = cycle(central_frequencies_hz)
-        cycle_cb = cycle(channel_bandwidths_hz)
-        cycle_nc = cycle(n_channels)
-
-        # Extend the lists to match max_list_length by cycling over their elements
-        while len(central_frequencies_hz) < max_list_length:
-            central_frequencies_hz.append(next(cycle_cf))
-
-        while len(channel_bandwidths_hz) < max_list_length:
-            channel_bandwidths_hz.append(next(cycle_cb))
-
-        while len(n_channels) < max_list_length:
-            n_channels.append(next(cycle_nc))
-
-        observations = []
-        for cf, cb, nc in zip(
-            central_frequencies_hz, channel_bandwidths_hz, n_channels
-        ):
-            obs = copy.deepcopy(settings_tree)
-            obs["observation"]["start_frequency_hz"] = str(cf)
-            obs["observation"]["num_channels"] = str(nc)
-            obs["observation"]["frequency_inc_hz"] = str(cb)
-            observations.append(obs)
-        assert len(observations) == max_list_length
-
-        return observations
-
-    def __strfdelta(
-        self,
-        tdelta: timedelta,
-    ) -> str:
-        hours = tdelta.seconds // 3600 + tdelta.days * 24
-        rm = tdelta.seconds % 3600
-        minutes = rm // 60
-        seconds = rm % 60
-        milliseconds = tdelta.microseconds // 1000
-        return "{}:{}:{}:{}".format(hours, minutes, seconds, milliseconds)
-
-    def get_phase_centre(self) -> List[float]:
-        return [self.phase_centre_ra_deg, self.phase_centre_dec_deg]
-
-    def compute_hour_angles_of_observation(self) -> NDArray[np.float_]:
-        """
-        Given a total observation length and an integration time interval,
-        determine the corresponding hour angles of observation.
-        This utility function is used during simulations using the RASCIL backend.
-        Approach based on https://gitlab.com/ska-sdp-china/rascil/-/blob/9002d853b64465238177b37e941c7445fed50d35/examples/performance/mid_write_ms.py#L32-40 # noqa: E501
-        """
-        total_observation_length = self.length
-        integration_time = timedelta(
-            seconds=self.length.total_seconds() / self.number_of_time_steps
-        )
-
-        if self.number_of_time_steps == 1:
-            # If both times are the same, we create one observation
-            # at hour angle = 0 that lasts integration_time seconds
-            hour_angles = np.array([0])
-        else:
-            hour_angles = np.arange(
-                int(-0.5 * total_observation_length.total_seconds()),
-                int(0.5 * total_observation_length.total_seconds()),
-                int(integration_time.total_seconds()),
-            ) * (2 * np.pi / timedelta(days=1).total_seconds())
-
-        return hour_angles
-
-
-class Observation(ObservationAbstract):
-    ...
-
-
-class ObservationLong(ObservationAbstract):
-    """
-    This class allows the use of several observations on different
-    days over a certain period of time within one day.
-    If only ONE observation is desired, even if it takes a little longer,
-    this is already possible using `Observation`.
-    This class extends `Observation` so its parameters (except `length`)
-    are not discussed here.
-    `length` is little different, which describes the duration of ONE observation,
-    whose maximum duration for `ObservationLong` is 24h.
-
-    Args:
-        number_of_days: Number of successive days to observe
-    """
-
-    def __init__(
-        self,
-        *,
-        mode: str = "Tracking",
-        start_frequency_hz: IntFloat = 0,
-        start_date_and_time: Union[datetime, str],
-        length: timedelta = timedelta(hours=4),
-        number_of_channels: int = 1,
-        frequency_increment_hz: IntFloat = 0,
-        phase_centre_ra_deg: IntFloat = 0,
-        phase_centre_dec_deg: IntFloat = 0,
-        number_of_time_steps: int = 1,
-        number_of_days: int = 2,
-    ) -> None:
-        self.enable_check = False
-        super().__init__(
-            mode=mode,
-            start_frequency_hz=start_frequency_hz,
-            start_date_and_time=start_date_and_time,
-            length=length,
-            number_of_channels=number_of_channels,
-            frequency_increment_hz=frequency_increment_hz,
-            phase_centre_ra_deg=phase_centre_ra_deg,
-            phase_centre_dec_deg=phase_centre_dec_deg,
-            number_of_time_steps=number_of_time_steps,
-        )
-        self.number_of_days: int = number_of_days
-        self.__check_attrs()
-
-    def __check_attrs(self) -> None:
-        if not isinstance(self.number_of_days, int):
-            raise KaraboError(
-                "`number_of_days` must be of type int but "
-                + f"is of type {type(self.number_of_days)}!"
-            )
-        if self.number_of_days <= 1:
-            raise KaraboError(
-                f"`number_of_days` must be >=2 but is {self.number_of_days}!"
-            )
-        if self.length > timedelta(hours=12):
-            raise KaraboError(f"`length` should be max 12 hours but is {self.length}!")
-
-
-class ObservationParallelized(ObservationAbstract):
-    """
-    This class allows the use of several observations on different
-    days over a certain period of time within one day.
-    If only ONE observation is desired, even if it takes a little longer,
-    this is already possible using `Observation`.
-    This class extends `Observation` so its parameters (except `length`)
-    are not discussed here.
-    `length` is little different, which describes the duration of ONE observation,
-    whose maximum duration for `ObservationLong` is 24h.
-
-    Args:
-        number_of_days: Number of successive days to observe
-    """
-
-    def __init__(
-        self,
-        *,
-        mode: str = "Tracking",
-        center_frequencies_hz: Union[IntFloat, List[IntFloat]] = 100e6,
-        start_date_and_time: Union[datetime, str],
-        length: timedelta = timedelta(hours=4),
-        n_channels: Union[int, List[int]] = [0, 1, 2, 3, 4, 5],
-        channel_bandwidths_hz: Union[IntFloat, List[IntFloat]] = [1],
-        phase_centre_ra_deg: IntFloat = 0,
-        phase_centre_dec_deg: IntFloat = 0,
-        number_of_time_steps: int = 1,
-    ) -> None:
-        self.enable_check = False
-        super().__init__(
-            mode=mode,
-            start_frequency_hz=100e6,
-            start_date_and_time=start_date_and_time,
-            length=length,
-            number_of_channels=1,
-            frequency_increment_hz=0,
-            phase_centre_ra_deg=phase_centre_ra_deg,
-            phase_centre_dec_deg=phase_centre_dec_deg,
-            number_of_time_steps=number_of_time_steps,
-        )
-        self.center_frequencies_hz = center_frequencies_hz
-        self.n_channels = n_channels
-        self.channel_bandwidths_hz = channel_bandwidths_hz
->>>>>>> a7a0b9ba
+import copy
+from abc import ABC
+from datetime import datetime, timedelta
+from itertools import cycle
+from typing import List, Union
+
+import numpy as np
+from numpy.typing import NDArray
+
+from karabo.error import KaraboError
+from karabo.util._types import IntFloat, OskarSettingsTreeType
+
+
+class ObservationAbstract(ABC):
+    """Abstract base class for observations
+
+    Holds all important information about an observation.
+    """
+
+    def __init__(
+        self,
+        *,
+        mode: str = "Tracking",
+        start_frequency_hz: IntFloat = 0,
+        start_date_and_time: Union[datetime, str],
+        length: timedelta = timedelta(hours=4),
+        number_of_channels: int = 1,
+        frequency_increment_hz: IntFloat = 0,
+        phase_centre_ra_deg: IntFloat = 0,
+        phase_centre_dec_deg: IntFloat = 0,
+        number_of_time_steps: int = 1,
+    ) -> None:
+        """
+
+        Args:
+            start_date_and_time (Union[datetime, str]): Start time UTC and date for
+                the observation. Strings are converted to datetime objects
+                using `datetime.fromisoformat`.
+            mode (str, optional): TODO. Defaults to "Tracking".
+            start_frequency_hz (IntFloat, optional): The frequency at the start of the
+                first channel in Hz.Defaults to 0.
+            length (timedelta, optional): Length of observation.
+                Defaults to timedelta(hours=4).
+            number_of_channels (int, optional): Number of channels / bands to use.
+                Defaults to 1.
+            frequency_increment_hz (IntFloat, optional): Frequency increment between
+                successive channels in Hz. Defaults to 0.
+            phase_centre_ra_deg (IntFloat, optional): Right Ascension of
+                the observation pointing (phase centre) in degrees.
+                Defaults to 0.
+            phase_centre_dec_deg (IntFloat, optional): Declination of the observation
+                pointing (phase centre) in degrees.
+                Defaults to 0.
+            number_of_time_steps (int, optional): Number of time steps in the output
+                data during the observation length. This corresponds to the number of
+                correlator dumps for interferometer simulations, and the number of beam
+                pattern snapshots for beam pattern simulations.
+                Defaults to 1.
+        """
+
+        self.start_frequency_hz = start_frequency_hz
+
+        if isinstance(start_date_and_time, str):
+            self.start_date_and_time = datetime.fromisoformat(start_date_and_time)
+        else:
+            self.start_date_and_time = start_date_and_time
+
+        self.length = length
+        self.mode = mode
+
+        # optional
+        self.number_of_channels = number_of_channels
+        self.frequency_increment_hz = frequency_increment_hz
+        self.phase_centre_ra_deg = phase_centre_ra_deg
+        self.phase_centre_dec_deg = phase_centre_dec_deg
+        self.number_of_time_steps = number_of_time_steps
+
+    def set_length_of_observation(
+        self,
+        hours: IntFloat,
+        minutes: IntFloat,
+        seconds: IntFloat,
+        milliseconds: IntFloat,
+    ) -> None:
+        """
+        Set a new length for the observation.
+        Overriding the observation length set in the constructor.
+
+        Args:
+            hours: hours
+            minutes: minutes
+            seconds: seconds
+            milliseconds: milliseconds
+        """
+        self.length = timedelta(
+            hours=hours, minutes=minutes, seconds=seconds, milliseconds=milliseconds
+        )
+
+    def get_OSKAR_settings_tree(self) -> OskarSettingsTreeType:
+        """
+        Get the settings of this observation as an oskar setting tree.
+        This function returns a python dictionary formatted
+        according to the OSKAR documentation.
+        `<https://fdulwich.github.io/oskarpy-doc/settings_tree.html>`.
+
+        Returns:
+            Dictionary containing the full configuration in the
+            OSKAR Settings Tree format.
+        """
+        settings = {
+            "observation": {
+                "start_frequency_hz": str(self.start_frequency_hz),
+                "mode": self.mode,
+                # remove last three digits from milliseconds
+                "start_time_utc": self.start_date_and_time.strftime(
+                    "%d-%m-%Y %H:%M:%S.%f"
+                )[:-3],
+                "length": self.__strfdelta(self.length),
+                "num_channels": str(self.number_of_channels),
+                "frequency_inc_hz": str(self.frequency_increment_hz),
+                "phase_centre_ra_deg": str(self.phase_centre_ra_deg),
+                "phase_centre_dec_deg": str(self.phase_centre_dec_deg),
+                "num_time_steps": str(self.number_of_time_steps),
+            },
+        }
+        return settings
+
+    @staticmethod
+    def create_observations_oskar_from_lists(
+        settings_tree: OskarSettingsTreeType,
+        central_frequencies_hz: Union[IntFloat, List[IntFloat]],
+        channel_bandwidths_hz: Union[IntFloat, List[IntFloat]],
+        n_channels: Union[int, List[int]],
+    ) -> List[OskarSettingsTreeType]:
+        """
+        Create observations for OSKAR settings from input lists.
+        If there is a mix of different lengths of lists or single values,
+        the missing information is repeated to match the longest list.
+
+        Args:
+        settings_tree : OskarSettingsTreeType
+            The OSKAR settings tree, with 'observation' key among others.
+        central_frequencies_hz : int or list of int
+            List of central frequencies in MHz for each observation.
+        channel_bandwidths_hz : int or list of int
+            List of channel bandwidths in MHz for each observation.
+        n_channels : int or list of int
+            List of numbers of channels for each observation.
+
+        Returns:
+        list of dict: List of OSKAR observations,
+        each as a dictionary with 'observation' key among others.
+
+        Raises:
+        ValueError: If the input lists are not of the same length.
+
+        Note:
+        The 'observation' key in each dictionary in the returned list has a value
+        which is itself a dictionary, with keys 'start_frequency_hz',
+        'num_channels', and 'frequency_inc_hz'.
+        """
+        # If the input is int, convert it into list
+        if not isinstance(central_frequencies_hz, List):
+            central_frequencies_hz = [central_frequencies_hz]
+        if not isinstance(channel_bandwidths_hz, List):
+            channel_bandwidths_hz = [channel_bandwidths_hz]
+        if not isinstance(n_channels, List):
+            n_channels = [n_channels]
+
+        # Get max list length
+        max_list_length = max(
+            len(central_frequencies_hz), len(channel_bandwidths_hz), len(n_channels)
+        )
+
+        # Initialize cycle iterators
+        cycle_cf = cycle(central_frequencies_hz)
+        cycle_cb = cycle(channel_bandwidths_hz)
+        cycle_nc = cycle(n_channels)
+
+        # Extend the lists to match max_list_length by cycling over their elements
+        while len(central_frequencies_hz) < max_list_length:
+            central_frequencies_hz.append(next(cycle_cf))
+
+        while len(channel_bandwidths_hz) < max_list_length:
+            channel_bandwidths_hz.append(next(cycle_cb))
+
+        while len(n_channels) < max_list_length:
+            n_channels.append(next(cycle_nc))
+
+        observations = []
+        for cf, cb, nc in zip(
+            central_frequencies_hz, channel_bandwidths_hz, n_channels
+        ):
+            obs = copy.deepcopy(settings_tree)
+            obs["observation"]["start_frequency_hz"] = str(cf)
+            obs["observation"]["num_channels"] = str(nc)
+            obs["observation"]["frequency_inc_hz"] = str(cb)
+            observations.append(obs)
+        assert len(observations) == max_list_length
+
+        return observations
+
+    def __strfdelta(
+        self,
+        tdelta: timedelta,
+    ) -> str:
+        hours = tdelta.seconds // 3600 + tdelta.days * 24
+        rm = tdelta.seconds % 3600
+        minutes = rm // 60
+        seconds = rm % 60
+        milliseconds = tdelta.microseconds // 1000
+        return "{}:{}:{}:{}".format(hours, minutes, seconds, milliseconds)
+
+    def get_phase_centre(self) -> List[float]:
+        return [self.phase_centre_ra_deg, self.phase_centre_dec_deg]
+
+    def compute_hour_angles_of_observation(self) -> NDArray[np.float_]:
+        """
+        Given a total observation length and an integration time interval,
+        determine the corresponding hour angles of observation.
+        This utility function is used during simulations using the RASCIL backend.
+        Approach based on https://gitlab.com/ska-sdp-china/rascil/-/blob/9002d853b64465238177b37e941c7445fed50d35/examples/performance/mid_write_ms.py#L32-40 # noqa: E501
+        """
+        total_observation_length = self.length
+        integration_time = timedelta(
+            seconds=self.length.total_seconds() / self.number_of_time_steps
+        )
+
+        if self.number_of_time_steps == 1:
+            # If both times are the same, we create one observation
+            # at hour angle = 0 that lasts integration_time seconds
+            hour_angles = np.array([0]) # hour_angles = np.array([0], dtype=np.float64)
+        else:
+            hour_angles = np.arange(
+                int(-0.5 * total_observation_length.total_seconds()),
+                int(0.5 * total_observation_length.total_seconds()),
+                int(integration_time.total_seconds()),
+            ) * (2 * np.pi / timedelta(days=1).total_seconds())
+
+        return hour_angles
+
+
+class Observation(ObservationAbstract):
+    ...
+
+
+class ObservationLong(ObservationAbstract):
+    """
+    This class allows the use of several observations on different
+    days over a certain period of time within one day.
+    If only ONE observation is desired, even if it takes a little longer,
+    this is already possible using `Observation`.
+    This class extends `Observation` so its parameters (except `length`)
+    are not discussed here.
+    `length` is little different, which describes the duration of ONE observation,
+    whose maximum duration for `ObservationLong` is 24h.
+
+    Args:
+        number_of_days: Number of successive days to observe
+    """
+
+    def __init__(
+        self,
+        *,
+        mode: str = "Tracking",
+        start_frequency_hz: IntFloat = 0,
+        start_date_and_time: Union[datetime, str],
+        length: timedelta = timedelta(hours=4),
+        number_of_channels: int = 1,
+        frequency_increment_hz: IntFloat = 0,
+        phase_centre_ra_deg: IntFloat = 0,
+        phase_centre_dec_deg: IntFloat = 0,
+        number_of_time_steps: int = 1,
+        number_of_days: int = 2,
+    ) -> None:
+        self.enable_check = False
+        super().__init__(
+            mode=mode,
+            start_frequency_hz=start_frequency_hz,
+            start_date_and_time=start_date_and_time,
+            length=length,
+            number_of_channels=number_of_channels,
+            frequency_increment_hz=frequency_increment_hz,
+            phase_centre_ra_deg=phase_centre_ra_deg,
+            phase_centre_dec_deg=phase_centre_dec_deg,
+            number_of_time_steps=number_of_time_steps,
+        )
+        self.number_of_days: int = number_of_days
+        self.__check_attrs()
+
+    def __check_attrs(self) -> None:
+        if not isinstance(self.number_of_days, int):
+            raise KaraboError(
+                "`number_of_days` must be of type int but "
+                + f"is of type {type(self.number_of_days)}!"
+            )
+        if self.number_of_days <= 1:
+            raise KaraboError(
+                f"`number_of_days` must be >=2 but is {self.number_of_days}!"
+            )
+        if self.length > timedelta(hours=12):
+            raise KaraboError(f"`length` should be max 12 hours but is {self.length}!")
+
+
+class ObservationParallelized(ObservationAbstract):
+    """
+    This class allows the use of several observations on different
+    days over a certain period of time within one day.
+    If only ONE observation is desired, even if it takes a little longer,
+    this is already possible using `Observation`.
+    This class extends `Observation` so its parameters (except `length`)
+    are not discussed here.
+    `length` is little different, which describes the duration of ONE observation,
+    whose maximum duration for `ObservationLong` is 24h.
+
+    Args:
+        number_of_days: Number of successive days to observe
+    """
+
+    def __init__(
+        self,
+        *,
+        mode: str = "Tracking",
+        center_frequencies_hz: Union[IntFloat, List[IntFloat]] = 100e6,
+        start_date_and_time: Union[datetime, str],
+        length: timedelta = timedelta(hours=4),
+        n_channels: Union[int, List[int]] = [0, 1, 2, 3, 4, 5],
+        channel_bandwidths_hz: Union[IntFloat, List[IntFloat]] = [1],
+        phase_centre_ra_deg: IntFloat = 0,
+        phase_centre_dec_deg: IntFloat = 0,
+        number_of_time_steps: int = 1,
+    ) -> None:
+        self.enable_check = False
+        super().__init__(
+            mode=mode,
+            start_frequency_hz=100e6,
+            start_date_and_time=start_date_and_time,
+            length=length,
+            number_of_channels=1,
+            frequency_increment_hz=0,
+            phase_centre_ra_deg=phase_centre_ra_deg,
+            phase_centre_dec_deg=phase_centre_dec_deg,
+            number_of_time_steps=number_of_time_steps,
+        )
+        self.center_frequencies_hz = center_frequencies_hz
+        self.n_channels = n_channels
+        self.channel_bandwidths_hz = channel_bandwidths_hz