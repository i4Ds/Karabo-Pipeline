--- conflicted
+++ resolved
@@ -1,1063 +1,130 @@
-<<<<<<< HEAD
-import os
-import subprocess
-import tempfile
-from typing import Any, List, Literal, Optional, Tuple, Union, cast
-
-import eidos
-import matplotlib.axes as mpl_axes
-import numpy as np
-from astropy import units
-from astropy.stats import gaussian_fwhm_to_sigma
-from astropy.units import Quantity
-from eidos.create_beam import zernike_parameters
-from eidos.spatial import recon_par
-from katbeam import JimBeam
-from matplotlib import pyplot as plt
-from matplotlib.figure import Figure
-from matplotlib.projections.polar import PolarAxes
-from numpy.typing import ArrayLike, NDArray
-from scipy import interpolate
-from scipy.interpolate import RectBivariateSpline
-from typing_extensions import TypeAlias, assert_never
-
-from karabo.error import KaraboError
-from karabo.simulation.telescope import Telescope
-from karabo.util._types import IntFloat, NPIntFloat
-from karabo.util.data_util import get_module_path_of_module
-
-ElementFitPolType: TypeAlias = Literal[
-    "x",
-    "Y",
-    "XY",
-]
-
-BeamMethodType: TypeAlias = Literal[
-    "Gaussian Beam",
-    "EIDOS_AH",
-    "EIDOS_EM",
-    "KatBeam",
-]
-
-InterpolType: TypeAlias = Literal[
-    "inter2d",
-    "RectBivariateSpline",
-]
-
-QuantityVarType: TypeAlias = Union[
-    Quantity,
-    NDArray[NPIntFloat],
-]
-
-
-class BeamPattern:
-    """
-    :param
-    """
-
-    def __init__(
-        self,
-        cst_file_path: str,
-        telescope: Optional[Telescope] = None,
-        freq_hz: float = 0.0,
-        pol: ElementFitPolType = "XY",
-        element_type_index: int = 0,
-        average_fractional_error_factor_increase: float = 1.1,
-        ignore_data_at_pole: bool = True,
-        avg_frac_error: float = 0.8,
-        beam_method: BeamMethodType = "Gaussian Beam",
-        interpol: InterpolType = "RectBivariateSpline",
-    ) -> None:
-        self.cst_file_path = cst_file_path
-        self.telescope = telescope
-        self.freq_hz = freq_hz
-        self.pol = pol
-        self.element_type_index = element_type_index
-        self.average_fractional_error_factor_increase = (
-            average_fractional_error_factor_increase
-        )
-        self.ignore_data_at_pole = ignore_data_at_pole
-        self.avg_frac_error = avg_frac_error
-        self.beam_method = beam_method
-        self.interpol = interpol
-
-    def fit_elements(
-        self,
-        telescope: Optional[Telescope] = None,
-        freq_hz: Optional[float] = None,
-        pol: Optional[ElementFitPolType] = None,
-        element_type_index: Optional[int] = None,
-        average_fractional_error_factor_increase: Optional[float] = None,
-        ignore_data_at_pole: Optional[bool] = None,
-        avg_frac_error: Optional[float] = None,
-    ) -> None:
-        if telescope is not None:
-            self.telescope = telescope
-        if not isinstance(self.telescope, Telescope):
-            raise KaraboError(
-                f"`telescope` is {type(self.telescope)} "
-                + "but must be of type `Telescope`!"
-            )
-        if freq_hz is not None:
-            self.freq_hz = freq_hz
-        if pol is not None:
-            self.pol = pol
-        if element_type_index is not None:
-            self.element_type_index = element_type_index
-        if average_fractional_error_factor_increase is not None:
-            self.average_fractional_error_factor_increase = (
-                average_fractional_error_factor_increase
-            )
-        if ignore_data_at_pole is not None:
-            self.ignore_data_at_pole = ignore_data_at_pole
-        if avg_frac_error is not None:
-            self.avg_frac_error = avg_frac_error
-
-        content = (
-            "[General] \n"
-            "app=oskar_fit_element_data \n"
-            "\n"
-            "[element_fit] \n"
-            f"input_cst_file={self.cst_file_path} \n"
-            f"frequency_hz={self.freq_hz} \n"
-            f"average_fractional_error={self.avg_frac_error} \n"
-            f"pol_type={self.pol} \n"
-            "average_fractional_error_factor_increase="
-            + f"{self.average_fractional_error_factor_increase} \n"
-            f"ignore_data_at_pole={self.ignore_data_at_pole} \n"
-            f"element_type_index={self.element_type_index}\n"
-            f"output_directory={self.telescope.path} \n"
-        )
-
-        with tempfile.TemporaryDirectory() as tmpdir:
-            settings_file = os.path.join(tmpdir, "settings.txt")
-            file = open(settings_file, "wt")
-            file.write(content)
-            file.flush()
-            file.close()
-            fit_data_process = subprocess.Popen(
-                ["oskar_fit_element_data", f"{settings_file}"]
-            )
-            fit_data_process.communicate()
-
-    def make_cst_from_arr(
-        self,
-        arr: ArrayLike,
-        output_file_path: str,
-    ) -> None:
-        """
-        Takes array of dimensions (*,8), and returns a cst files
-        :param arr:
-        :return:  cst file with given output filename
-        """
-        line1 = (
-            "Theta [deg.]  Phi   [deg.]  Abs(Dir.)   Horiz(Abs)  "
-            "Horiz(Phase)[deg.]  Vert(Abs)  Vert(Phase )[deg. ]  Ax.Ratio  "
-        )
-        line2 = (
-            "--------------------------------------------------"
-            "-------------------------------------------------------"
-            "---------------------------------------------"
-        )
-        np.savetxt(
-            output_file_path + ".cst",
-            arr,
-            delimiter=" ",
-            header=line1 + "\n" + line2,
-            comments="",
-        )
-
-    @staticmethod
-    def get_meerkat_uhfbeam(
-        f: IntFloat,
-        pol: Literal["H", "V", "I"],
-        beamextentx: IntFloat,
-        beamextenty: IntFloat,
-        sampling_step: int = 80,
-    ) -> Tuple[NDArray[np.float_], NDArray[np.float_], NDArray[np.float_]]:
-        """
-
-        :param pol:
-        :param beamextent:
-        :return:
-        """
-        beam = JimBeam("MKAT-AA-UHF-JIM-2020")
-        freqlist = beam.freqMHzlist
-        marginx = np.linspace(-beamextentx / 2.0, beamextentx / 2.0, sampling_step)
-        marginy = np.linspace(-beamextenty / 2.0, beamextenty / 2.0, sampling_step)
-        x, y = np.meshgrid(marginx, marginy)
-        print("Frequency: " + str(f) + " MHz", freqlist)
-        freqMHz_idx = np.where(
-            freqlist == freqlist.flat[np.abs(freqlist - f).argmin()]
-        )[0][0]
-        freqMHz = freqlist[freqMHz_idx]
-        if pol == "H":
-            beampixels = beam.HH(x, y, freqMHz)
-        elif pol == "V":
-            beampixels = beam.VV(x, y, freqMHz)
-        elif pol == "I":
-            beampixels = beam.I(x, y, freqMHz)
-        else:
-            assert_never(pol)
-        return x, y, beampixels
-
-    @staticmethod
-    def get_eidos_holographic_beam(
-        npix: int,
-        ch: int,
-        dia: int,
-        thres: int,
-        mode: Literal["AH", "EM"] = "AH",
-    ) -> NDArray[np.complex_]:
-        """
-        Returns beam
-        """
-        if mode == "AH":
-            meerkat_beam_coeff_ah = (
-                f"{get_module_path_of_module(eidos)}"
-                + "/data/meerkat_beam_coeffs_ah_zp_dct.npy"
-            )
-            params, _ = zernike_parameters(meerkat_beam_coeff_ah, npix, dia, thres)
-            B = cast(NDArray[np.complex_], recon_par(params[ch, :]))
-        elif mode == "EM":
-            meerkat_beam_coeff_em = (
-                f"{get_module_path_of_module(eidos)}"
-                + "/data/meerkat_beam_coeffs_em_zp_dct.npy"
-            )
-            params, _ = zernike_parameters(meerkat_beam_coeff_em, npix, dia, thres)
-            B = cast(NDArray[np.complex_], recon_par(params[ch, :]))
-        else:
-            assert_never(mode)
-        return B
-
-    @staticmethod
-    def show_eidos_beam(
-        B_ah: NDArray[np.complex_],
-        path: Optional[str] = None,
-    ) -> None:
-        # `plt.subplots` > 1-subplot ax is actually `NDArray[plt.Axes]`, but untyepable
-        _, ax = cast(Tuple[Figure, NDArray[Any]], plt.subplots(2, 2))
-        log10_notzero = 10 ** (-10)
-        ax00: mpl_axes.Axes = ax[0, 0]
-        ax01: mpl_axes.Axes = ax[0, 1]
-        ax10: mpl_axes.Axes = ax[1, 0]
-        ax11: mpl_axes.Axes = ax[1, 1]
-        B_ah[np.where(np.abs(B_ah) == 0)] = 1 + 1j
-        ax00.imshow(
-            10 * np.log10(np.abs(B_ah[0, 0]) + log10_notzero),
-            aspect="auto",
-            origin="lower",
-            extent=(-5.0, 5.0, -5.0, 5.0),
-        )
-        ax00.set_title("E$_{00}^{h}$")
-        ax01.imshow(
-            10 * np.log10(np.abs(B_ah[0, 1]) + log10_notzero),
-            aspect="auto",
-            origin="lower",
-            extent=(-5.0, 5.0, -5.0, 5.0),
-        )
-        ax01.set_title("E$_{01}^{h}$")
-        ax10.imshow(
-            10 * np.log10(np.abs(B_ah[1, 0]) + log10_notzero),
-            aspect="auto",
-            origin="lower",
-            extent=(-5.0, 5.0, -5.0, 5.0),
-        )
-        ax10.set_title("E$_{10}^{h}$")
-        im = ax11.imshow(
-            10 * np.log10(np.abs(B_ah[1, 1]) + log10_notzero),
-            aspect="auto",
-            origin="lower",
-            extent=(-5.0, 5.0, -5.0, 5.0),
-        )
-        ax11.set_title("E$_{11}^{h}$")
-        ax10.set_xlabel("Deg")
-        ax00.set_ylabel("Deg")
-        ax11.set_xlabel("Deg")
-        ax10.set_ylabel("Deg")
-        plt.colorbar(im)
-        if path:
-            plt.savefig(path)
-        plt.show(block=False)
-        plt.pause(1)
-
-    @staticmethod
-    def eidos_lineplot(
-        B_ah: NDArray[np.complex_],
-        B_em: NDArray[np.complex_],
-        npix: int,
-        path: Optional[str] = None,
-    ) -> None:
-        # `plt.subplots` > 1-subplot ax is actually `NDArray[plt.Axes]`, but untyepable
-        _, ax = cast(Tuple[Figure, NDArray[Any]], plt.subplots(2, 1))
-        log10_notzero = 10 ** (-12)
-        ax0: mpl_axes.Axes = ax[0]
-        ax1: mpl_axes.Axes = ax[1]
-        ax0.plot(
-            np.linspace(-5, 5, npix),
-            10 * np.log10(np.abs(B_ah[0, 0]) + log10_notzero)[250],
-            "o-",
-            label="AH",
-        )
-        ax0.plot(
-            np.linspace(-5, 5, npix),
-            10 * np.log10(np.abs(B_em[0, 0]) + log10_notzero)[250],
-            "o-",
-            label="EM",
-        )
-        ax1.plot(
-            np.linspace(-5, 5, npix),
-            10 * np.log10(np.abs(B_em[0, 0]) + log10_notzero)[250]
-            - 10 * np.log10(np.abs(B_ah[0, 0]) + log10_notzero)[250],
-            "o-",
-            label="Residual",
-        )
-        ax1.set_xlabel("Distance from center (deg)")
-        ax0.set_ylabel("Power (dB)")
-        ax0.legend()
-        if path:
-            plt.savefig(path)
-        plt.show(block=False)
-        plt.pause(1)
-
-    @staticmethod
-    def show_kat_beam(
-        beampixels: NDArray[np.float_],
-        beamextent: int,
-        freq: int,
-        pol: str,
-        path: Optional[str] = None,
-    ) -> None:
-        """
-
-        :param beamextent:
-        :param freq:
-        :param pol:
-        :return:
-        """
-        plt.imshow(
-            beampixels,
-            extent=(-beamextent / 2, beamextent / 2, -beamextent / 2, beamextent / 2),
-        )
-        plt.title("%s pol beam\nfor %s at %dMHz" % (pol, "", freq))
-        plt.xlabel("deg")
-        plt.ylabel("deg")
-        plt.colorbar()
-        if path:
-            plt.savefig(path)
-        plt.show(block=False)
-        plt.pause(1)
-
-    def plot_beam(
-        self,
-        theta: NDArray[np.float_],
-        phi: NDArray[np.float_],
-        absdir: NDArray[np.float_],
-        path: Optional[str] = None,
-    ) -> None:
-        """
-
-        :param theta: in radians
-        :param phi: in radian
-        :param absdir: in DBs
-        :return: polar plot
-        """
-        fig = plt.figure()
-        ax = fig.add_axes((0.1, 0.1, 0.8, 0.8), polar=True)
-        ax.pcolormesh(
-            phi, theta, absdir
-        )  # TODO (Add check for this) X,Y & data2D must all be same dimensions
-        if path:
-            plt.savefig(path)
-        plt.show(block=False)
-        plt.pause(1)
-
-    def integrate(
-        self,
-        theta: QuantityVarType,
-        phi: QuantityVarType,
-        integrand: NDArray[np.float_],
-    ) -> np.float_:
-        theta_ = Quantity(theta, unit=units.deg).to("rad")
-        phi_ = Quantity(phi, unit=units.deg).to("rad")
-        # very simple quadrature, assuming uniform
-        # theta, phi sampling and theta major ordering
-        dtheta = np.max(np.diff(theta_))
-        dphi = phi_[1] - phi_[0]
-        dsa = (dtheta * dphi * np.sin(theta_)).value
-        return cast(np.float_, np.sum(dsa * integrand))
-
-    def sym_gaussian(
-        self,
-        theta: QuantityVarType,
-        phi: QuantityVarType,
-        freq: QuantityVarType,
-        diameter: QuantityVarType,
-        fwhm_fac: int = 1,
-        voltage: bool = False,
-        power_norm: int = 1,
-    ) -> NDArray[np.float_]:
-        theta = Quantity(theta, unit=units.deg).to("rad")
-        phi = Quantity(phi, unit=units.deg).to("rad")
-
-        diameter = Quantity(diameter, unit=units.m)
-        wl = Quantity(freq, unit=units.MHz).to("m", equivalencies=units.spectral())
-
-        fwhm = (fwhm_fac * wl / diameter).to(
-            "rad", equivalencies=units.dimensionless_angles()
-        )
-        sigma = gaussian_fwhm_to_sigma * fwhm
-        power_beam = cast(
-            NDArray[np.float_], (np.exp(-(theta**2) / 2 / sigma**2)).value
-        )
-
-        power_beam *= power_norm / self.integrate(theta, phi, power_beam)
-
-        if voltage:
-            return power_beam**0.5
-        else:
-            return power_beam
-
-    def quad_crosspol(
-        self,
-        theta: QuantityVarType,
-        phi: QuantityVarType,
-        vcopol: NDArray[np.float_],
-        voltage: bool = False,
-        rel_power_dB: int = -40,
-    ) -> NDArray[np.float_]:
-        theta = Quantity(theta, unit=units.deg).to("rad").value
-        phi = Quantity(phi, unit=units.deg).to("rad").value
-
-        voltage_beam: NDArray[np.float_] = (
-            theta**2 * vcopol * np.cos(2 * phi + np.pi / 2)
-        )
-
-        copol_power = self.integrate(theta, phi, vcopol**2)
-        power_norm = self.integrate(theta, phi, voltage_beam**2)
-
-        voltage_beam *= (10 ** (rel_power_dB / 10) * copol_power / power_norm) ** 0.5
-
-        if voltage:
-            return voltage_beam
-        else:
-            return voltage_beam**2
-
-    @staticmethod
-    def get_scaled_theta_phi(
-        theta: NDArray[np.float_],
-        phi: NDArray[np.float_],
-        theta_em: NDArray[np.float_],
-        phi_em: NDArray[np.float_],
-        beam0: NDArray[np.complex_],
-    ) -> NDArray[np.float_]:
-        beam_em = interpolate.griddata(
-            [theta_em, phi_em], beam0, (theta, phi), method="cubic"
-        )
-        return cast(NDArray[np.float_], beam_em)
-
-    @staticmethod
-    def cart2pol(
-        x: NDArray[np.float_],
-        y: NDArray[np.float_],
-    ) -> Tuple[NDArray[np.float_], NDArray[np.float_]]:
-        rho = np.sqrt(x**2 + y**2)
-        phi = np.arctan2(y, x)
-        return (rho, phi)
-
-    @staticmethod
-    def pol2cart(
-        rho: NDArray[np.float_],
-        phi: NDArray[np.float_],
-    ) -> Tuple[NDArray[np.float_], NDArray[np.float_]]:
-        x = np.array([rho[i] * np.cos(phi) for i in range(len(rho))])
-        y = np.array([rho[i] * np.sin(phi) for i in range(len(rho))])
-        return (x, y)
-
-    def sim_beam(
-        self,
-        beam_method: Optional[BeamMethodType] = None,
-        f: Optional[float] = None,
-        fov: IntFloat = 30.0,
-        interpol: Optional[InterpolType] = None,
-    ) -> Tuple[
-        List[Quantity],
-        NDArray[np.float_],
-        NDArray[np.float_],
-        NDArray[np.float_],
-        NDArray[np.float_],
-    ]:
-        """
-        Simulates the primary beam
-
-        :param beam_method: you can choose as beams: "Gaussian Beam",
-                            "Eidos_AH", "Eidos_EM", "KatBeam"
-        :param f: the frequency for which the beam is simulated (MHz)
-        :param fov: when using "KatBeam" the beam will be simulated
-                    for this size of fov (radius)
-        """
-        if beam_method is not None:
-            self.beam_method = beam_method
-        if f is not None:
-            self.f = f
-            print(
-                "Computing Primary Beam from "
-                + str(self.beam_method)
-                + "for frequency "
-                + str(self.f)
-            )
-        else:
-            print("Computing Primary Beam from " + str(self.beam_method))
-        if interpol is not None:
-            self.interpol = interpol
-
-        max_theta = 20 * units.deg
-        n_theta = 180
-        n_phi = 360
-        copol_kwargs = {
-            "freq": 600 * units.MHz,
-            "diameter": 6 * units.m,
-            "power_norm": 1,
-            "voltage": False,
-        }
-        voltage = False
-        rel_power_dB = -40
-        theta_range = np.linspace(0, max_theta, n_theta)
-        phi_range = (
-            np.linspace(0, 360, n_phi, endpoint=False) * units.deg
-        )  # Don't double count 0 and 360
-        # x_range,y_range=pol2cart(theta_range.value, phi_range.value)
-        grid_th_phi = cast(  # cast because `phi_range` causes type `Quantity`
-            List[Quantity], np.meshgrid(theta_range, phi_range, indexing="ij")
-        )
-        theta = cast(Quantity, np.ravel(grid_th_phi[0]))
-        phi = cast(Quantity, np.ravel(grid_th_phi[1]))
-        phi_y = (
-            phi + 90 * units.deg
-        )  # y is just 90 deg azimuthal rotation in this example
-        over_360 = phi_y[phi_y >= 360 * units.deg]
-        over_360 = over_360 - 360 * units.deg
-        if self.beam_method == "Gaussian Beam":
-            vcopol_x = self.sym_gaussian(theta, phi, **copol_kwargs)
-            vcrpol_x = self.quad_crosspol(
-                theta=theta,
-                phi=phi,
-                vcopol=vcopol_x,
-                voltage=voltage,
-                rel_power_dB=rel_power_dB,
-            )
-            vcopol_y = self.sym_gaussian(theta, phi_y, **copol_kwargs)
-            vcrpol_y = self.quad_crosspol(
-                theta=theta,
-                phi=phi_y,
-                vcopol=vcopol_y,
-                voltage=voltage,
-                rel_power_dB=rel_power_dB,
-            )
-            data_x = np.column_stack(
-                [
-                    theta.value,  # Theta [deg]
-                    phi.value,  # Phi [deg]
-                    np.zeros_like(theta.value),  # Abs dir * / Unused
-                    np.abs(vcopol_x),  # Abs horizontal
-                    np.angle(vcopol_x, deg=True),  # Phase horizontal [deg]
-                    np.abs(vcrpol_x),  # Abs vertical
-                    np.angle(vcrpol_x, deg=True),  # Phase vertical [deg]
-                    np.zeros_like(theta.value),  # Ax. ratio * / Unused
-                ]
-            )
-
-            data_y = np.column_stack(
-                [
-                    theta.value,  # Theta [deg]
-                    phi.value,  # Phi [deg]
-                    np.zeros_like(theta.value),  # Abs dir * / Unused
-                    np.abs(vcrpol_y),  # Abs horizontal
-                    np.angle(vcrpol_y, deg=True),  # Phase horizontal [deg]
-                    np.abs(vcopol_y),  # Abs vertical
-                    np.angle(vcopol_y, deg=True),  # Phase vertical [deg]
-                    np.zeros_like(theta.value),  # Ax. ratio * / Unused
-                ]
-            )
-        if self.beam_method == "EIDOS_AH":
-            npix = 100
-            B = self.get_eidos_holographic_beam(npix, 0, 10, 20, mode="AH")
-            xy = np.meshgrid(np.linspace(-5, 5, npix), np.linspace(-5, 5, npix))
-            theta_ah, phi_ah = self.cart2pol(xy[0], xy[1])
-            phi_ah = phi_ah * 180.0 / np.pi + 180
-            # theta_phi_ah = np.meshgrid(theta_ah, phi_ah)
-            vcopol_x = interpolate.griddata(
-                (theta_ah.flatten(), phi_ah.flatten()),
-                np.abs(B[0][0]).flatten(),
-                (theta.value, phi.value),
-                method="cubic",
-                fill_value=0,
-            )
-            vcrpol_x = interpolate.griddata(
-                (theta_ah.flatten(), phi_ah.flatten()),
-                np.abs(B[0][1]).flatten(),
-                (theta.value, phi.value),
-                method="cubic",
-                fill_value=0,
-            )
-            # vcrpol_x_em = quad_crosspol(theta, phi, vcopol_x_em, **crpol_kwargs)
-            vcopol_y = interpolate.griddata(
-                (theta_ah.flatten(), phi_ah.flatten()),
-                np.abs(B[1][1]).flatten(),
-                (theta.value, phi.value),
-                method="cubic",
-                fill_value=0,
-            )
-            vcrpol_y = interpolate.griddata(
-                (theta_ah.flatten(), phi_ah.flatten()),
-                np.abs(B[1][0]).flatten(),
-                (theta.value, phi.value),
-                method="cubic",
-                fill_value=0,
-            )
-            data_x = np.column_stack(
-                [
-                    theta.value,  # Theta [deg]
-                    phi.value,  # Phi [deg]
-                    np.zeros_like(theta.value),  # Abs dir * / Unused
-                    np.abs(vcopol_x),  # Abs horizontal
-                    np.angle(vcopol_x, deg=True),  # Phase horizontal [deg]
-                    np.abs(vcrpol_x),  # Abs vertical
-                    np.angle(vcrpol_x, deg=True),  # Phase vertical [deg]
-                    np.zeros_like(theta.value),  # Ax. ratio * / Unused
-                ]
-            )
-
-            data_y = np.column_stack(
-                [
-                    theta.value,  # Theta [deg]
-                    phi.value,  # Phi [deg]
-                    np.zeros_like(theta.value),  # Abs dir * / Unused
-                    np.abs(vcrpol_y),  # Abs horizontal
-                    np.angle(vcrpol_y, deg=True),  # Phase horizontal [deg]
-                    np.abs(vcopol_y),  # Abs vertical
-                    np.angle(vcopol_y, deg=True),  # Phase vertical [deg]
-                    np.zeros_like(theta.value),  # Ax. ratio * / Unused
-                ]
-            )
-        if self.beam_method == "EIDOS_EM":
-            npix = 100
-            B = self.get_eidos_holographic_beam(npix, 0, 10, 20, mode="AH")
-            xy = np.meshgrid(np.linspace(-5, 5, npix), np.linspace(-5, 5, npix))
-            theta_em, phi_em = self.cart2pol(xy[0], xy[1])
-            phi_em = phi_em * 180.0 / np.pi + 180
-            # theta_phi_em = np.meshgrid(theta_em, phi_em)
-            vcopol_x = interpolate.griddata(
-                (theta_em.flatten(), phi_em.flatten()),
-                np.abs(B[0][0]).flatten(),
-                (theta, phi),
-                method="cubic",
-                fill_value=0,
-            )
-            vcrpol_x = interpolate.griddata(
-                (theta_em.flatten(), phi_em.flatten()),
-                np.abs(B[0][1]).flatten(),
-                (theta, phi),
-                method="cubic",
-                fill_value=0,
-            )
-            # vcrpol_x_em = quad_crosspol(theta, phi, vcopol_x_em, **crpol_kwargs)
-            vcopol_y = interpolate.griddata(
-                (theta_em.flatten(), phi_em.flatten()),
-                np.abs(B[1][1]).flatten(),
-                (theta, phi),
-                method="cubic",
-                fill_value=0,
-            )
-            vcrpol_y = interpolate.griddata(
-                (theta_em.flatten(), phi_em.flatten()),
-                np.abs(B[1][0]).flatten(),
-                (theta, phi),
-                method="cubic",
-                fill_value=0,
-            )
-            vcopol_x[np.where(theta.value > 5)] = 0
-            vcrpol_x[np.where(theta.value > 5)] = 0
-            vcopol_y[np.where(theta.value > 5)] = 0
-            vcrpol_y[np.where(theta.value > 5)] = 0
-            data_x = np.column_stack(
-                [
-                    theta.value,  # Theta [deg]
-                    phi.value,  # Phi [deg]
-                    np.zeros_like(theta.value),  # Abs dir * / Unused
-                    np.abs(vcopol_x),  # Abs horizontal
-                    np.angle(vcopol_x, deg=True),  # Phase horizontal [deg]
-                    np.abs(vcrpol_x),  # Abs vertical
-                    np.angle(vcrpol_x, deg=True),  # Phase vertical [deg]
-                    np.zeros_like(theta.value),  # Ax. ratio * / Unused
-                ]
-            )
-
-            data_y = np.column_stack(
-                [
-                    theta.value,  # Theta [deg]
-                    phi.value,  # Phi [deg]
-                    np.zeros_like(theta.value),  # Abs dir * / Unused
-                    np.abs(vcrpol_y),  # Abs horizontal
-                    np.angle(vcrpol_y, deg=True),  # Phase horizontal [deg]
-                    np.abs(vcopol_y),  # Abs vertical
-                    np.angle(vcopol_y, deg=True),  # Phase vertical [deg]
-                    np.zeros_like(theta.value),  # Ax. ratio * / Unused
-                ]
-            )
-        if self.beam_method == "KatBeam":
-            # f=800;fov=30
-            if f is None:
-                raise ValueError(
-                    "`f` None is not allowed if `beam_method` is 'KatBeam'."
-                )
-            beampixel = self.get_meerkat_uhfbeam(f, "H", fov, fov, 300)
-            xkat = beampixel[0]
-            ykat = beampixel[1]
-            theta_kat, phi_kat = self.cart2pol(xkat, ykat)
-            theta_kat = np.deg2rad(theta_kat)
-            phi_kat = phi_kat + np.pi
-            katb_H = beampixel[2]
-            ff = interpolate.interp2d(theta_kat, phi_kat, katb_H, kind="cubic")
-            theta_arr_deg = np.linspace(0, 50, 360)
-            phi_arr_deg = np.linspace(0, 360, 360)
-            theta_arr_rad = np.deg2rad(theta_arr_deg)
-            phi_arr_rad = np.deg2rad(phi_arr_deg)
-            katb_H_pol = ff(theta_arr_rad, phi_arr_rad)
-            # plt.imshow(katb_H_pol,aspect='auto',origin='lower');plt.show()
-            # -----------------------------------------------------------
-            # f=800;fov=30;self.interpol='RectBivariateSpline' # inter2d or
-            # RectBivariateSpline
-            beampixel = self.get_meerkat_uhfbeam(f, "H", fov, fov, 300)
-            beampixel_v = self.get_meerkat_uhfbeam(f, "V", fov, fov, 300)
-            xkat = beampixel[0]
-            ykat = beampixel[1]
-            katb_H = beampixel[2]
-            katb_V = beampixel_v[2]
-            xkat_1D = xkat[0]
-            ykat_1D = ykat[:, 0]
-            theta_arr_deg = np.linspace(0, 50, 101)  # [0-50] 0.5 steps
-            theta_arr_rad = np.deg2rad(theta_arr_deg)
-            phi_arr_deg = np.linspace(0, 359, 360)  # [0-359] 1 steps
-            phi_arr_rad = np.deg2rad(phi_arr_deg)
-            theta_phi_grid_deg = np.meshgrid(theta_arr_deg, phi_arr_deg)
-            xkat_arr, ykat_arr = self.pol2cart(theta_arr_deg, phi_arr_deg)
-            if self.interpol == "inter2d":
-                ff = interpolate.interp2d(xkat, ykat, katb_H, kind="cubic")
-                katb_H_pol = ff(xkat_arr, ykat_arr)
-            if self.interpol == "RectBivariateSpline":
-                ff = RectBivariateSpline(xkat_1D, ykat_1D, katb_H, s=3.5)
-                katb_H_pol = ff(xkat_arr, ykat_arr, grid=False)
-                ff = RectBivariateSpline(xkat_1D, ykat_1D, katb_V, s=3.5)
-                katb_V_pol = ff(xkat_arr, ykat_arr, grid=False)
-            else:
-                assert 0, (
-                    "Choose Cartisean Interpolation Method 'inter2d' or "
-                    "'RectBivariateSpline'"
-                )
-            # plt.imshow(katb_H_pol,aspect='auto',origin='lower');plt.show()
-
-            # ------------------------------------------------------------
-            print(theta_phi_grid_deg[0].shape, katb_H_pol.shape)
-            vcopol_x = katb_H_pol.swapaxes(
-                0, 1
-            )  # scipy.ndimage.map_coordinates(katb_H, [theta, phi], order=3)
-            theta_flattened = theta_phi_grid_deg[0].flatten()
-            phi_flattened = theta_phi_grid_deg[1].flatten()
-            vcrpol_x = self.quad_crosspol(
-                theta_phi_grid_deg[0], theta_phi_grid_deg[1], vcopol_x
-            )
-            vcrpol_x = vcrpol_x.flatten()
-            vcopol_x = vcopol_x.flatten()
-            # -------------------------------------------------------------
-            # beampixel = self.get_meerkat_uhfbeam(f, "V", fov, fov)
-            vcopol_y = katb_V_pol.swapaxes(0, 1)
-            # vcopol_y = interpolate.griddata(
-            #    (theta_kb.flatten(), phi_kb.flatten()),
-            #    katb_V.flatten(),
-            #    (theta, phi),
-            #    method="cubic",
-            # )
-            vcrpol_y = self.quad_crosspol(
-                theta_phi_grid_deg[0], theta_phi_grid_deg[1], vcopol_y
-            )
-            vcopol_y = vcopol_y.flatten()
-            vcrpol_y = vcrpol_y.flatten()
-            print(
-                theta_flattened.shape,
-                phi_flattened.shape,
-            )
-            data_x = np.column_stack(
-                [
-                    theta_flattened,  # Theta [deg]
-                    phi_flattened,  # Phi [deg]
-                    np.zeros_like(theta_flattened),  # Abs dir * / Unused
-                    np.abs(vcopol_x),  # Abs horizontal
-                    np.angle(vcopol_x, deg=True),  # Phase horizontal [deg]
-                    np.abs(vcrpol_x),  # Abs vertical
-                    np.angle(vcrpol_x, deg=True),  # Phase vertical [deg]
-                    np.zeros_like(theta_flattened),  # Ax. ratio * / Unused
-                ]
-            )
-
-            data_y = np.column_stack(
-                [
-                    theta_flattened,  # Theta [deg]
-                    phi_flattened,  # Phi [deg]
-                    np.zeros_like(theta_flattened),  # Abs dir * / Unused
-                    np.abs(vcrpol_y),  # Abs horizontal
-                    np.angle(vcrpol_y, deg=True),  # Phase horizontal [deg]
-                    np.abs(vcopol_y),  # Abs vertical
-                    np.angle(vcopol_y, deg=True),  # Phase vertical [deg]
-                    np.zeros_like(theta_flattened),  # Ax. ratio * / Unused
-                ]
-            )
-        return grid_th_phi, vcopol_x, vcopol_y, data_x, data_y
-
-    def plot_eidos_beam(
-        self,
-        path: Optional[str],
-    ) -> None:
-        grid_th_phi, vcopol_x, vcopol_y, data_x, data_y = self.sim_beam("EIDOS_AH")
-        vcrpol_x = data_x[5]
-        vcrpol_y = data_y[3]
-        fig = plt.figure(figsize=(9, 4))
-        co_vmin, co_vmax = -1, 1
-        cr_vmin, cr_vmax = -1.0e-2, 1.0e-2
-        max_theta = max(data_x[0])
-        fig, axs = cast(
-            Tuple[Figure, NDArray[Any]],
-            plt.subplots(2, 2, subplot_kw={"projection": "polar"}, figsize=(8, 8)),
-        )  # untypeable NDArray[Axes] if `plt.subplots` > 1
-        XX_ax: PolarAxes = axs[0]
-        XY_ax: PolarAxes = axs[1]
-        YX_ax: PolarAxes = axs[2]
-        YY_ax: PolarAxes = axs[3]
-        axs_flat = [XX_ax, XY_ax, YX_ax, YY_ax]
-        for ax in axs_flat:
-            ax.set_rticks(np.arange(0, max_theta, 10))
-            ax.grid(False)  # For deprecation warning
-        XX_ax.set_title(r"$V_{\rm XX}$")
-        XY_ax.set_title(r"$V_{\rm XY}$")
-        YX_ax.set_title(r"$V_{\rm YX}$")
-        YY_ax.set_title(r"$V_{\rm YY}$")
-        im = XX_ax.pcolormesh(
-            grid_th_phi[1].to("rad").value,
-            grid_th_phi[0].value,
-            vcopol_x.reshape(grid_th_phi[0].shape),
-            vmin=co_vmin,
-            vmax=co_vmax,
-        )
-        plt.colorbar(im, ax=XX_ax, pad=0.1)
-        im = XY_ax.pcolormesh(
-            grid_th_phi[1].to("rad").value,
-            grid_th_phi[0].value,
-            vcrpol_x.reshape(grid_th_phi[0].shape),
-            vmin=cr_vmin,
-            vmax=cr_vmax,
-        )
-        plt.colorbar(im, ax=XY_ax, pad=0.1)
-
-        im = YY_ax.pcolormesh(
-            grid_th_phi[1].to("rad").value,
-            grid_th_phi[0].value,
-            vcopol_y.reshape(grid_th_phi[0].shape),
-            vmin=co_vmin,
-            vmax=co_vmax,
-        )
-        plt.colorbar(im, ax=YY_ax, pad=0.1)
-        im = YX_ax.pcolormesh(
-            grid_th_phi[1].to("rad").value,
-            grid_th_phi[0].value,
-            vcrpol_y.reshape(grid_th_phi[0].shape),
-            vmin=cr_vmin,
-            vmax=cr_vmax,
-        )
-        plt.colorbar(im, ax=YX_ax, pad=0.1)
-        for ax in axs.flat:
-            ax.grid(True)
-        fig.tight_layout()
-        if path is not None:
-            plt.savefig(path)
-        plt.close()
-
-    def save_meerkat_cst_file(
-        self,
-        cstdata: NDArray[np.float_],
-    ) -> None:
-        """
-        Save CST file for MeerKat telescope for the custom beams
-        """
-        header = """Theta [deg]
-        Phi [deg]
-        Abs dir *
-        Abs Horiz.
-        Phase Horiz. [deg]
-        Abs Vert.
-        Phase Vert. [deg]
-        Ax. ratio *""".split(
-            "\n"
-        )
-        out_header = "".join([f"{it:>20s}" for it in header])
-        out_header += "\n" + "-" * len(out_header)
-        np.savetxt(
-            self.cst_file_path,  # X polarised (port 1) (Co=H)
-            X=cstdata,
-            header=out_header,
-            fmt="%20e",
-            comments="",
-            delimiter="",
-        )
-
-    def save_cst_file(
-        self,
-        cstdata: NDArray[np.float_],
-        telescope: Optional[Telescope] = None,
-    ) -> bool:
-        if telescope is None and self.telescope is not None:
-            telescope = self.telescope
-        if telescope is None:
-            raise KaraboError("`telescope` None is but must bet set.")
-        if telescope.path is None:
-            raise KaraboError("`telescope.path` is None but must be set.")
-        telescope_type = os.path.split(telescope.path)[-1].split(".tm")[
-            0
-        ]  # works as long as `read_OSKAR_tm_file` sets telescope.path
-        success = True
-        if telescope_type == "meerkat":
-            self.save_meerkat_cst_file(cstdata=cstdata)
-        else:
-            success = False
-        return success
-=======
-import subprocess
-from typing import cast
-
-import numpy as np
-from astropy.convolution import Gaussian2DKernel
-from numpy.typing import NDArray
-from scipy.special import j1
-
-# Reference values below were obtained for a MeerKAT-like beam
-REFERENCE_FWHM_DEGREES = 1.8
-REFERENCE_FREQUENCY_HZ = 8e8
-
-
-def gaussian_beam_fwhm_for_frequency(
-    desired_frequency: float,
-    reference_fwhm_degrees: float = REFERENCE_FWHM_DEGREES,
-    reference_frequency_Hz: float = REFERENCE_FREQUENCY_HZ,
-) -> float:
-    return reference_fwhm_degrees * reference_frequency_Hz / desired_frequency
-
-
-def generate_gaussian_beam_data(
-    fwhm_pixels: float,
-    x_size: int,
-    y_size: int,
-) -> NDArray[np.float_]:
-    """Given a FWHM in pixel units, and a size in x and y coordinates,
-    return a 2D array of shape (x_size, y_size) containing normalized Gaussian values
-    (such that the central value of the 2D array is 1.0).
-    """
-    sigma = fwhm_pixels / (2 * np.sqrt(2 * np.log(2)))
-    gauss_kernel = Gaussian2DKernel(
-        sigma,
-        x_size=x_size,
-        y_size=y_size,
-    )
-    beam = cast(NDArray[np.float_], gauss_kernel.array)
-    beam = beam / np.max(beam)
-
-    return beam
-
-
-def generate_eidos_beam(
-    npixels: int,
-    image_width_degrees: float,
-    frequencies: NDArray[np.float_],
-    stokes: str = "I",
-) -> None:
-    """This function generates a beam using EIDOS. Takes Image details as input and
-    saves the primary beams in same location as the code in which the function is
-    called in
-
-    Parameters:
-    npixels: size of the image in pixels
-    image_width_degrees: width of the image in degrees
-    frequencies: frequency bins for which you want a primary beam
-    stoke: default 'I'
-    """
-
-    for freq in frequencies:
-        cmd = [
-            "eidos",
-            "-p",
-            str(npixels),
-            "-d",
-            str(image_width_degrees),
-            "-f",
-            str(freq),
-            "-S",
-            str(stokes),
-        ]
-        print(f"Running EIDOS for frequency {freq} MHz")
-        subprocess.run(cmd, check=True)
-
-
-def generate_airy_beam_data(
-    fwhm_pixels: float, x_size: int, y_size: int
-) -> NDArray[np.float_]:
-    """Given a FWHM in pixel units, and a size in x and y coordinates,
-    return a 2D array of shape (x_size, y_size) containing normalized Airy values
-    (such that the central value of the 2D array is 1.0).
-    """
-    # Create coordinate grid
-    y, x = np.indices((y_size, x_size))
-    center_x = (x_size - 1) / 2
-    center_y = (y_size - 1) / 2
-    r = np.sqrt((x - center_x) ** 2 + (y - center_y) ** 2)
-
-    # Convert FWHM to first null of the Airy disk
-    # The first zero of the Airy function occurs at 1.22 * lambda / D
-    # For simulation, we scale r accordingly
-    first_zero = fwhm_pixels / (
-        2 * np.sqrt(2 * np.log(2))
-    )  # approximate matching to Gaussian FWHM
-    normalized_r = (r / first_zero) * (1.22 * np.pi)
-
-    # Avoid division by zero at the center
-    normalized_r[normalized_r == 0] = 1e-10
-
-    # Airy pattern
-    airy_pattern = (2 * j1(normalized_r) / normalized_r) ** 2
-
-    # Normalize peak to 1
-    airy_pattern /= np.max(airy_pattern)
-
-    return cast(NDArray[np.float_], airy_pattern)
-
-
-def airy_beam_fwhm_for_frequency(frequency_hz: float, dish_diameter_m: float) -> float:
-    """
-    Compute the Airy beam FWHM in degrees for a given observing frequency and dish
-    diameter.
-
-    Parameters:
-    -----------
-    frequency_hz : float
-        Observing frequency in Hz.
-    dish_diameter_m : float
-        Diameter of the telescope dish in meters.
-
-    Returns:
-    --------
-    fwhm_degrees : float
-        FWHM of the Airy beam in degrees.
-    """
-    c = 299792458.0  # Speed of light in m/s
-    wavelength_m = c / frequency_hz
-    fwhm_radians = 0.61 * wavelength_m / dish_diameter_m
-    fwhm_degrees: float = np.degrees(fwhm_radians)
-    return fwhm_degrees
->>>>>>> a7a0b9ba
+import subprocess
+from typing import cast
+
+import numpy as np
+from astropy.convolution import Gaussian2DKernel
+from numpy.typing import NDArray
+from scipy.special import j1
+
+# Reference values below were obtained for a MeerKAT-like beam
+REFERENCE_FWHM_DEGREES = 1.8
+REFERENCE_FREQUENCY_HZ = 8e8
+
+
+def gaussian_beam_fwhm_for_frequency(
+    desired_frequency: float,
+    reference_fwhm_degrees: float = REFERENCE_FWHM_DEGREES,
+    reference_frequency_Hz: float = REFERENCE_FREQUENCY_HZ,
+) -> float:
+    return reference_fwhm_degrees * reference_frequency_Hz / desired_frequency
+
+
+def generate_gaussian_beam_data(
+    fwhm_pixels: float,
+    x_size: int,
+    y_size: int,
+) -> NDArray[np.float_]:
+    """Given a FWHM in pixel units, and a size in x and y coordinates,
+    return a 2D array of shape (x_size, y_size) containing normalized Gaussian values
+    (such that the central value of the 2D array is 1.0).
+    """
+    sigma = fwhm_pixels / (2 * np.sqrt(2 * np.log(2)))
+    gauss_kernel = Gaussian2DKernel(
+        sigma,
+        x_size=x_size,
+        y_size=y_size,
+    )
+    beam = cast(NDArray[np.float_], gauss_kernel.array)
+    beam = beam / np.max(beam)
+
+    return beam
+
+
+def generate_eidos_beam(
+    npixels: int,
+    image_width_degrees: float,
+    frequencies: NDArray[np.float_],
+    stokes: str = "I",
+) -> None:
+    """This function generates a beam using EIDOS. Takes Image details as input and
+    saves the primary beams in same location as the code in which the function is
+    called in
+
+    Parameters:
+    npixels: size of the image in pixels
+    image_width_degrees: width of the image in degrees
+    frequencies: frequency bins for which you want a primary beam
+    stoke: default 'I'
+    """
+
+    for freq in frequencies:
+        cmd = [
+            "eidos",
+            "-p",
+            str(npixels),
+            "-d",
+            str(image_width_degrees),
+            "-f",
+            str(freq),
+            "-S",
+            str(stokes),
+        ]
+        print(f"Running EIDOS for frequency {freq} MHz")
+        subprocess.run(cmd, check=True)
+
+
+def generate_airy_beam_data(
+    fwhm_pixels: float, x_size: int, y_size: int
+) -> NDArray[np.float_]:
+    """Given a FWHM in pixel units, and a size in x and y coordinates,
+    return a 2D array of shape (x_size, y_size) containing normalized Airy values
+    (such that the central value of the 2D array is 1.0).
+    """
+    # Create coordinate grid
+    y, x = np.indices((y_size, x_size))
+    center_x = (x_size - 1) / 2
+    center_y = (y_size - 1) / 2
+    r = np.sqrt((x - center_x) ** 2 + (y - center_y) ** 2)
+
+    # Convert FWHM to first null of the Airy disk
+    # The first zero of the Airy function occurs at 1.22 * lambda / D
+    # For simulation, we scale r accordingly
+    first_zero = fwhm_pixels / (
+        2 * np.sqrt(2 * np.log(2))
+    )  # approximate matching to Gaussian FWHM
+    normalized_r = (r / first_zero) * (1.22 * np.pi)
+
+    # Avoid division by zero at the center
+    normalized_r[normalized_r == 0] = 1e-10
+
+    # Airy pattern
+    airy_pattern = (2 * j1(normalized_r) / normalized_r) ** 2
+
+    # Normalize peak to 1
+    airy_pattern /= np.max(airy_pattern)
+
+    return cast(NDArray[np.float_], airy_pattern)
+
+
+def airy_beam_fwhm_for_frequency(frequency_hz: float, dish_diameter_m: float) -> float:
+    """
+    Compute the Airy beam FWHM in degrees for a given observing frequency and dish
+    diameter.
+
+    Parameters:
+    -----------
+    frequency_hz : float
+        Observing frequency in Hz.
+    dish_diameter_m : float
+        Diameter of the telescope dish in meters.
+
+    Returns:
+    --------
+    fwhm_degrees : float
+        FWHM of the Airy beam in degrees.
+    """
+    c = 299792458.0  # Speed of light in m/s
+    wavelength_m = c / frequency_hz
+    fwhm_radians = 0.61 * wavelength_m / dish_diameter_m
+    fwhm_degrees: float = np.degrees(fwhm_radians)
+    return fwhm_degrees