--- conflicted
+++ resolved
@@ -1,190 +1,3 @@
-<<<<<<< HEAD
-"""Segmentation with SegU-net."""
-
-from typing import Literal
-
-import pkg_resources
-import tools21cm as t2c
-from typing_extensions import assert_never
-
-try:
-    from tensorflow.python.keras.models import load_model
-except ImportError:  # noqa: E722
-    from tensorflow.keras.models import load_model
-
-from karabo.simulation.signal.base_segmentation import BaseSegmentation
-from karabo.simulation.signal.typing import Image3D, SegmentationOutput
-
-_TtaType = Literal[0, 1, 2]
-
-
-# pylint: disable=too-few-public-methods
-class FixedSegUNet(t2c.segmentation.segunet21cm):  # type: ignore[misc]
-    """
-    Fixes the bug such that the Segmentation can run.
-
-    Can be removed once Tools21cm is fixed.
-    """
-
-    def __init__(self, tta: _TtaType = 1, verbose: bool = False) -> None:
-        """SegU-Net: segmentation of 21cm images with U-shape network.
-
-           - tta (int): default 0 (super-fast, no pixel-error map) implement the error
-             map with time-test augmented technique in the prediction process
-           - verbose (bool): default False, activate verbosity
-
-        Description:
-           tta = 0 : fast (~7 sec), it tends to be a few percent less accurate (<2%)
-           then the other two cases, no pixel-error map (no TTA manipulation) tta = 1 :
-           medium (~17 sec), accurate and preferable than tta=0, with pixel-error map (3
-           samples) tta = 2 : slow (~10 min), accurate, with pixel-error map (~100
-           samples)
-
-        Returns:
-           - X_seg (ndarray) : recovered binary field (1 = neutral and 0 = ionized
-             regions)
-           - X_err (ndarray) : pixel-error map of the recovered binary field
-
-        Example:
-         $ from tools21cm import segmentation $ seg = segmentation.segunet21cm(tta=1,
-         verbose=True)   # load model (need to be done once) $ Xseg, Xseg_err =
-         seg.prediction(x=dT3)
-
-        Print of the Network's Configuration file:
-         [TRAINING] BATCH_SIZE = 64 AUGMENT = NOISESMT IMG_SHAPE = 128, 128 CHAN_SIZE =
-         256 DROPOUT = 0.05 KERNEL_SIZE = 3 EPOCHS = 100 LOSS = balanced_cross_entropy
-         METRICS = iou, dice_coef, binary_accuracy, binary_crossentropy LR = 1e-3 RECOMP
-         = False GPUS = 2 PATH =
-         /home/michele/Documents/PhD_Sussex/output/ML/dataset/inputs/data2D_128_030920/
-
-         [RESUME] RESUME_PATH = ./output/ML/dataset/outputs/new/02-10T23-52-36_128slice/
-         BEST_EPOCH = 56 RESUME_EPOCH = 66
-        """
-        # pylint: disable=invalid-name
-        self.TTA: _TtaType = tta
-        self.VERBOSE = verbose
-
-        if self.TTA == 2:
-            # slow
-            self.MANIP = self.IndependentOperations(verbose=self.VERBOSE)
-        elif self.TTA == 1:
-            # fast
-            self.MANIP = {"opt0": [lambda a: a, 0, 0]}
-        elif self.TTA == 0:
-            # super-fast
-            self.MANIP = {"opt0": [lambda a: a, 0, 0]}
-        else:
-            assert_never(self.TTA)
-
-        self.NR_MANIP = len(self.MANIP)
-
-        # load model
-        MODEL_NAME = pkg_resources.resource_filename(
-            "tools21cm", "input_data/segunet_02-10T23-52-36_128slice_ep56.h5"
-        )
-        METRICS = {
-            "balanced_cross_entropy": t2c.segmentation.balanced_cross_entropy,
-            "iou": t2c.segmentation.iou,
-            "dice_coef": t2c.segmentation.dice_coef,
-        }
-        self.MODEL_LOADED = load_model(MODEL_NAME, custom_objects=METRICS)
-        print(f" Loaded model: {MODEL_NAME}")
-        # pylint: enable=invalid-name
-
-
-# pylint: disable=too-few-public-methods
-class SegUNetSegmentation(BaseSegmentation):
-    """
-    SegU-net based segmentation. Using its own init for t2c (Tools21cm).
-
-    Examples
-    --------
-    >>> from karabo.simulation.signal.plotting import SegmentationPlotting
-    >>> from karabo.simulation.signal.signal_21_cm import Signal21cm
-    >>> z = Signal21cm.get_xfrac_dens_file(z=7.059, box_dims=244 / 0.7)
-    >>> sig = Signal21cm([z])
-    >>> signal_images = sig.simulate()
-    >>> seg = SegUNetSegmentation(max_baseline=70.0, tta=2)
-    >>> segmented = seg.segment(signal_images[0])
-    >>> SegmentationPlotting.seg_u_net_plotting(segmented=segmented)
-    """
-
-    def __init__(self, max_baseline: float = 70.0, tta: _TtaType = 2) -> None:
-        """
-        SegU.net based segmentation.
-
-        Parameters
-        ----------
-        max_baselines : float, optional
-            Max number of baselines , by default 70.0
-        tta : int, optional
-            0=super-fast, 1=fast, 2=super-slow, by default 2
-        """
-        self.max_baseline = max_baseline
-        self.tta: _TtaType = tta
-
-    def segment(self, image: Image3D) -> SegmentationOutput:
-        """
-        SegU-net based segmentation. Using its own init for t2c (Tools21cm).
-
-        Parameters
-        ----------
-        image : Image3D
-            The constructed simulation
-
-        Returns
-        -------
-        SegmentationOutput
-            SegU-net cube
-        """
-        dt2 = image.data
-        redshift = image.redshift
-        boxsize = image.box_dims
-
-        # Image is in Kelvin, we need mK
-        dt2 *= 1000
-
-        dt_smooth = t2c.smooth_coeval(
-            cube=dt2,  # Data cube that is to be smoothed
-            z=redshift,  # Redshift of the coeval cube
-            box_size_mpc=boxsize,  # Box size in cMpc
-            max_baseline=self.max_baseline,  # Maximum baseline of the telescope
-            ratio=1.0,  # Ratio of smoothing scale in frequency direction
-            nu_axis=2,
-        )  # frequency axis
-
-        mask_xhi = (
-            t2c.smooth_coeval(
-                cube=dt2,
-                z=redshift,
-                box_size_mpc=boxsize,
-                max_baseline=self.max_baseline,
-                nu_axis=2,
-            )
-            < 0.5
-        )
-
-        segment = FixedSegUNet(tta=self.tta, verbose=True)
-        cut = dt_smooth[:128, :128, :128]
-        xhi_seg, xhi_seg_err = segment.prediction(x=cut)
-
-        image_out = Image3D(
-            data=xhi_seg,
-            x_label=image.x_label,
-            y_label=image.y_label,
-            redshift=image.redshift,
-            box_dims=image.box_dims,
-            z_label=image.z_label,
-        )
-
-        return SegmentationOutput(
-            image=image_out,
-            xhii_stitch=None,
-            mask_xhi=mask_xhi,
-            dt_smooth=dt_smooth,
-            xhi_seg_err=xhi_seg_err,
-        )
-=======
 """Segmentation with SegU-net."""
 
 from typing import Literal
@@ -369,5 +182,4 @@
             mask_xhi=mask_xhi,
             dt_smooth=dt_smooth,
             xhi_seg_err=xhi_seg_err,
-        )
->>>>>>> a7a0b9ba
+        )