--- conflicted
+++ resolved
@@ -1,902 +1,3 @@
-<<<<<<< HEAD
-import enum
-import os
-from copy import deepcopy
-from typing import Any, Dict, List, Literal, Optional, Tuple, Union, cast
-from typing import get_args as typing_get_args
-from typing import overload
-from warnings import warn
-
-import numpy as np
-import oskar
-import pandas as pd
-import xarray as xr
-from astropy.coordinates import SkyCoord
-from dask import compute, delayed  # type: ignore[attr-defined]
-from dask.delayed import Delayed
-from dask.distributed import Client
-from numpy.typing import NDArray
-from ska_sdp_datamodels.image.image_model import Image as RASCILImage
-from ska_sdp_datamodels.science_data_model.polarisation_model import PolarisationFrame
-from ska_sdp_datamodels.visibility import Visibility as RASCILVisibility
-from ska_sdp_datamodels.visibility import create_visibility, export_visibility_to_hdf5
-from ska_sdp_func_python.imaging.dft import dft_skycomponent_visibility
-from ska_sdp_func_python.sky_component import apply_beam_to_skycomponent
-from typing_extensions import assert_never
-
-from karabo.error import KaraboInterferometerSimulationError
-from karabo.simulation.beam import BeamPattern
-from karabo.simulation.observation import (
-    Observation,
-    ObservationAbstract,
-    ObservationLong,
-    ObservationParallelized,
-)
-from karabo.simulation.sky_model import SkyModel
-from karabo.simulation.telescope import Telescope
-from karabo.simulation.visibility import Visibility
-from karabo.simulator_backend import SimulatorBackend
-from karabo.util._types import (
-    DirPathType,
-    IntFloat,
-    OskarSettingsTreeType,
-    PrecisionType,
-)
-from karabo.util.dask import DaskHandler
-from karabo.util.file_handler import FileHandler
-from karabo.util.gpu_util import is_cuda_available
-
-
-class CorrelationType(enum.Enum):
-    """
-    Enum for selecting between the different Correlation Types for the Simulator.
-    """
-
-    Cross_Correlations = "Cross-correlations"
-    Auto_Correlations = "Auto-correlations"
-    Both = "Both"
-
-
-class FilterUnits(enum.Enum):
-    """
-    Enum for selecting between the different Filter Units for the Simulator.
-    """
-
-    WaveLengths = "Wavelengths"
-    Metres = "Metres"
-
-
-NoiseRmsType = Literal["Range", "Data file", "Telescope model"]
-NoiseFreqType = Literal["Range", "Data file", "Observation settings", "Telescope model"]
-StationTypeType = Literal[
-    "Aperture array", "Isotropic beam", "Gaussian beam", "VLA (PBCOR)"
-]
-
-
-# TODO: Add noise for the interferometer simulation
-# Investigate the Noise file specification by oskar
-# class InterferometerNoise()
-
-
-class InterferometerSimulation:
-    """
-    Class containing all configuration for the Interferometer Simulation.
-    :ivar ms_file_path: Optional. File path of the MS (mass spectrometry) file.
-    :ivar vis_path: Optional. File path for visibilities output.
-    :ivar channel_bandwidth_hz: The channel width, in Hz, used to simulate bandwidth
-                                smearing. (Note that this can be different to the
-                                frequency increment if channels do not cover a
-                                contiguous frequency range.)
-    :ivar time_average_sec: The correlator time-average duration, in seconds, used
-                            to simulate time averaging smearing.
-    :ivar max_time_per_samples: The maximum number of time samples held in memory
-                                before being written to disk.
-    :ivar correlation_type: The type of correlations to produce. Any value of Enum
-                            CorrelationType
-    :ivar uv_filter_min: The minimum value of the baseline UV length allowed by the
-                         filter. Values outside this range are not evaluated
-    :ivar uv_filter_max: The maximum value of the baseline UV length allowed by the
-                         filter. Values outside this range are not evaluated.
-    :ivar uv_filter_units: The units of the baseline UV length filter values.
-                           Any value of Enum FilterUnits
-    :ivar force_polarised_ms: If True, always write the Measurement Set in polarised
-                              format even if the simulation was run in the single
-                              polarisation 'Scalar' (or Stokes-I) mode. If False,
-                              the size of the polarisation dimension in the
-                              Measurement Set will be determined by the simulation
-                              mode.
-    :ivar ignore_w_components: If enabled, baseline W-coordinate component values will
-                               be set to 0. This will disable W-smearing. Use only if
-                               you know what you're doing!
-    :ivar noise_enable: If true, noise is added.
-    :ivar noise_seed: Random number generator seed.
-    :ivar noise_start_freq: The start frequency in Hz for which noise is included, if
-                            noise is set to true.
-    :ivar noise_inc_freq: The frequency increment in Hz, if noise is set to true.
-    :ivar noise_number_freq: The number of frequency taken into account, if noise is set
-                             to true.
-    :ivar noise_rms_start: Station RMS (noise) flux density range start value, in Jy.
-                           The range is expanded linearly over the number of frequencies
-                           for which noise is defined.
-    :ivar noise_rms_end: Station RMS (noise) flux density range end value, in Jy. The
-                         range is expanded linearly over the number of frequencies for
-                         which noise is defined.
-    :ivar noise_rms: The specifications for the RMS noise value:
-                        Telescope model: values are loaded from files in the telescope
-                                         model directory.
-                        Data file: values are loaded from the specified file.
-                        Range: values are evaluated according to the specified range
-                               parameters (Default).
-                     The noise values are specified in Jy and represent the RMS noise of
-                     an unpolarised source in terms of flux measured in a single
-                     polarisation of the detector.
-    :ivar noise_freq: The list of frequencies for which noise values are defined:
-                        Telescope model: frequencies are loaded from a data file in
-                                         the telescope model directory.
-                        Observation settings: frequencies are defined by the observation
-                                              settings.
-                        Data file: frequencies are loaded from the specified data file.
-                        Range: frequencies are specified by the range parameters
-                               (Default).
-    :ivar enable_array_beam: If true, then the contribution to the station beam from
-                             the array pattern (given by beam-forming the antennas in
-                             the station) is evaluated.
-    :ivar enable_numerical_beam: If true, make use of any available numerical element
-                                 pattern files. If numerical pattern data are missing,
-                                 the functional type will be used instead.
-    :ivar beam_polX: currently only considered for `ObservationLong`
-    :ivar beam_polX: currently only considered for `ObservationLong`
-    :ivar use_gpus: Set to true if you want to use gpus for the simulation
-    :ivar client: The dask client to use for the simulation
-    :ivar split_idxs_per_group: The indices of the sky model to split for each group
-                                of workers. If None, the sky model will not be split.
-                                Useful if the sky model is too large to fit into the
-                                memory of a single worker. Group index should be
-                                strictly monotonic increasing.
-    :ivar precision: For the arithmetic use you can choose between "single" or
-                     "double" precision
-    :ivar station_type: Here you can choose the type of each station in the
-                        interferometer. You can either disable all station beam
-                        effects by choosing "Isotropic beam". Or select one of the
-                        following beam types:
-                        "Gaussian beam", "Aperture array" or "VLA (PBCOR)"
-    :ivar enable_power_pattern: If true, gauss_beam_fwhm_deg will be taken in as
-                                power pattern.
-    :ivar gauss_beam_fwhm_deg: If you choose "Gaussian beam" as station type you need
-                               specify the full-width half maximum value at the
-                               reference frequency of the Gaussian beam here.
-                               Units = degrees. If enable_power_pattern is True,
-                               gauss_beam_fwhm_deg is in power pattern, otherwise
-                               it is in field pattern.
-    :ivar gauss_ref_freq_hz: The reference frequency of the specified FWHM, in Hz.
-    :ivar ionosphere_fits_path: The path to a fits file containing an ionospheric screen
-                                generated with ARatmospy. The file parameters
-                                (times/frequencies) should coincide with the planned
-                                observation.
-    """
-
-    def __init__(
-        self,
-        ms_file_path: Optional[str] = None,
-        vis_path: Optional[str] = None,
-        channel_bandwidth_hz: IntFloat = 0,
-        time_average_sec: IntFloat = 0,
-        max_time_per_samples: int = 8,
-        correlation_type: CorrelationType = CorrelationType.Cross_Correlations,
-        uv_filter_min: IntFloat = 0,
-        uv_filter_max: IntFloat = float("inf"),
-        uv_filter_units: FilterUnits = FilterUnits.WaveLengths,
-        force_polarised_ms: bool = False,
-        ignore_w_components: bool = False,
-        noise_enable: bool = False,
-        noise_seed: Union[str, int] = "time",
-        noise_start_freq: IntFloat = 1.0e9,
-        noise_inc_freq: IntFloat = 1.0e8,
-        noise_number_freq: int = 24,
-        noise_rms_start: IntFloat = 0,
-        noise_rms_end: IntFloat = 0,
-        noise_rms: NoiseRmsType = "Range",
-        noise_freq: NoiseFreqType = "Range",
-        enable_array_beam: bool = False,
-        enable_numerical_beam: bool = False,
-        beam_polX: Optional[BeamPattern] = None,  # currently only considered
-        # for `ObservationLong`
-        beam_polY: Optional[BeamPattern] = None,  # currently only considered
-        # for `ObservationLong`
-        use_gpus: Optional[bool] = None,
-        use_dask: Optional[bool] = None,
-        split_observation_by_channels: bool = False,
-        n_split_channels: Union[int, str] = "each",
-        client: Optional[Client] = None,
-        precision: PrecisionType = "single",
-        station_type: StationTypeType = "Isotropic beam",
-        enable_power_pattern: bool = False,
-        gauss_beam_fwhm_deg: IntFloat = 0.0,
-        gauss_ref_freq_hz: IntFloat = 0.0,
-        ionosphere_fits_path: Optional[str] = None,
-        ionosphere_screen_type: Optional[str] = None,
-        ionosphere_screen_height_km: Optional[float] = 300,
-        ionosphere_screen_pixel_size_m: Optional[float] = 0,
-        ionosphere_isoplanatic_screen: Optional[bool] = False,
-    ) -> None:
-        self._ms_file_path = ms_file_path
-        self._vis_path = vis_path
-
-        self.channel_bandwidth_hz: IntFloat = channel_bandwidth_hz
-        self.time_average_sec: IntFloat = time_average_sec
-        self.max_time_per_samples: int = max_time_per_samples
-        self.correlation_type: CorrelationType = correlation_type
-        self.uv_filter_min: IntFloat = uv_filter_min
-        self.uv_filter_max: IntFloat = uv_filter_max
-        self.uv_filter_units: FilterUnits = uv_filter_units
-        self.force_polarised_ms: bool = force_polarised_ms
-        self.ignore_w_components: bool = ignore_w_components
-        self.noise_enable: bool = noise_enable
-        self.noise_start_freq = noise_start_freq
-        self.noise_inc_freq = noise_inc_freq
-        self.noise_number_freq = noise_number_freq
-        self.noise_seed = noise_seed
-        self.noise_rms_start = noise_rms_start
-        self.noise_rms_end = noise_rms_end
-        self.noise_rms = noise_rms
-        self.noise_freq = noise_freq
-        self.enable_array_beam = enable_array_beam
-        self.enable_numerical_beam = enable_numerical_beam
-        self.beam_polX = beam_polX
-        self.beam_polY = beam_polY
-        # set use_gpu
-        if use_gpus is None:
-            use_gpus = is_cuda_available()
-            print(
-                "Parameter 'use_gpus' is None! Using function "
-                + "'karabo.util.gpu_util.is_cuda_available()'. To overwrite, set "
-                + "'use_gpus' True or False."
-            )
-        self.use_gpus = use_gpus
-
-        if (use_dask is True) or (client is not None):
-            if (client is not None) and (use_dask is None):
-                use_dask = True
-            elif client and use_dask is False:
-                raise RuntimeError(
-                    "Providing `client` and `use_dask`=False is not allowed."
-                )
-            elif (client is None) and (use_dask is True):
-                client = DaskHandler.get_dask_client()
-            else:
-                pass
-        elif (use_dask is None) and (client is None):
-            use_dask = DaskHandler.should_dask_be_used()
-            if use_dask:
-                client = DaskHandler.get_dask_client()
-        self.use_dask = use_dask
-        self.client = client
-
-        self.split_observation_by_channels = split_observation_by_channels
-        self.n_split_channels = n_split_channels
-
-        self.precision = precision
-        self.station_type = station_type
-        if self.station_type not in typing_get_args(StationTypeType):
-            raise TypeError(
-                f"Station type {self.station_type} is not a valid station type. "
-                f"Valid station types are: {typing_get_args(StationTypeType)}"
-                "This limitation comes from OSKAR itself."
-            )
-        self.enable_power_pattern = enable_power_pattern
-        if self.enable_power_pattern:
-            # Convert power pattern to field pattern
-            self.gauss_beam_fwhm_deg = gauss_beam_fwhm_deg * np.sqrt(2)
-        else:
-            self.gauss_beam_fwhm_deg = gauss_beam_fwhm_deg
-        self.gauss_ref_freq_hz = gauss_ref_freq_hz
-        self.ionosphere_fits_path = ionosphere_fits_path
-        self.ionosphere_screen_type = ionosphere_screen_type
-        self.ionosphere_screen_height_km = ionosphere_screen_height_km
-        self.ionosphere_screen_pixel_size_m = ionosphere_screen_pixel_size_m
-        self.ionosphere_isoplanatic_screen = ionosphere_isoplanatic_screen
-
-    @property
-    def ms_file_path(self) -> str:
-        ms_file_path = self._ms_file_path
-        if ms_file_path is None:
-            tmp_dir = FileHandler().get_tmp_dir(
-                prefix="interferometer-",
-                purpose="interferometer disk-cache.",
-                unique=self,
-            )
-            ms_file_path = os.path.join(tmp_dir, "measurements.MS")
-            self._ms_file_path = ms_file_path
-        return ms_file_path
-
-    @ms_file_path.setter
-    def ms_file_path(self, value: str) -> None:
-        self._ms_file_path = value
-
-    @property
-    def vis_path(self) -> str:
-        vis_path = self._vis_path
-        if vis_path is None:
-            tmp_dir = FileHandler().get_tmp_dir(
-                prefix="interferometer-",
-                purpose="interferometer disk-cache.",
-                unique=self,
-            )
-            vis_path = os.path.join(tmp_dir, "visibility.vis")
-            self._vis_path = vis_path
-        return vis_path
-
-    @vis_path.setter
-    def vis_path(self, value: str) -> None:
-        self._vis_path = value
-
-    @overload
-    def run_simulation(
-        self,
-        telescope: Telescope,
-        sky: SkyModel,
-        observation: Observation,
-        backend: Literal[SimulatorBackend.OSKAR] = ...,
-        primary_beam: None = ...,
-    ) -> Visibility:
-        ...
-
-    @overload
-    def run_simulation(
-        self,
-        telescope: Telescope,
-        sky: SkyModel,
-        observation: ObservationLong,
-        backend: Literal[SimulatorBackend.OSKAR] = ...,
-        primary_beam: None = ...,
-    ) -> Visibility:
-        ...
-
-    @overload
-    def run_simulation(
-        self,
-        telescope: Telescope,
-        sky: SkyModel,
-        observation: ObservationParallelized,
-        backend: Literal[SimulatorBackend.OSKAR] = ...,
-        primary_beam: None = ...,
-    ) -> List[Visibility]:
-        ...
-
-    @overload
-    def run_simulation(
-        self,
-        telescope: Telescope,
-        sky: SkyModel,
-        observation: Observation,
-        backend: Literal[SimulatorBackend.RASCIL],
-        primary_beam: Optional[RASCILImage],
-    ) -> RASCILVisibility:
-        ...
-
-    @overload
-    def run_simulation(
-        self,
-        telescope: Telescope,
-        sky: SkyModel,
-        observation: ObservationAbstract,
-        backend: SimulatorBackend,
-        primary_beam: None = ...,
-    ) -> Union[Visibility, List[Visibility], RASCILVisibility]:
-        ...
-
-    def run_simulation(
-        self,
-        telescope: Telescope,
-        sky: SkyModel,
-        observation: ObservationAbstract,
-        backend: SimulatorBackend = SimulatorBackend.OSKAR,
-        primary_beam: Optional[RASCILImage] = None,
-    ) -> Union[Visibility, List[Visibility], RASCILVisibility]:
-        """
-        Run a single interferometer simulation with the given sky, telescope and
-        observation settings.
-        :param telescope: telescope model defining the configuration
-        :param sky: sky model defining the sky sources
-        :param observation: observation settings
-        :param backend: Backend used to perform calculations (e.g. OSKAR, RASCIL)
-        :param primary_beam: Primary beam to be included into visibilities.
-            Currently only relevant for RASCIL.
-            For OSKAR, use the InterferometerSimulation constructor parameters instead.
-        """
-        if backend is SimulatorBackend.OSKAR:
-            if primary_beam is not None:
-                warn(
-                    """
-                    Providing a custom primary beam is not supported by OSKAR.
-                    The provided primary beam will be ignored.
-                    To configure a primary beam effect with OSKAR,
-                    set the InterferometerSimulation primary beam parameters
-                    (FWHM and reference frequency) instead.
-                    """
-                )
-
-            if isinstance(observation, ObservationLong):
-                return self.__run_simulation_long(
-                    telescope=telescope, sky=sky, observation=observation
-                )
-            elif isinstance(observation, ObservationParallelized):
-                return self.__run_simulation_parallelized_observation(
-                    telescope=telescope, sky=sky, observation=observation
-                )
-            else:
-                return self.__setup_run_simulation_oskar(
-                    telescope=telescope, sky=sky, observation=observation
-                )
-        elif backend is SimulatorBackend.RASCIL:
-            return self.__run_simulation_rascil(
-                telescope=telescope,
-                sky=sky,
-                observation=observation,
-                primary_beam=primary_beam,
-            )
-
-        assert_never(backend)
-
-    def set_ionosphere(self, file_path: str) -> None:
-        """
-        Set the path to an ionosphere screen file generated with ARatmospy. The file
-        parameters (times/frequencies) should coincide with the planned observation.
-        see https://github.com/timcornwell/ARatmospy
-
-        :param file_path: file path to fits file.
-        """
-        self.ionosphere_fits_path = file_path
-
-    def __run_simulation_rascil(
-        self,
-        telescope: Telescope,
-        sky: SkyModel,
-        observation: ObservationAbstract,
-        primary_beam: Optional[RASCILImage],
-    ) -> RASCILVisibility:
-        """
-        Compute visibilities from SkyModel using the RASCIL backend.
-
-        :param telescope: Telescope configuration.
-            Should be created using the RASCIL backend
-        :param sky: SkyModel to be used in the simulation.
-            Will be converted into a RASCIL-compatible list of SkyComponent objects.
-        :param observation: Observation details
-        :param primary_beam: Primary beam to be included into visibilities.
-        """
-        # Steps followed in this simulation:
-        # Compute hour angles based on Observation details
-        # Create an empty visibility according to the observation details
-        # Convert SkyModel into RASCIL-compatible list of SkyComponent objects
-        # Apply DFT to compute visibilities from SkyComponent list
-        # Return visibilities
-
-        # Hour angles and integration time from observation
-        observation_hour_angles = observation.compute_hour_angles_of_observation()
-        observation_integration_time_seconds = (
-            observation.length.total_seconds() / observation.number_of_time_steps
-        )
-        # Note regarding integration time:
-        # If the hour angles array has more than one element,
-        # then the integration time parameter is not used,
-        # since it can be determined as the delta between successive observation times
-
-        # Compute frequency channels
-        frequency_channel_starts = np.linspace(
-            observation.start_frequency_hz,
-            observation.start_frequency_hz
-            + observation.frequency_increment_hz * observation.number_of_channels,
-            num=observation.number_of_channels,
-            endpoint=False,
-        )
-
-        frequency_bandwidths = np.full(
-            frequency_channel_starts.shape, observation.frequency_increment_hz
-        )
-        frequency_channel_centers = frequency_channel_starts + frequency_bandwidths / 2
-
-        # Initialize empty visibilities based on observation details
-        vis = create_visibility(
-            telescope.RASCIL_configuration,  # Configuration of the interferometer array
-            times=observation_hour_angles,  # Hour angles
-            frequency=frequency_channel_centers,  # Center channel frequencies in Hz
-            channel_bandwidth=frequency_bandwidths,
-            phasecentre=SkyCoord(
-                observation.phase_centre_ra_deg,
-                observation.phase_centre_dec_deg,
-                unit="deg",
-                frame="icrs",
-            ),
-            weight=1.0,  # Keep as 1, per recommendation from RASCIL docs
-            polarisation_frame=PolarisationFrame(
-                "stokesI"
-            ),  # TODO handle full stokes as well
-            integration_time=observation_integration_time_seconds,
-            zerow=self.ignore_w_components,
-        )
-
-        # Obtain list of SkyComponent instances
-        skycomponents = sky.convert_to_backend(
-            backend=SimulatorBackend.RASCIL,
-            desired_frequencies_hz=frequency_channel_starts,
-            channel_bandwidth_hz=observation.frequency_increment_hz,
-        )
-
-        if primary_beam is not None:
-            skycomponents = apply_beam_to_skycomponent(skycomponents, primary_beam)
-
-        # Compute visibilities from SkyComponent list using DFT
-        vis = dft_skycomponent_visibility(
-            vis, skycomponents, dft_compute_kernel="cpu_looped"
-        )
-        # Save visibilities to disk
-        export_visibility_to_hdf5(vis, self.vis_path)
-
-        return vis
-
-    def __run_simulation_parallelized_observation(
-        self,
-        telescope: Telescope,
-        sky: SkyModel,
-        observation: ObservationParallelized,
-    ) -> List[Visibility]:
-        # The following line depends on the mode with which we're loading
-        # the sky (explained in documentation)
-        array_sky = sky.sources
-
-        # Check if there is a dask client
-        if self.client is None:
-            self.client = DaskHandler.get_dask_client()
-
-        if array_sky is None:
-            raise KaraboInterferometerSimulationError(
-                "Sky model has not been loaded. Please load the sky model first."
-            )
-
-        input_telpath = telescope.path
-        if input_telpath is None:
-            raise KaraboInterferometerSimulationError(
-                "`telescope.path` must be set but is None."
-            )
-        settings_tree = observation.get_OSKAR_settings_tree()
-        observations = Observation.create_observations_oskar_from_lists(
-            settings_tree=settings_tree,
-            central_frequencies_hz=observation.center_frequencies_hz,
-            channel_bandwidths_hz=observation.channel_bandwidths_hz,
-            n_channels=observation.n_channels,
-        )
-
-        # Some dask stuff
-        run_simu_delayed = delayed(self.__run_simulation_oskar)
-        delayed_results = []
-
-        # Scatter sky
-        array_sky = self.client.scatter(array_sky)
-        tmp_dir = FileHandler().get_tmp_dir(
-            prefix="simulation-parallelized-observation-",
-            purpose="disk-cache simulation-parallelized-observation",
-        )
-        ms_dir = os.path.join(tmp_dir, "measurements")
-        os.makedirs(ms_dir, exist_ok=False)
-        vis_dir = os.path.join(tmp_dir, "visibilities")
-        os.makedirs(vis_dir, exist_ok=False)
-        for observation_params in observations:
-            start_freq = observation_params["observation"]["start_frequency_hz"]
-            ms_file_path = os.path.join(ms_dir, f"start_freq_{start_freq}.MS")
-            vis_path = os.path.join(ms_dir, f"start_freq_{start_freq}.vis")
-            interferometer_params = self.__get_OSKAR_settings_tree(
-                input_telpath=input_telpath,
-                ms_file_path=ms_file_path,
-                vis_path=vis_path,
-            )
-
-            params_total = {**interferometer_params, **observation_params}
-
-            # Submit the jobs
-            delayed_ = run_simu_delayed(
-                os_sky=array_sky,
-                params_total=params_total,
-                precision=self.precision,
-            )
-            delayed_results.append(delayed_)
-
-        results = cast(
-            List[OskarSettingsTreeType],
-            compute(*delayed_results, scheduler="distributed"),
-        )
-        # Extract visibilities
-        visibilities_path = [x["interferometer"]["oskar_vis_filename"] for x in results]
-        ms_file_paths = [x["interferometer"]["ms_filename"] for x in results]
-
-        # Save the paths into the class Visibility
-        visibilities = []
-        for i in range(len(visibilities_path)):
-            visibilities.append(
-                Visibility(vis_path=visibilities_path[i], ms_file_path=ms_file_paths[i])
-            )
-        return visibilities
-
-    def __setup_run_simulation_oskar(
-        self, telescope: Telescope, sky: SkyModel, observation: ObservationAbstract
-    ) -> Visibility:
-        """
-        Run a single interferometer simulation with a given sky,
-        telescope and observation settings.
-        :param telescope: telescope model defining its configuration
-        :param sky: sky model defining the sources
-        :param observation: observation settings
-        """
-        # The following line depends on the mode with which we're loading
-        # the sky (explained in documentation)
-        array_sky = sky.sources
-
-        if array_sky is None:
-            raise KaraboInterferometerSimulationError(
-                "Sky model has not been loaded. Please load the sky model first."
-            )
-
-        input_telpath = telescope.path
-        if input_telpath is None:
-            raise KaraboInterferometerSimulationError(
-                "`telescope.path` must be set but is None."
-            )
-        # Create params for the interferometer
-        interferometer_params = self.__get_OSKAR_settings_tree(
-            input_telpath=input_telpath,
-            ms_file_path=self.ms_file_path,
-            vis_path=self.vis_path,
-        )
-
-        # Initialise the telescope and observation settings
-        observation_params = observation.get_OSKAR_settings_tree()
-
-        params_total = {**interferometer_params, **observation_params}
-        params_total = InterferometerSimulation.__run_simulation_oskar(
-            array_sky, params_total, self.precision
-        )
-        ms_file_path = params_total["interferometer"]["ms_filename"]
-        vis_path = params_total["interferometer"]["oskar_vis_filename"]
-        print(f"Saved visibility to {vis_path}")
-        return Visibility(vis_path, ms_file_path)
-
-    @staticmethod
-    def __run_simulation_oskar(
-        os_sky: Union[oskar.Sky, NDArray[np.float_], xr.DataArray, Delayed],
-        params_total: OskarSettingsTreeType,
-        precision: PrecisionType = "double",
-    ) -> Dict[str, Any]:
-        """
-        Run a single interferometer simulation with a given sky,
-        telescope and observation settings.
-        :param params_total: Combined parameters for the interferometer
-        :param os_sky: OSKAR sky model as np.array or oskar.Sky
-        :param precision: precision of the simulation
-        """
-
-        # Create a visibility object
-        setting_tree = oskar.SettingsTree("oskar_sim_interferometer")
-        setting_tree.from_dict(params_total)
-
-        if isinstance(os_sky, Delayed):
-            os_sky = os_sky.persist()
-        elif isinstance(os_sky, xr.DataArray):
-            os_sky = np.array(os_sky.as_numpy())
-        if isinstance(os_sky, np.ndarray):
-            os_sky = SkyModel.get_OSKAR_sky(os_sky, precision=precision)
-
-        simulation = oskar.Interferometer(settings=setting_tree)
-        simulation.set_sky_model(os_sky)
-        simulation.run()
-
-        # Return the params, which contain all the information about the simulation
-        return params_total
-
-    def __run_simulation_long(
-        self,
-        telescope: Telescope,
-        sky: SkyModel,
-        observation: ObservationLong,
-    ) -> Visibility:
-        # Initialise the telescope and observation settings
-        observation_params = observation.get_OSKAR_settings_tree()
-        input_telpath = telescope.path
-        runs = []
-
-        if self.beam_polX is None or self.beam_polY is None:
-            raise KaraboInterferometerSimulationError(
-                "`InterferometerSimulation.beam_polX` and "
-                + "`InterferometerSimulation.beam_polY` must be set "
-                + "to run a long observation."
-            )
-        if input_telpath is None:
-            raise KaraboInterferometerSimulationError(
-                "`telescope.path` must be set but is None."
-            )
-
-        tmp_dir = FileHandler().get_tmp_dir(
-            prefix="simulation-long-",
-            purpose="disk-cache simulation-long",
-        )
-        ms_dir = os.path.join(tmp_dir, "measurements")
-        os.makedirs(ms_dir, exist_ok=False)
-        vis_dir = os.path.join(tmp_dir, "visibilities")
-        os.makedirs(vis_dir, exist_ok=False)
-
-        # Loop over days
-        for i, current_date in enumerate(
-            pd.date_range(
-                observation.start_date_and_time, periods=observation.number_of_days
-            ),
-            1,
-        ):
-            # Convert to date
-            current_date = current_date.date()
-            print(f"Observing Day: {i}. Date: {current_date}")
-
-            if self.enable_array_beam:
-                # ------------ X-coordinate
-                pb = deepcopy(self.beam_polX)
-                beam = pb.sim_beam()
-                pb.save_cst_file(beam[3], telescope=telescope)
-                pb.fit_elements(telescope)
-
-                # ------------ Y-coordinate
-                pb = deepcopy(self.beam_polY)
-                pb.save_cst_file(beam[4], telescope=telescope)
-                pb.fit_elements(telescope)
-
-            ms_file_path = os.path.join(ms_dir, f"{current_date}.MS")
-            vis_path = os.path.join(ms_dir, f"{current_date}.vis")
-            interferometer_params = self.__get_OSKAR_settings_tree(
-                input_telpath=input_telpath,
-                ms_file_path=ms_file_path,
-                vis_path=vis_path,
-            )
-
-            params_total = {**interferometer_params, **observation_params}
-
-            # Submit the simulation to the workers
-            params_total = InterferometerSimulation.__run_simulation_oskar(
-                sky.sources,
-                params_total,
-                self.precision,
-            )
-            runs.append(params_total)
-
-        # Combine the visibilities
-        visibility_paths = [x["interferometer"]["oskar_vis_filename"] for x in runs]
-
-        Visibility.combine_vis(visibility_paths, self.ms_file_path)
-
-        print("Done with simulation.")
-        # Returns currently just one of the visibilities, of the first day.
-        return Visibility(visibility_paths[0], self.ms_file_path)
-
-    def simulate_foreground_vis(
-        self,
-        telescope: Telescope,
-        foreground: SkyModel,
-        foreground_observation: Observation,
-        foreground_vis_file: str,
-        write_ms: bool,
-        foreground_ms_file: str,
-    ) -> Tuple[
-        Visibility,
-        List[NDArray[np.complex_]],
-        oskar.VisHeader,
-        oskar.Binary,
-        oskar.VisBlock,
-        NDArray[np.float_],
-        NDArray[np.float_],
-        NDArray[np.float_],
-    ]:
-        """
-        Simulates foreground sources
-        """
-        print("### Simulating foreground source....")
-        visibility = self.run_simulation(telescope, foreground, foreground_observation)
-        (fg_header, fg_handle) = oskar.VisHeader.read(foreground_vis_file)
-        foreground_cross_correlation: List[NDArray[np.complex_]] = list()
-        # fg_max_channel=fg_header.max_channels_per_block;
-        for i in range(fg_header.num_blocks):
-            fg_block = oskar.VisBlock.create_from_header(fg_header)
-            fg_block.read(fg_header, fg_handle, i)
-            foreground_cross_correlation[i] = cast(
-                NDArray[np.complex_], fg_block.cross_correlations()
-            )
-        ff_uu = fg_block.baseline_uu_metres()
-        ff_vv = fg_block.baseline_vv_metres()
-        ff_ww = fg_block.baseline_ww_metres()
-        if write_ms:
-            visibility.write_to_file(foreground_ms_file)
-        return (
-            visibility,
-            foreground_cross_correlation,
-            fg_header,
-            fg_handle,
-            fg_block,
-            ff_uu,
-            ff_vv,
-            ff_ww,
-        )
-
-    def yes_double_precision(self) -> bool:
-        return self.precision != "single"
-
-    def __get_OSKAR_settings_tree(
-        self,
-        input_telpath: DirPathType,
-        ms_file_path: str,
-        vis_path: str,
-    ) -> OskarSettingsTreeType:
-        settings: OskarSettingsTreeType = {
-            "simulator": {
-                "use_gpus": self.use_gpus,
-                "double_precision": self.yes_double_precision(),
-            },
-            "interferometer": {
-                "ms_filename": ms_file_path,
-                "oskar_vis_filename": vis_path,
-                "channel_bandwidth_hz": str(self.channel_bandwidth_hz),
-                "time_average_sec": str(self.time_average_sec),
-                "max_time_samples_per_block": str(self.max_time_per_samples),
-                "correlation_type": str(self.correlation_type.value),
-                "uv_filter_min": str(self.__interpret_uv_filter(self.uv_filter_min)),
-                "uv_filter_max": str(self.__interpret_uv_filter(self.uv_filter_max)),
-                "uv_filter_units": str(self.uv_filter_units.value),
-                "force_polarised_ms": str(self.force_polarised_ms),
-                "ignore_w_components": str(self.ignore_w_components),
-                "noise/enable": str(self.noise_enable),
-                "noise/seed": str(self.noise_seed),
-                "noise/freq/start": str(self.noise_start_freq),
-                "noise/freq/inc": str(self.noise_inc_freq),
-                "noise/freq/number": str(self.noise_number_freq),
-                "noise/rms": str(self.noise_rms),
-                "noise/freq": str(self.noise_freq),
-                "noise/rms/start": str(self.noise_rms_start),
-                "noise/rms/end": str(self.noise_rms_end),
-            },
-            "telescope": {
-                "input_directory": str(input_telpath),
-                "normalise_beams_at_phase_centre": True,
-                "allow_station_beam_duplication": True,
-                "pol_mode": "Full",
-                "station_type": self.station_type,
-                "aperture_array/array_pattern/enable": self.enable_array_beam,
-                "aperture_array/array_pattern/normalise": True,
-                "aperture_array/element_pattern/enable_numerical": self.enable_numerical_beam,  # noqa
-                "aperture_array/element_pattern/normalise": True,
-                "aperture_array/element_pattern/taper/type": "None",
-                "gaussian_beam/fwhm_deg": self.gauss_beam_fwhm_deg,
-                "gaussian_beam/ref_freq_hz": self.gauss_ref_freq_hz,
-            },
-        }
-
-        if self.ionosphere_fits_path:
-            settings["telescope"].update(
-                {
-                    "external_tec_screen/input_fits_file": str(
-                        self.ionosphere_fits_path
-                    ),
-                    "ionosphere_screen_type": self.ionosphere_screen_type,
-                    "isoplanatic_screen": self.ionosphere_isoplanatic_screen,
-                    "external_tec_screen/screen_height_km": self.ionosphere_screen_height_km,  # noqa: E501
-                    "external_tec_screen/screen_pixel_size_m": self.ionosphere_screen_pixel_size_m,  # noqa: E501
-                }
-            )
-
-        return settings
-
-    @staticmethod
-    def __interpret_uv_filter(uv_filter: float) -> str:
-        if uv_filter == float("inf"):
-            return "max"
-        elif uv_filter <= 0:
-            return "min"
-        else:
-            return str(uv_filter)
-=======
 import enum
 import os
 from typing import Any, Dict, List, Literal, Optional, Tuple, Union, cast
@@ -1827,5 +928,4 @@
         elif uv_filter <= 0:
             return "min"
         else:
-            return str(uv_filter)
->>>>>>> a7a0b9ba
+            return str(uv_filter)