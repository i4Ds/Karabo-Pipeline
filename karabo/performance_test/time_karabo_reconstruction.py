--- conflicted
+++ resolved
@@ -8,11 +8,8 @@
 
 from karabo.data.external_data import HISourcesSmallCatalogDownloadObject
 from karabo.imaging.image import ImageMosaicker
-<<<<<<< HEAD
 from karabo.imaging.imager_base import DirtyImagerConfig
 from karabo.imaging.util import auto_choose_dirty_imager_from_sim
-=======
->>>>>>> 5606e8ee
 from karabo.simulation.interferometer import FilterUnits, InterferometerSimulation
 from karabo.simulation.line_emission import CircleSkyRegion, line_emission_pipeline
 from karabo.simulation.observation import Observation
@@ -25,17 +22,9 @@
     simulator_backend = SimulatorBackend.RASCIL
 
     if simulator_backend == SimulatorBackend.OSKAR:
-<<<<<<< HEAD
-        telescope_name = "SKA1MID"
-    elif simulator_backend == SimulatorBackend.RASCIL:
-        telescope_name = "MID"
-
-    telescope = Telescope.constructor(telescope_name, backend=simulator_backend)
-=======
         telescope = Telescope.constructor("SKA1MID", backend=simulator_backend)
     elif simulator_backend == SimulatorBackend.RASCIL:
         telescope = Telescope.constructor("MID", backend=simulator_backend)
->>>>>>> 5606e8ee
 
     # Configuration parameters
     should_apply_primary_beam = False
@@ -45,7 +34,6 @@
             prefix="line-emission-",
             purpose="Example line emission simulation",
         )
-<<<<<<< HEAD
     )
 
     pointings = [
@@ -117,86 +105,13 @@
 
     visibilities, dirty_images = line_emission_pipeline(
         output_base_directory=output_base_directory,
-=======
-    )
-
-    pointings = [
-        CircleSkyRegion(
-            radius=1 * u.deg, center=SkyCoord(ra=20, dec=-30, unit="deg", frame="icrs")
-        ),
-    ]
-
-    # Image details
-    npixels = 2048
-    image_width_degrees = 2
-    cellsize_radians = np.radians(image_width_degrees) / npixels
-
-    # The number of time steps is then determined as total_length / integration_time.
-    observation_length = timedelta(seconds=10000)  # 14400 = 4hours
-    integration_time = timedelta(seconds=10000)
-
-    # Create interferometer simulation
-    beam_type: Literal["Gaussian beam", "Isotropic beam"]
-    if should_apply_primary_beam:
-        beam_type = "Gaussian beam"
-        # Options: "Aperture array", "Isotropic beam", "Gaussian beam", "VLA (PBCOR)"
-        gaussian_fwhm = 50  # Degrees
-        gaussian_ref_freq = 8e8  # Hz
-    else:
-        beam_type = "Isotropic beam"
-        gaussian_fwhm = 0
-        gaussian_ref_freq = 0
-
-    # Load catalog of sources
-    catalog_path = HISourcesSmallCatalogDownloadObject().get()
-    sky = SkyModel.get_sky_model_from_h5_to_xarray(
-        path=catalog_path,
-    )
-
-    # Define observation channels and duration
-    observation = Observation(
-        start_date_and_time=datetime(2000, 3, 20, 12, 6, 39),
-        length=observation_length,
-        number_of_time_steps=int(
-            observation_length.total_seconds() / integration_time.total_seconds()
-        ),
-        start_frequency_hz=7e8,
-        frequency_increment_hz=8e7,
-        number_of_channels=1,
-    )
-
-    # Instantiate interferometer
-    # Leave time_average_sec as 10, since OSKAR examples use 10.
-    # Not sure of the meaning of this parameter.
-    interferometer = InterferometerSimulation(
-        time_average_sec=10,
-        ignore_w_components=True,
-        uv_filter_max=10000,
-        uv_filter_units=FilterUnits.Metres,
-        use_gpus=True,
-        station_type=beam_type,
-        gauss_beam_fwhm_deg=gaussian_fwhm,
-        gauss_ref_freq_hz=gaussian_ref_freq,
-        use_dask=False,
-    )
-
-    visibilities, dirty_images = line_emission_pipeline(
-        output_base_directory=output_base_directory,
-        simulator_backend=simulator_backend,
-        imaging_backend=None,  # Cause pipeline to use same backend as simulator_backend
->>>>>>> 5606e8ee
         pointings=pointings,
         sky_model=sky,
         observation_details=observation,
         telescope=telescope,
         interferometer=interferometer,
-<<<<<<< HEAD
         simulator_backend=simulator_backend,
         dirty_imager=dirty_imager,
-=======
-        image_npixels=npixels,
-        image_cellsize_radians=cellsize_radians,
->>>>>>> 5606e8ee
     )
 
     # Create mosaics of pointings for each frequency channel
