--- conflicted
+++ resolved
@@ -1,93 +1,3 @@
-<<<<<<< HEAD
-import time
-from datetime import datetime
-from typing import Optional
-
-import numpy as np
-
-from karabo.simulation.interferometer import InterferometerSimulation
-from karabo.simulation.observation import Observation
-from karabo.simulation.sky_model import SkyModel
-from karabo.simulation.telescope import Telescope
-from karabo.util.dask import DaskHandler
-from karabo.util.file_handler import FileHandler
-
-
-def main(n_channels: int, memory_limit: Optional[int] = None) -> None:
-    DaskHandler.memory_limit = memory_limit
-    print("Setting up sky model...")
-    sky = SkyModel.get_GLEAM_Sky(min_freq=72e6, max_freq=80e6)
-    phase_center = [250, -80]
-
-    print("Filtering sky model...")
-    sky = sky.filter_by_radius_euclidean_flat_approximation(
-        0, 1, phase_center[0], phase_center[1]
-    )
-
-    # Rechunk Sky model
-    sky.sources = sky.sources.chunk(np.ceil(len(sky.sources) / 2))  # type: ignore
-    print("Size of sky sources: ", sky.sources.nbytes / 1e6, "MB")
-
-    print("Setting up default wcs...")
-    sky.setup_default_wcs(phase_center=phase_center)
-
-    print("Setting up telescope...")
-    askap_tel = Telescope.constructor("ASKAP")
-
-    print("Setting up observation...")
-    observation_settings = Observation(
-        start_frequency_hz=100e6,
-        start_date_and_time=datetime(2024, 3, 15, 10, 46, 0),
-        phase_centre_ra_deg=phase_center[0],
-        phase_centre_dec_deg=phase_center[1],
-        number_of_channels=n_channels,
-        number_of_time_steps=24,
-    )
-
-    print("Running simulation...")
-    interferometer_sim = InterferometerSimulation(
-        channel_bandwidth_hz=1e6,
-        use_gpus=False,
-        use_dask=True,
-        split_observation_by_channels=False,
-        n_split_channels="each",
-    )
-
-    print(f"Dashboard available here: {interferometer_sim.client.dashboard_link}")  # type: ignore [union-attr] # noqa: E501
-    n_workers = len(interferometer_sim.client.scheduler_info()["workers"])  # type: ignore [union-attr] # noqa: E501
-
-    print(f"Number of workers: {n_workers}")
-    print(f"Client: {interferometer_sim.client}")
-
-    start = time.time()
-    vis = interferometer_sim.run_simulation(
-        askap_tel,
-        sky,
-        observation_settings,
-    )
-
-    print(f"MS Vis is {vis.ms_file_path}")
-
-    time_taken = round((time.time() - start) / 60, 2)
-    print("Time taken: (minutes)", time_taken)
-
-    # Check that the created visibilities are corresponding to the number of channels
-
-    with open(
-        f"output_{str(n_workers)}_nodes_{n_channels}_channels.txt",
-        "a",
-    ) as file:
-        file.write(
-            f"Number of channels: {n_channels}. " f"Time taken: {time_taken} min.\n"
-        )
-        file.flush()
-
-    FileHandler.clean()
-
-
-if __name__ == "__main__":
-    main(n_channels=10, memory_limit=None)
-=======
 import time
 from datetime import datetime
 from typing import Optional
@@ -175,5 +85,4 @@
 
 
 if __name__ == "__main__":
-    main(n_channels=10, memory_limit=None)
->>>>>>> a7a0b9ba
+    main(n_channels=10, memory_limit=None)